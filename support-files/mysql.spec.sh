# Copyright (c) 2000, 2011, Oracle and/or its affiliates. All rights reserved.
#
# This program is free software; you can redistribute it and/or modify
# it under the terms of the GNU General Public License as published by
# the Free Software Foundation; version 2 of the License.
#
# This program is distributed in the hope that it will be useful,
# but WITHOUT ANY WARRANTY; without even the implied warranty of
# MERCHANTABILITY or FITNESS FOR A PARTICULAR PURPOSE.  See the
# GNU General Public License for more details.
#
# You should have received a copy of the GNU General Public License
# along with this program; see the file COPYING. If not, write to the
# Free Software Foundation, Inc., 51 Franklin St, Fifth Floor, Boston
# MA  02110-1301  USA.

##############################################################################
# Some common macro definitions
##############################################################################

# NOTE: "vendor" is used in upgrade/downgrade check, so you can't
# change these, has to be exactly as is.
%define mysql_old_vendor        MySQL AB
%define mysql_vendor_2          Sun Microsystems, Inc.
%define mysql_vendor            Oracle and/or its affiliates

%define mysql_version   @VERSION@

%define mysqld_user     mysql
%define mysqld_group    mysql
%define mysqldatadir    /var/lib/mysql

%define release         1

#
# Macros we use which are not available in all supported versions of RPM
#
# - defined/undefined are missing on RHEL4
#
%if %{expand:%{?defined:0}%{!?defined:1}}
%define defined()       %{expand:%%{?%{1}:1}%%{!?%{1}:0}}
%endif
%if %{expand:%{?undefined:0}%{!?undefined:1}}
%define undefined()     %{expand:%%{?%{1}:0}%%{!?%{1}:1}}
%endif

# ----------------------------------------------------------------------------
# RPM build tools now automatically detect Perl module dependencies.  This
# detection causes problems as it is broken in some versions, and it also
# provides unwanted dependencies from mandatory scripts in our package.
# It might not be possible to disable this in all versions of RPM, but here we
# try anyway.  We keep the "AutoReqProv: no" for the "test" sub package, as
# disabling here might fail, and that package has the most problems.
# See:
#  http://fedoraproject.org/wiki/Packaging/Perl#Filtering_Requires:_and_Provides
#  http://www.wideopen.com/archives/rpm-list/2002-October/msg00343.html
# ----------------------------------------------------------------------------
%undefine __perl_provides
%undefine __perl_requires

##############################################################################
# Command line handling
##############################################################################
#
# To set options:
#
#   $ rpmbuild --define="option <x>" ...
#

# ----------------------------------------------------------------------------
# Commercial builds
# ----------------------------------------------------------------------------
%if %{undefined commercial}
%define commercial 0
%endif

# ----------------------------------------------------------------------------
# Source name
# ----------------------------------------------------------------------------
%if %{undefined src_base}
%define src_base mysql
%endif
%define src_dir %{src_base}-%{mysql_version}

# ----------------------------------------------------------------------------
# Feature set (storage engines, options).  Default to community (everything)
# ----------------------------------------------------------------------------
%if %{undefined feature_set}
%define feature_set community
%endif

# ----------------------------------------------------------------------------
# Server comment strings
# ----------------------------------------------------------------------------
%if %{undefined compilation_comment_debug}
%define compilation_comment_debug       MySQL Community Server - Debug (GPL)
%endif
%if %{undefined compilation_comment_release}
%define compilation_comment_release     MySQL Community Server (GPL)
%endif

# ----------------------------------------------------------------------------
# Product and server suffixes
# ----------------------------------------------------------------------------
%if %{undefined product_suffix}
  %if %{defined short_product_tag}
    %define product_suffix      -%{short_product_tag}
  %else
    %define product_suffix      %{nil}
  %endif
%endif

%if %{undefined server_suffix}
%define server_suffix   %{nil}
%endif
<<<<<<< HEAD

# ----------------------------------------------------------------------------
# Distribution support
# ----------------------------------------------------------------------------
%if %{undefined distro_specific}
%define distro_specific 0
%endif
%if %{distro_specific}
  %if %(test -f /etc/enterprise-release && echo 1 || echo 0)
    %define oelver %(rpm -qf --qf '%%{version}\\n' /etc/enterprise-release | sed -e 's/^\\([0-9]*\\).*/\\1/g')
    %if "%oelver" == "4"
      %define distro_description        Oracle Enterprise Linux 4
      %define distro_releasetag         oel4
      %define distro_buildreq           gcc-c++ gperf ncurses-devel perl readline-devel time zlib-devel
      %define distro_requires           chkconfig coreutils grep procps shadow-utils
    %else
      %if "%oelver" == "5"
        %define distro_description      Oracle Enterprise Linux 5
        %define distro_releasetag       oel5
        %define distro_buildreq         gcc-c++ gperf ncurses-devel perl readline-devel time zlib-devel
        %define distro_requires         chkconfig coreutils grep procps shadow-utils
      %else
        %{error:Oracle Enterprise Linux %{oelver} is unsupported}
      %endif
    %endif
  %else
    %if %(test -f /etc/redhat-release && echo 1 || echo 0)
      %define rhelver %(rpm -qf --qf '%%{version}\\n' /etc/redhat-release | sed -e 's/^\\([0-9]*\\).*/\\1/g')
      %if "%rhelver" == "4"
        %define distro_description      Red Hat Enterprise Linux 4
        %define distro_releasetag       rhel4
        %define distro_buildreq         gcc-c++ gperf ncurses-devel perl readline-devel time zlib-devel
        %define distro_requires         chkconfig coreutils grep procps shadow-utils
      %else
        %if "%rhelver" == "5"
          %define distro_description    Red Hat Enterprise Linux 5
          %define distro_releasetag     rhel5
          %define distro_buildreq       gcc-c++ gperf ncurses-devel perl readline-devel time zlib-devel
          %define distro_requires       chkconfig coreutils grep procps shadow-utils
        %else
          %{error:Red Hat Enterprise Linux %{rhelver} is unsupported}
        %endif
      %endif
    %else
      %if %(test -f /etc/SuSE-release && echo 1 || echo 0)
        %define susever %(rpm -qf --qf '%%{version}\\n' /etc/SuSE-release)
        %if "%susever" == "10"
          %define distro_description    SUSE Linux Enterprise Server 10
          %define distro_releasetag     sles10
          %define distro_buildreq       gcc-c++ gdbm-devel gperf ncurses-devel openldap2-client readline-devel zlib-devel
          %define distro_requires       aaa_base coreutils grep procps pwdutils
        %else
          %if "%susever" == "11"
            %define distro_description  SUSE Linux Enterprise Server 11
            %define distro_releasetag   sles11
            %define distro_buildreq     gcc-c++ gdbm-devel gperf ncurses-devel openldap2-client procps pwdutils readline-devel zlib-devel
            %define distro_requires     aaa_base coreutils grep procps pwdutils
          %else
            %{error:SuSE %{susever} is unsupported}
          %endif
        %endif
      %else
        %{error:Unsupported distribution}
      %endif
    %endif
  %endif
%else
  %define generic_kernel %(uname -r | cut -d. -f1-2)
  %define distro_description            Generic Linux (kernel %{generic_kernel})
  %define distro_releasetag             linux%{generic_kernel}
  %define distro_buildreq               gcc-c++ gperf ncurses-devel perl readline-devel time zlib-devel
  %define distro_requires               coreutils grep procps /sbin/chkconfig /usr/sbin/useradd /usr/sbin/groupadd
%endif

# Avoid debuginfo RPMs, leaves binaries unstripped
%define debug_package   %{nil}

=======

# ----------------------------------------------------------------------------
# Distribution support
# ----------------------------------------------------------------------------
%if %{undefined distro_specific}
%define distro_specific 0
%endif
%if %{distro_specific}
  %if %(test -f /etc/enterprise-release && echo 1 || echo 0)
    %define oelver %(rpm -qf --qf '%%{version}\\n' /etc/enterprise-release | sed -e 's/^\\([0-9]*\\).*/\\1/g')
    %if "%oelver" == "4"
      %define distro_description        Oracle Enterprise Linux 4
      %define distro_releasetag         oel4
      %define distro_buildreq           gcc-c++ gperf ncurses-devel perl readline-devel time zlib-devel
      %define distro_requires           chkconfig coreutils grep procps shadow-utils net-tools
    %else
      %if "%oelver" == "5"
        %define distro_description      Oracle Enterprise Linux 5
        %define distro_releasetag       oel5
        %define distro_buildreq         gcc-c++ gperf ncurses-devel perl readline-devel time zlib-devel
        %define distro_requires         chkconfig coreutils grep procps shadow-utils net-tools
      %else
        %{error:Oracle Enterprise Linux %{oelver} is unsupported}
      %endif
    %endif
  %else
    %if %(test -f /etc/redhat-release && echo 1 || echo 0)
      %define rhelver %(rpm -qf --qf '%%{version}\\n' /etc/redhat-release | sed -e 's/^\\([0-9]*\\).*/\\1/g')
      %if "%rhelver" == "4"
        %define distro_description      Red Hat Enterprise Linux 4
        %define distro_releasetag       rhel4
        %define distro_buildreq         gcc-c++ gperf ncurses-devel perl readline-devel time zlib-devel
        %define distro_requires         chkconfig coreutils grep procps shadow-utils net-tools
      %else
        %if "%rhelver" == "5"
          %define distro_description    Red Hat Enterprise Linux 5
          %define distro_releasetag     rhel5
          %define distro_buildreq       gcc-c++ gperf ncurses-devel perl readline-devel time zlib-devel
          %define distro_requires       chkconfig coreutils grep procps shadow-utils net-tools
        %else
          %{error:Red Hat Enterprise Linux %{rhelver} is unsupported}
        %endif
      %endif
    %else
      %if %(test -f /etc/SuSE-release && echo 1 || echo 0)
        %define susever %(rpm -qf --qf '%%{version}\\n' /etc/SuSE-release)
        %if "%susever" == "10"
          %define distro_description    SUSE Linux Enterprise Server 10
          %define distro_releasetag     sles10
          %define distro_buildreq       gcc-c++ gdbm-devel gperf ncurses-devel openldap2-client readline-devel zlib-devel
          %define distro_requires       aaa_base coreutils grep procps pwdutils
        %else
          %if "%susever" == "11"
            %define distro_description  SUSE Linux Enterprise Server 11
            %define distro_releasetag   sles11
            %define distro_buildreq     gcc-c++ gdbm-devel gperf ncurses-devel openldap2-client procps pwdutils readline-devel zlib-devel
            %define distro_requires     aaa_base coreutils grep procps pwdutils
          %else
            %{error:SuSE %{susever} is unsupported}
          %endif
        %endif
      %else
        %{error:Unsupported distribution}
      %endif
    %endif
  %endif
%else
  %define generic_kernel %(uname -r | cut -d. -f1-2)
  %define distro_description            Generic Linux (kernel %{generic_kernel})
  %define distro_releasetag             linux%{generic_kernel}
  %define distro_buildreq               gcc-c++ gperf ncurses-devel perl readline-devel time zlib-devel
  %define distro_requires               coreutils grep procps /sbin/chkconfig /usr/sbin/useradd /usr/sbin/groupadd
%endif

# Avoid debuginfo RPMs, leaves binaries unstripped
%define debug_package   %{nil}

>>>>>>> fb5f6ee8
# Hack to work around bug in RHEL5 __os_install_post macro, wrong inverted
# test for __debug_package
%define __strip         /bin/true

# ----------------------------------------------------------------------------
# Support optional "tcmalloc" library (experimental)
# ----------------------------------------------------------------------------
%if %{defined malloc_lib_target}
%define WITH_TCMALLOC 1
%else
%define WITH_TCMALLOC 0
%endif

##############################################################################
# Configuration based upon above user input, not to be set directly
##############################################################################

%if %{commercial}
%define license_files_server    %{src_dir}/LICENSE.mysql
%define license_type            Commercial
%else
%define license_files_server    %{src_dir}/COPYING %{src_dir}/README
%define license_type            GPL
%endif

##############################################################################
# Main spec file section
##############################################################################

Name:           MySQL%{product_suffix}
Summary:        MySQL: a very fast and reliable SQL database server
Group:          Applications/Databases
Version:        @MYSQL_RPM_VERSION@
Release:        %{release}%{?distro_releasetag:.%{distro_releasetag}}
Distribution:   %{distro_description}
<<<<<<< HEAD
License:        Copyright (c) 2000, @MYSQL_COPYRIGHT_YEAR@, %{mysql_vendor}.  All rights reserved.  Use is subject to license terms.  Under %{license_type} license as shown in the Description field.
=======
License:        Copyright (c) 2000, @MYSQL_COPYRIGHT_YEAR@, %{mysql_vendor}. All rights reserved. Under %{license_type} license as shown in the Description field.
>>>>>>> fb5f6ee8
Source:         http://www.mysql.com/Downloads/MySQL-@MYSQL_BASE_VERSION@/%{src_dir}.tar.gz
URL:            http://www.mysql.com/
Packager:       MySQL Build Team <build@mysql.com>
Vendor:         %{mysql_vendor}
Provides:       msqlormysql MySQL-server mysql
BuildRequires:  %{distro_buildreq}

# Think about what you use here since the first step is to
# run a rm -rf
BuildRoot:    %{_tmppath}/%{name}-%{version}-build

# From the manual
%description
The MySQL(TM) software delivers a very fast, multi-threaded, multi-user,
and robust SQL (Structured Query Language) database server. MySQL Server
is intended for mission-critical, heavy-load production systems as well
as for embedding into mass-deployed software. MySQL is a trademark of
%{mysql_vendor}

The MySQL software has Dual Licensing, which means you can use the MySQL
software free of charge under the GNU General Public License
(http://www.gnu.org/licenses/). You can also purchase commercial MySQL
licenses from %{mysql_vendor} if you do not wish to be bound by the terms of
the GPL. See the chapter "Licensing and Support" in the manual for
further info.

The MySQL web site (http://www.mysql.com/) provides the latest
news and information about the MySQL software. Also please see the
documentation and the manual for more information.

##############################################################################
# Sub package definition
##############################################################################

%package -n MySQL-server%{product_suffix}
Summary:        MySQL: a very fast and reliable SQL database server
Group:          Applications/Databases
Requires:       %{distro_requires}
Provides:       msqlormysql mysql-server mysql MySQL MySQL-server
Obsoletes:      MySQL mysql mysql-server MySQL-server MySQL-server-community

%description -n MySQL-server%{product_suffix}
The MySQL(TM) software delivers a very fast, multi-threaded, multi-user,
and robust SQL (Structured Query Language) database server. MySQL Server
is intended for mission-critical, heavy-load production systems as well
as for embedding into mass-deployed software. MySQL is a trademark of
%{mysql_vendor}

The MySQL software has Dual Licensing, which means you can use the MySQL
software free of charge under the GNU General Public License
(http://www.gnu.org/licenses/). You can also purchase commercial MySQL
licenses from %{mysql_vendor} if you do not wish to be bound by the terms of
the GPL. See the chapter "Licensing and Support" in the manual for
further info.
<<<<<<< HEAD

The MySQL web site (http://www.mysql.com/) provides the latest news and 
information about the MySQL software.  Also please see the documentation
and the manual for more information.

=======

The MySQL web site (http://www.mysql.com/) provides the latest news and 
information about the MySQL software.  Also please see the documentation
and the manual for more information.

>>>>>>> fb5f6ee8
This package includes the MySQL server binary as well as related utilities
to run and administer a MySQL server.

If you want to access and work with the database, you have to install
package "MySQL-client%{product_suffix}" as well!

# ----------------------------------------------------------------------------
%package -n MySQL-client%{product_suffix}
Summary:        MySQL - Client
Group:          Applications/Databases
Obsoletes:      mysql-client MySQL-client MySQL-client-community
Provides:       mysql-client MySQL-client

%description -n MySQL-client%{product_suffix}
This package contains the standard MySQL clients and administration tools.

For a description of MySQL see the base MySQL RPM or http://www.mysql.com/

# ----------------------------------------------------------------------------
%package -n MySQL-test%{product_suffix}
Requires:       MySQL-client%{product_suffix} perl
Summary:        MySQL - Test suite
Group:          Applications/Databases
Provides:       mysql-test
Obsoletes:      mysql-bench mysql-test MySQL-test-community
AutoReqProv:    no

%description -n MySQL-test%{product_suffix}
This package contains the MySQL regression test suite.

For a description of MySQL see the base MySQL RPM or http://www.mysql.com/
<<<<<<< HEAD

# ----------------------------------------------------------------------------
%package -n MySQL-devel%{product_suffix}
Summary:        MySQL - Development header files and libraries
Group:          Applications/Databases
Provides:       mysql-devel
Obsoletes:      mysql-devel MySQL-devel-community

%description -n MySQL-devel%{product_suffix}
This package contains the development header files and libraries necessary
to develop MySQL client applications.

For a description of MySQL see the base MySQL RPM or http://www.mysql.com/

# ----------------------------------------------------------------------------
%package -n MySQL-shared%{product_suffix}
Summary:        MySQL - Shared libraries
Group:          Applications/Databases
Provides:       mysql-shared
Obsoletes:      MySQL-shared-community

%description -n MySQL-shared%{product_suffix}
This package contains the shared libraries (*.so*) which certain languages
and applications need to dynamically load and use MySQL.

# ----------------------------------------------------------------------------
%package -n MySQL-embedded%{product_suffix}
Summary:        MySQL - embedded library
Group:          Applications/Databases
Requires:       MySQL-devel%{product_suffix}
Obsoletes:      mysql-embedded MySQL-embedded-community

=======

# ----------------------------------------------------------------------------
%package -n MySQL-devel%{product_suffix}
Summary:        MySQL - Development header files and libraries
Group:          Applications/Databases
Provides:       mysql-devel
Obsoletes:      mysql-devel MySQL-devel-community

%description -n MySQL-devel%{product_suffix}
This package contains the development header files and libraries necessary
to develop MySQL client applications.

For a description of MySQL see the base MySQL RPM or http://www.mysql.com/

# ----------------------------------------------------------------------------
%package -n MySQL-shared%{product_suffix}
Summary:        MySQL - Shared libraries
Group:          Applications/Databases
Provides:       mysql-shared
Obsoletes:      MySQL-shared-community

%description -n MySQL-shared%{product_suffix}
This package contains the shared libraries (*.so*) which certain languages
and applications need to dynamically load and use MySQL.

# ----------------------------------------------------------------------------
%package -n MySQL-embedded%{product_suffix}
Summary:        MySQL - embedded library
Group:          Applications/Databases
Requires:       MySQL-devel%{product_suffix}
Obsoletes:      mysql-embedded MySQL-embedded-community

>>>>>>> fb5f6ee8
%description -n MySQL-embedded%{product_suffix}
This package contains the MySQL server as an embedded library.

The embedded MySQL server library makes it possible to run a full-featured
MySQL server inside the client application. The main benefits are increased
speed and more simple management for embedded applications.

The API is identical for the embedded MySQL version and the
client/server version.

For a description of MySQL see the base MySQL RPM or http://www.mysql.com/

##############################################################################
%prep
%setup -T -a 0 -c -n %{src_dir}

##############################################################################
%build

# Be strict about variables, bail at earliest opportunity, etc.
set -eu

# Optional package files
touch optional-files-devel

#
# Set environment in order of preference, MYSQL_BUILD_* first, then variable
# name, finally a default.  RPM_OPT_FLAGS is assumed to be a part of the
# default RPM build environment.
<<<<<<< HEAD
#
# We set CXX=gcc by default to support so-called 'generic' binaries, where we
# do not have a dependancy on libgcc/libstdc++.  This only works while we do
# not require C++ features such as exceptions, and may need to be removed at
# a later date.
#
=======
#
# We set CXX=gcc by default to support so-called 'generic' binaries, where we
# do not have a dependancy on libgcc/libstdc++.  This only works while we do
# not require C++ features such as exceptions, and may need to be removed at
# a later date.
#
>>>>>>> fb5f6ee8

# This is a hack, $RPM_OPT_FLAGS on ia64 hosts contains flags which break
# the compile in cmd-line-utils/readline - needs investigation, but for now
# we simply unset it and use those specified directly in cmake.
%if "%{_arch}" == "ia64"
RPM_OPT_FLAGS=
%endif

export PATH=${MYSQL_BUILD_PATH:-$PATH}
export CC=${MYSQL_BUILD_CC:-${CC:-gcc}}
export CXX=${MYSQL_BUILD_CXX:-${CXX:-gcc}}
export CFLAGS=${MYSQL_BUILD_CFLAGS:-${CFLAGS:-$RPM_OPT_FLAGS}}
export CXXFLAGS=${MYSQL_BUILD_CXXFLAGS:-${CXXFLAGS:-$RPM_OPT_FLAGS -felide-constructors -fno-exceptions -fno-rtti}}
export LDFLAGS=${MYSQL_BUILD_LDFLAGS:-${LDFLAGS:-}}
export CMAKE=${MYSQL_BUILD_CMAKE:-${CMAKE:-cmake}}
export MAKE_JFLAG=${MYSQL_BUILD_MAKE_JFLAG:-}

# Build debug mysqld and libmysqld.a
mkdir debug
(
  cd debug
  # Attempt to remove any optimisation flags from the debug build
  CFLAGS=`echo " ${CFLAGS} " | \
            sed -e 's/ -O[0-9]* / /' \
                -e 's/ -unroll2 / /' \
                -e 's/ -ip / /' \
                -e 's/^ //' \
                -e 's/ $//'`
  CXXFLAGS=`echo " ${CXXFLAGS} " | \
              sed -e 's/ -O[0-9]* / /' \
                  -e 's/ -unroll2 / /' \
                  -e 's/ -ip / /' \
                  -e 's/^ //' \
                  -e 's/ $//'`
  # XXX: MYSQL_UNIX_ADDR should be in cmake/* but mysql_version is included before
  # XXX: install_layout so we can't just set it based on INSTALL_LAYOUT=RPM
  ${CMAKE} ../%{src_dir} -DBUILD_CONFIG=mysql_release -DINSTALL_LAYOUT=RPM \
           -DCMAKE_BUILD_TYPE=Debug \
<<<<<<< HEAD
           -DMYSQL_UNIX_ADDR="/var/lib/mysql/mysql.sock" \
=======
           -DMYSQL_UNIX_ADDR="%{mysqldatadir}/mysql.sock" \
>>>>>>> fb5f6ee8
           -DFEATURE_SET="%{feature_set}" \
           -DCOMPILATION_COMMENT="%{compilation_comment_debug}" \
           -DMYSQL_SERVER_SUFFIX="%{server_suffix}"
  echo BEGIN_DEBUG_CONFIG ; egrep '^#define' include/config.h ; echo END_DEBUG_CONFIG
  make ${MAKE_JFLAG} VERBOSE=1
)
# Build full release
mkdir release
(
  cd release
  # XXX: MYSQL_UNIX_ADDR should be in cmake/* but mysql_version is included before
  # XXX: install_layout so we can't just set it based on INSTALL_LAYOUT=RPM
  ${CMAKE} ../%{src_dir} -DBUILD_CONFIG=mysql_release -DINSTALL_LAYOUT=RPM \
           -DCMAKE_BUILD_TYPE=RelWithDebInfo \
<<<<<<< HEAD
           -DMYSQL_UNIX_ADDR="/var/lib/mysql/mysql.sock" \
=======
           -DMYSQL_UNIX_ADDR="%{mysqldatadir}/mysql.sock" \
>>>>>>> fb5f6ee8
           -DFEATURE_SET="%{feature_set}" \
           -DCOMPILATION_COMMENT="%{compilation_comment_release}" \
           -DMYSQL_SERVER_SUFFIX="%{server_suffix}"
  echo BEGIN_NORMAL_CONFIG ; egrep '^#define' include/config.h ; echo END_NORMAL_CONFIG
  make ${MAKE_JFLAG} VERBOSE=1
)

# Use the build root for temporary storage of the shared libraries.
RBR=$RPM_BUILD_ROOT

# Clean up the BuildRoot first
[ "$RBR" != "/" ] && [ -d "$RBR" ] && rm -rf "$RBR";

# For gcc builds, include libgcc.a in the devel subpackage (BUG 4921).  This
# needs to be during build phase as $CC is not set during install.
if "$CC" -v 2>&1 | grep '^gcc.version' >/dev/null 2>&1
then
  libgcc=`$CC $CFLAGS --print-libgcc-file`
  if [ -f $libgcc ]
  then
    mkdir -p $RBR%{_libdir}/mysql
    install -m 644 $libgcc $RBR%{_libdir}/mysql/libmygcc.a
    echo "%{_libdir}/mysql/libmygcc.a" >>optional-files-devel
  fi
fi

##############################################################################
%install

RBR=$RPM_BUILD_ROOT
MBD=$RPM_BUILD_DIR/%{src_dir}

# Ensure that needed directories exists
install -d $RBR%{_sysconfdir}/{logrotate.d,init.d}
install -d $RBR%{mysqldatadir}/mysql
install -d $RBR%{_datadir}/mysql-test
install -d $RBR%{_datadir}/mysql/SELinux/RHEL4
install -d $RBR%{_includedir}
install -d $RBR%{_libdir}
install -d $RBR%{_mandir}
install -d $RBR%{_sbindir}

# Install all binaries
(
  cd $MBD/release
  make DESTDIR=$RBR install
)

# FIXME: at some point we should stop doing this and just install everything
# FIXME: directly into %{_libdir}/mysql - perhaps at the same time as renaming
# FIXME: the shared libraries to use libmysql*-$major.$minor.so syntax
mv -v $RBR/%{_libdir}/*.a $RBR/%{_libdir}/mysql/

# Install logrotate and autostart
install -m 644 $MBD/release/support-files/mysql-log-rotate $RBR%{_sysconfdir}/logrotate.d/mysql
install -m 755 $MBD/release/support-files/mysql.server $RBR%{_sysconfdir}/init.d/mysql

# Create a symlink "rcmysql", pointing to the init.script. SuSE users
# will appreciate that, as all services usually offer this.
ln -s %{_sysconfdir}/init.d/mysql $RBR%{_sbindir}/rcmysql

# Touch the place where the my.cnf config file might be located
# Just to make sure it's in the file list and marked as a config file
touch $RBR%{_sysconfdir}/my.cnf

# Install SELinux files in datadir
install -m 600 $MBD/%{src_dir}/support-files/RHEL4-SElinux/mysql.{fc,te} \
  $RBR%{_datadir}/mysql/SELinux/RHEL4

%if %{WITH_TCMALLOC}
# Even though this is a shared library, put it under /usr/lib*/mysql, so it
# doesn't conflict with possible shared lib by the same name in /usr/lib*.  See
# `mysql_config --variable=pkglibdir` and mysqld_safe for how this is used.
install -m 644 "%{malloc_lib_source}" \
  "$RBR%{_libdir}/mysql/%{malloc_lib_target}"
%endif

# Remove man pages we explicitly do not want to package, avoids 'unpackaged
# files' warning.
rm -f $RBR%{_mandir}/man1/make_win_bin_dist.1*

##############################################################################
#  Post processing actions, i.e. when installed
##############################################################################

%pre -n MySQL-server%{product_suffix}
# This is the code running at the beginning of a RPM upgrade action,
# before replacing the old files with the new ones.

# ATTENTION: Parts of this are duplicated in the "triggerpostun" !

# There are users who deviate from the default file system layout.
# Check local settings to support them.
if [ -x %{_bindir}/my_print_defaults ]
then
  mysql_datadir=`%{_bindir}/my_print_defaults server mysqld | grep '^--datadir=' | sed -n 's/--datadir=//p'`
  PID_FILE_PATT=`%{_bindir}/my_print_defaults server mysqld | grep '^--pid-file=' | sed -n 's/--pid-file=//p'`
fi
if [ -z "$mysql_datadir" ]
then
  mysql_datadir=%{mysqldatadir}
fi
if [ -z "$PID_FILE_PATT" ]
then
  PID_FILE_PATT="$mysql_datadir/*.pid"
fi

# Check if we can safely upgrade.  An upgrade is only safe if it's from one
# of our RPMs in the same version family.

installed=`rpm -q --whatprovides mysql-server 2> /dev/null`
if [ $? -eq 0 -a -n "$installed" ]; then
  vendor=`rpm -q --queryformat='%{VENDOR}' "$installed" 2>&1`
  version=`rpm -q --queryformat='%{VERSION}' "$installed" 2>&1`
  myoldvendor='%{mysql_old_vendor}'
  myvendor_2='%{mysql_vendor_2}'
  myvendor='%{mysql_vendor}'
  myversion='%{mysql_version}'

  old_family=`echo $version \
    | sed -n -e 's,^\([1-9][0-9]*\.[0-9][0-9]*\)\..*$,\1,p'`
  new_family=`echo $myversion \
    | sed -n -e 's,^\([1-9][0-9]*\.[0-9][0-9]*\)\..*$,\1,p'`

  [ -z "$vendor" ] && vendor='<unknown>'
  [ -z "$old_family" ] && old_family="<unrecognized version $version>"
  [ -z "$new_family" ] && new_family="<bad package specification: version $myversion>"

  error_text=
  if [ "$vendor" != "$myoldvendor" \
    -a "$vendor" != "$myvendor_2" \
    -a "$vendor" != "$myvendor" ]; then
    error_text="$error_text
The current MySQL server package is provided by a different
vendor ($vendor) than $myoldvendor, $myvendor_2, or $myvendor.
Some files may be installed to different locations, including log
files and the service startup script in %{_sysconfdir}/init.d/.
"
  fi

  if [ "$old_family" != "$new_family" ]; then
    error_text="$error_text
Upgrading directly from MySQL $old_family to MySQL $new_family may not
be safe in all cases.  A manual dump and restore using mysqldump is
recommended.  It is important to review the MySQL manual's Upgrading
section for version-specific incompatibilities.
"
  fi

  if [ -n "$error_text" ]; then
    cat <<HERE >&2

******************************************************************
A MySQL server package ($installed) is installed.
$error_text
A manual upgrade is required.

- Ensure that you have a complete, working backup of your data and my.cnf
  files
- Shut down the MySQL server cleanly
- Remove the existing MySQL packages.  Usually this command will
  list the packages you should remove:
  rpm -qa | grep -i '^mysql-'

  You may choose to use 'rpm --nodeps -ev <package-name>' to remove
  the package which contains the mysqlclient shared library.  The
  library will be reinstalled by the MySQL-shared-compat package.
- Install the new MySQL packages supplied by $myvendor
- Ensure that the MySQL server is started
- Run the 'mysql_upgrade' program

This is a brief description of the upgrade process.  Important details
can be found in the MySQL manual, in the Upgrading section.
******************************************************************
HERE
    exit 1
  fi
fi

# We assume that if there is exactly one ".pid" file,
# it contains the valid PID of a running MySQL server.
NR_PID_FILES=`ls $PID_FILE_PATT 2>/dev/null | wc -l`
case $NR_PID_FILES in
	0 ) SERVER_TO_START=''  ;;  # No "*.pid" file == no running server
	1 ) SERVER_TO_START='true' ;;
	* ) SERVER_TO_START=''      # Situation not clear
	    SEVERAL_PID_FILES=true ;;
esac
# That logic may be debated: We might check whether it is non-empty,
# contains exactly one number (possibly a PID), and whether "ps" finds it.
# OTOH, if there is no such process, it means a crash without a cleanup -
# is that a reason not to start a new server after upgrade?

STATUS_FILE=$mysql_datadir/RPM_UPGRADE_MARKER

if [ -f $STATUS_FILE ]; then
	echo "Some previous upgrade was not finished:"
	ls -ld $STATUS_FILE
	echo "Please check its status, then do"
	echo "    rm $STATUS_FILE"
	echo "before repeating the MySQL upgrade."
	exit 1
elif [ -n "$SEVERAL_PID_FILES" ] ; then
	echo "You have more than one PID file:"
	ls -ld $PID_FILE_PATT
	echo "Please check which one (if any) corresponds to a running server"
	echo "and delete all others before repeating the MySQL upgrade."
	exit 1
fi

NEW_VERSION=%{mysql_version}-%{release}

# The "pre" section code is also run on a first installation,
# when there  is no data directory yet. Protect against error messages.
if [ -d $mysql_datadir ] ; then
	echo "MySQL RPM upgrade to version $NEW_VERSION"  > $STATUS_FILE
	echo "'pre' step running at `date`"          >> $STATUS_FILE
	echo                                         >> $STATUS_FILE
	echo "ERR file(s):"                          >> $STATUS_FILE
	ls -ltr $mysql_datadir/*.err                 >> $STATUS_FILE
	echo                                         >> $STATUS_FILE
	echo "Latest 'Version' line in latest file:" >> $STATUS_FILE
	grep '^Version' `ls -tr $mysql_datadir/*.err | tail -1` | \
		tail -1                              >> $STATUS_FILE
	echo                                         >> $STATUS_FILE

	if [ -n "$SERVER_TO_START" ] ; then
		# There is only one PID file, race possibility ignored
		echo "PID file:"                           >> $STATUS_FILE
		ls -l   $PID_FILE_PATT                     >> $STATUS_FILE
		cat     $PID_FILE_PATT                     >> $STATUS_FILE
		echo                                       >> $STATUS_FILE
		echo "Server process:"                     >> $STATUS_FILE
		ps -fp `cat $PID_FILE_PATT`                >> $STATUS_FILE
		echo                                       >> $STATUS_FILE
		echo "SERVER_TO_START=$SERVER_TO_START"    >> $STATUS_FILE
	else
		# Take a note we checked it ...
		echo "PID file:"                           >> $STATUS_FILE
		ls -l   $PID_FILE_PATT                     >> $STATUS_FILE 2>&1
	fi
fi

# Shut down a previously installed server first
# Note we *could* make that depend on $SERVER_TO_START, but we rather don't,
# so a "stop" is attempted even if there is no PID file.
# (Maybe the "stop" doesn't work then, but we might fix that in itself.)
if [ -x %{_sysconfdir}/init.d/mysql ] ; then
        %{_sysconfdir}/init.d/mysql stop > /dev/null 2>&1
        echo "Giving mysqld 5 seconds to exit nicely"
        sleep 5
fi

%post -n MySQL-server%{product_suffix}
# This is the code running at the end of a RPM install or upgrade action,
# after the (new) files have been written.

# ATTENTION: Parts of this are duplicated in the "triggerpostun" !

# There are users who deviate from the default file system layout.
# Check local settings to support them.
if [ -x %{_bindir}/my_print_defaults ]
then
  mysql_datadir=`%{_bindir}/my_print_defaults server mysqld | grep '^--datadir=' | sed -n 's/--datadir=//p'`
fi
if [ -z "$mysql_datadir" ]
then
  mysql_datadir=%{mysqldatadir}
fi

NEW_VERSION=%{mysql_version}-%{release}
STATUS_FILE=$mysql_datadir/RPM_UPGRADE_MARKER

# ----------------------------------------------------------------------
# Create data directory if needed, check whether upgrade or install
# ----------------------------------------------------------------------
if [ ! -d $mysql_datadir ] ; then mkdir -m 755 $mysql_datadir; fi
if [ -f $STATUS_FILE ] ; then
	SERVER_TO_START=`grep '^SERVER_TO_START=' $STATUS_FILE | cut -c17-`
else
	SERVER_TO_START=''
fi
# echo "Analyzed: SERVER_TO_START=$SERVER_TO_START"
if [ ! -d $mysql_datadir/mysql ] ; then
	mkdir $mysql_datadir/mysql $mysql_datadir/test
	echo "MySQL RPM installation of version $NEW_VERSION" >> $STATUS_FILE
else
	# If the directory exists, we may assume it is an upgrade.
	echo "MySQL RPM upgrade to version $NEW_VERSION" >> $STATUS_FILE
fi

# ----------------------------------------------------------------------
# Make MySQL start/shutdown automatically when the machine does it.
# ----------------------------------------------------------------------
# NOTE: This still needs to be debated. Should we check whether these links
# for the other run levels exist(ed) before the upgrade?
# use chkconfig on Enterprise Linux and newer SuSE releases
if [ -x /sbin/chkconfig ] ; then
        /sbin/chkconfig --add mysql
# use insserv for older SuSE Linux versions
elif [ -x /sbin/insserv ] ; then
        /sbin/insserv %{_sysconfdir}/init.d/mysql
fi

# ----------------------------------------------------------------------
# Create a MySQL user and group. Do not report any problems if it already
# exists.
# ----------------------------------------------------------------------
groupadd -r %{mysqld_group} 2> /dev/null || true
useradd -M -r -d $mysql_datadir -s /bin/bash -c "MySQL server" \
  -g %{mysqld_group} %{mysqld_user} 2> /dev/null || true
# The user may already exist, make sure it has the proper group nevertheless
# (BUG#12823)
usermod -g %{mysqld_group} %{mysqld_user} 2> /dev/null || true

# ----------------------------------------------------------------------
# Change permissions so that the user that will run the MySQL daemon
# owns all database files.
# ----------------------------------------------------------------------
chown -R %{mysqld_user}:%{mysqld_group} $mysql_datadir

# ----------------------------------------------------------------------
# Initiate databases if needed
# ----------------------------------------------------------------------
if ! grep '^MySQL RPM upgrade' $STATUS_FILE >/dev/null 2>&1 ; then
	# Fix bug#45415: no "mysql_install_db" on an upgrade
	# Do this as a negative to err towards more "install" runs
	# rather than to miss one.
	%{_bindir}/mysql_install_db --rpm --user=%{mysqld_user}
fi

# ----------------------------------------------------------------------
# Upgrade databases if needed would go here - but it cannot be automated yet
# ----------------------------------------------------------------------

# ----------------------------------------------------------------------
# Change permissions again to fix any new files.
# ----------------------------------------------------------------------
chown -R %{mysqld_user}:%{mysqld_group} $mysql_datadir

# ----------------------------------------------------------------------
# Fix permissions for the permission database so that only the user
# can read them.
# ----------------------------------------------------------------------
chmod -R og-rw $mysql_datadir/mysql

# ----------------------------------------------------------------------
# install SELinux files - but don't override existing ones
# ----------------------------------------------------------------------
SETARGETDIR=/etc/selinux/targeted/src/policy
SEDOMPROG=$SETARGETDIR/domains/program
SECONPROG=$SETARGETDIR/file_contexts/program
if [ -f /etc/redhat-release ] \
 && (grep -q "Red Hat Enterprise Linux .. release 4" /etc/redhat-release \
 || grep -q "CentOS release 4" /etc/redhat-release) ; then
  echo
  echo
  echo 'Notes regarding SELinux on this platform:'
  echo '========================================='
  echo
  echo 'The default policy might cause server startup to fail because it is'
  echo 'not allowed to access critical files.  In this case, please update'
  echo 'your installation.'
  echo
  echo 'The default policy might also cause inavailability of SSL related'
  echo 'features because the server is not allowed to access /dev/random'
  echo 'and /dev/urandom. If this is a problem, please do the following:'
  echo
  echo '  1) install selinux-policy-targeted-sources from your OS vendor'
  echo '  2) add the following two lines to '$SEDOMPROG/mysqld.te':'
  echo '       allow mysqld_t random_device_t:chr_file read;'
  echo '       allow mysqld_t urandom_device_t:chr_file read;'
  echo '  3) cd to '$SETARGETDIR' and issue the following command:'
  echo '       make load'
  echo
  echo
fi

if [ -x sbin/restorecon ] ; then
  sbin/restorecon -R var/lib/mysql
fi

# Was the server running before the upgrade? If so, restart the new one.
if [ "$SERVER_TO_START" = "true" ] ; then
	# Restart in the same way that mysqld will be started normally.
	if [ -x %{_sysconfdir}/init.d/mysql ] ; then
		%{_sysconfdir}/init.d/mysql start
		echo "Giving mysqld 5 seconds to start"
		sleep 5
	fi
fi

# Collect an upgrade history ...
echo "Upgrade/install finished at `date`"        >> $STATUS_FILE
echo                                             >> $STATUS_FILE
echo "====="                                     >> $STATUS_FILE
STATUS_HISTORY=$mysql_datadir/RPM_UPGRADE_HISTORY
cat $STATUS_FILE >> $STATUS_HISTORY
mv -f  $STATUS_FILE ${STATUS_FILE}-LAST  # for "triggerpostun"


#echo "Thank you for installing the MySQL Community Server! For Production
#systems, we recommend MySQL Enterprise, which contains enterprise-ready
#software, intelligent advisory services, and full production support with
#scheduled service packs and more.  Visit www.mysql.com/enterprise for more
#information."

%preun -n MySQL-server%{product_suffix}

# Which '$1' does this refer to?  Fedora docs have info:
# " ... a count of the number of versions of the package that are installed.
#   Action                           Count
#   Install the first time           1
#   Upgrade                          2 or higher (depending on the number of versions installed)
#   Remove last version of package   0 "
#
#  http://docs.fedoraproject.org/en-US/Fedora_Draft_Documentation/0.1/html/RPM_Guide/ch09s04s05.html
 
if [ $1 = 0 ] ; then
        # Stop MySQL before uninstalling it
        if [ -x %{_sysconfdir}/init.d/mysql ] ; then
                %{_sysconfdir}/init.d/mysql stop > /dev/null
                # Remove autostart of MySQL
                # use chkconfig on Enterprise Linux and newer SuSE releases
                if [ -x /sbin/chkconfig ] ; then
                        /sbin/chkconfig --del mysql
                # For older SuSE Linux versions
                elif [ -x /sbin/insserv ] ; then
                        /sbin/insserv -r %{_sysconfdir}/init.d/mysql
                fi
        fi
fi

# We do not remove the mysql user since it may still own a lot of
# database files.

%triggerpostun -n MySQL-server%{product_suffix} --MySQL-server-community

# Setup: We renamed this package, so any existing "server-community"
#   package will be removed when this "server" is installed.
# Problem: RPM will first run the "pre" and "post" sections of this script,
#   and only then the "preun" of that old community server.
#   But this "preun" includes stopping the server and uninstalling the service,
#   "chkconfig --del mysql" which removes the symlinks to the start script.
# Solution: *After* the community server got removed, restart this server
#   and re-install the service.
#
# For information about triggers in spec files, see the Fedora docs:
#   http://docs.fedoraproject.org/en-US/Fedora_Draft_Documentation/0.1/html/RPM_Guide/ch10s02.html
# For all details of this code, see the "pre" and "post" sections.

# There are users who deviate from the default file system layout.
# Check local settings to support them.
if [ -x %{_bindir}/my_print_defaults ]
then
  mysql_datadir=`%{_bindir}/my_print_defaults server mysqld | grep '^--datadir=' | sed -n 's/--datadir=//p'`
fi
if [ -z "$mysql_datadir" ]
then
  mysql_datadir=%{mysqldatadir}
fi

NEW_VERSION=%{mysql_version}-%{release}
STATUS_FILE=$mysql_datadir/RPM_UPGRADE_MARKER-LAST  # Note the difference!
STATUS_HISTORY=$mysql_datadir/RPM_UPGRADE_HISTORY

if [ -f $STATUS_FILE ] ; then
	SERVER_TO_START=`grep '^SERVER_TO_START=' $STATUS_FILE | cut -c17-`
else
	# This should never happen, but let's be prepared
	SERVER_TO_START=''
fi
echo "Analyzed: SERVER_TO_START=$SERVER_TO_START"

if [ -x /sbin/chkconfig ] ; then
        /sbin/chkconfig --add mysql
# use insserv for older SuSE Linux versions
elif [ -x /sbin/insserv ] ; then
        /sbin/insserv %{_sysconfdir}/init.d/mysql
fi

# Was the server running before the upgrade? If so, restart the new one.
if [ "$SERVER_TO_START" = "true" ] ; then
	# Restart in the same way that mysqld will be started normally.
	if [ -x %{_sysconfdir}/init.d/mysql ] ; then
		%{_sysconfdir}/init.d/mysql start
		echo "Giving mysqld 5 seconds to start"
		sleep 5
	fi
fi

echo "Trigger 'postun --community' finished at `date`"        >> $STATUS_HISTORY
echo                                             >> $STATUS_HISTORY
echo "====="                                     >> $STATUS_HISTORY


# ----------------------------------------------------------------------
# Clean up the BuildRoot after build is done
# ----------------------------------------------------------------------
%clean
[ "$RPM_BUILD_ROOT" != "/" ] && [ -d $RPM_BUILD_ROOT ] \
  && rm -rf $RPM_BUILD_ROOT;

##############################################################################
#  Files section
##############################################################################

%files -n MySQL-server%{product_suffix}
%defattr(-,root,root,0755)

%if %{defined license_files_server}
%doc %{license_files_server}
%endif
%doc %{src_dir}/Docs/ChangeLog
%doc %{src_dir}/Docs/INFO_SRC*
%doc release/Docs/INFO_BIN*
%doc release/support-files/my-*.cnf

%doc %attr(644, root, root) %{_infodir}/mysql.info*

%doc %attr(644, root, man) %{_mandir}/man1/innochecksum.1*
%doc %attr(644, root, man) %{_mandir}/man1/my_print_defaults.1*
%doc %attr(644, root, man) %{_mandir}/man1/myisam_ftdump.1*
%doc %attr(644, root, man) %{_mandir}/man1/myisamchk.1*
%doc %attr(644, root, man) %{_mandir}/man1/myisamlog.1*
%doc %attr(644, root, man) %{_mandir}/man1/myisampack.1*
%doc %attr(644, root, man) %{_mandir}/man1/mysql_convert_table_format.1*
%doc %attr(644, root, man) %{_mandir}/man1/mysql_fix_extensions.1*
%doc %attr(644, root, man) %{_mandir}/man8/mysqld.8*
%doc %attr(644, root, man) %{_mandir}/man1/mysqld_multi.1*
%doc %attr(644, root, man) %{_mandir}/man1/mysqld_safe.1*
%doc %attr(644, root, man) %{_mandir}/man1/mysqldumpslow.1*
%doc %attr(644, root, man) %{_mandir}/man1/mysql_install_db.1*
%doc %attr(644, root, man) %{_mandir}/man1/mysql_plugin.1*
%doc %attr(644, root, man) %{_mandir}/man1/mysql_secure_installation.1*
%doc %attr(644, root, man) %{_mandir}/man1/mysql_setpermission.1*
%doc %attr(644, root, man) %{_mandir}/man1/mysql_upgrade.1*
%doc %attr(644, root, man) %{_mandir}/man1/mysqlhotcopy.1*
%doc %attr(644, root, man) %{_mandir}/man1/mysqlman.1*
%doc %attr(644, root, man) %{_mandir}/man1/mysql.server.1*
%doc %attr(644, root, man) %{_mandir}/man1/mysqltest.1*
%doc %attr(644, root, man) %{_mandir}/man1/mysql_tzinfo_to_sql.1*
%doc %attr(644, root, man) %{_mandir}/man1/mysql_zap.1*
%doc %attr(644, root, man) %{_mandir}/man1/mysqlbug.1*
%doc %attr(644, root, man) %{_mandir}/man1/perror.1*
%doc %attr(644, root, man) %{_mandir}/man1/replace.1*
%doc %attr(644, root, man) %{_mandir}/man1/resolve_stack_dump.1*
%doc %attr(644, root, man) %{_mandir}/man1/resolveip.1*

%ghost %config(noreplace,missingok) %{_sysconfdir}/my.cnf

%attr(755, root, root) %{_bindir}/innochecksum
%attr(755, root, root) %{_bindir}/my_print_defaults
%attr(755, root, root) %{_bindir}/myisam_ftdump
%attr(755, root, root) %{_bindir}/myisamchk
%attr(755, root, root) %{_bindir}/myisamlog
%attr(755, root, root) %{_bindir}/myisampack
%attr(755, root, root) %{_bindir}/mysql_convert_table_format
%attr(755, root, root) %{_bindir}/mysql_fix_extensions
%attr(755, root, root) %{_bindir}/mysql_install_db
%attr(755, root, root) %{_bindir}/mysql_plugin
%attr(755, root, root) %{_bindir}/mysql_secure_installation
%attr(755, root, root) %{_bindir}/mysql_setpermission
%attr(755, root, root) %{_bindir}/mysql_tzinfo_to_sql
%attr(755, root, root) %{_bindir}/mysql_upgrade
%attr(755, root, root) %{_bindir}/mysql_zap
%attr(755, root, root) %{_bindir}/mysqlbug
%attr(755, root, root) %{_bindir}/mysqld_multi
%attr(755, root, root) %{_bindir}/mysqld_safe
%attr(755, root, root) %{_bindir}/mysqldumpslow
%attr(755, root, root) %{_bindir}/mysqlhotcopy
%attr(755, root, root) %{_bindir}/mysqltest
%attr(755, root, root) %{_bindir}/perror
%attr(755, root, root) %{_bindir}/replace
%attr(755, root, root) %{_bindir}/resolve_stack_dump
%attr(755, root, root) %{_bindir}/resolveip

%attr(755, root, root) %{_sbindir}/mysqld
%attr(755, root, root) %{_sbindir}/mysqld-debug
%attr(755, root, root) %{_sbindir}/rcmysql
%attr(755, root, root) %{_libdir}/mysql/plugin/adt_null.so
%attr(755, root, root) %{_libdir}/mysql/plugin/libdaemon_example.so
<<<<<<< HEAD
=======
%attr(755, root, root) %{_libdir}/mysql/plugin/daemon_example.ini
>>>>>>> fb5f6ee8
%attr(755, root, root) %{_libdir}/mysql/plugin/mypluglib.so
%attr(755, root, root) %{_libdir}/mysql/plugin/semisync_master.so
%attr(755, root, root) %{_libdir}/mysql/plugin/semisync_slave.so
%attr(755, root, root) %{_libdir}/mysql/plugin/auth.so
%attr(755, root, root) %{_libdir}/mysql/plugin/auth_socket.so
%attr(755, root, root) %{_libdir}/mysql/plugin/auth_test_plugin.so
%attr(755, root, root) %{_libdir}/mysql/plugin/qa_auth_client.so
%attr(755, root, root) %{_libdir}/mysql/plugin/qa_auth_interface.so
%attr(755, root, root) %{_libdir}/mysql/plugin/qa_auth_server.so
%attr(755, root, root) %{_libdir}/mysql/plugin/debug/adt_null.so
%attr(755, root, root) %{_libdir}/mysql/plugin/debug/libdaemon_example.so
%attr(755, root, root) %{_libdir}/mysql/plugin/debug/mypluglib.so
%attr(755, root, root) %{_libdir}/mysql/plugin/debug/semisync_master.so
%attr(755, root, root) %{_libdir}/mysql/plugin/debug/semisync_slave.so
%attr(755, root, root) %{_libdir}/mysql/plugin/debug/auth.so
%attr(755, root, root) %{_libdir}/mysql/plugin/debug/auth_socket.so
%attr(755, root, root) %{_libdir}/mysql/plugin/debug/auth_test_plugin.so
%attr(755, root, root) %{_libdir}/mysql/plugin/debug/qa_auth_client.so
%attr(755, root, root) %{_libdir}/mysql/plugin/debug/qa_auth_interface.so
%attr(755, root, root) %{_libdir}/mysql/plugin/debug/qa_auth_server.so

%if %{WITH_TCMALLOC}
%attr(755, root, root) %{_libdir}/mysql/%{malloc_lib_target}
%endif

%attr(644, root, root) %config(noreplace,missingok) %{_sysconfdir}/logrotate.d/mysql
%attr(755, root, root) %{_sysconfdir}/init.d/mysql

%attr(755, root, root) %{_datadir}/mysql/

# ----------------------------------------------------------------------------
%files -n MySQL-client%{product_suffix}

%defattr(-, root, root, 0755)
%attr(755, root, root) %{_bindir}/msql2mysql
%attr(755, root, root) %{_bindir}/mysql
%attr(755, root, root) %{_bindir}/mysql_find_rows
%attr(755, root, root) %{_bindir}/mysql_waitpid
%attr(755, root, root) %{_bindir}/mysqlaccess
# XXX: This should be moved to %{_sysconfdir}
%attr(644, root, root) %{_bindir}/mysqlaccess.conf
%attr(755, root, root) %{_bindir}/mysqladmin
%attr(755, root, root) %{_bindir}/mysqlbinlog
%attr(755, root, root) %{_bindir}/mysqlcheck
%attr(755, root, root) %{_bindir}/mysqldump
%attr(755, root, root) %{_bindir}/mysqlimport
%attr(755, root, root) %{_bindir}/mysqlshow
%attr(755, root, root) %{_bindir}/mysqlslap

%doc %attr(644, root, man) %{_mandir}/man1/msql2mysql.1*
%doc %attr(644, root, man) %{_mandir}/man1/mysql.1*
%doc %attr(644, root, man) %{_mandir}/man1/mysql_find_rows.1*
%doc %attr(644, root, man) %{_mandir}/man1/mysql_waitpid.1*
%doc %attr(644, root, man) %{_mandir}/man1/mysqlaccess.1*
%doc %attr(644, root, man) %{_mandir}/man1/mysqladmin.1*
%doc %attr(644, root, man) %{_mandir}/man1/mysqlbinlog.1*
%doc %attr(644, root, man) %{_mandir}/man1/mysqlcheck.1*
%doc %attr(644, root, man) %{_mandir}/man1/mysqldump.1*
%doc %attr(644, root, man) %{_mandir}/man1/mysqlimport.1*
%doc %attr(644, root, man) %{_mandir}/man1/mysqlshow.1*
%doc %attr(644, root, man) %{_mandir}/man1/mysqlslap.1*

# ----------------------------------------------------------------------------
%files -n MySQL-devel%{product_suffix} -f optional-files-devel
%defattr(-, root, root, 0755)
%doc %attr(644, root, man) %{_mandir}/man1/comp_err.1*
%doc %attr(644, root, man) %{_mandir}/man1/mysql_config.1*
%attr(755, root, root) %{_bindir}/mysql_config
%dir %attr(755, root, root) %{_includedir}/mysql
%dir %attr(755, root, root) %{_libdir}/mysql
%{_includedir}/mysql/*
%{_datadir}/aclocal/mysql.m4
%{_libdir}/mysql/libmysqlclient.a
%{_libdir}/mysql/libmysqlclient_r.a
%{_libdir}/mysql/libmysqlservices.a

# ----------------------------------------------------------------------------
%files -n MySQL-shared%{product_suffix}
%defattr(-, root, root, 0755)
# Shared libraries (omit for architectures that don't support them)
%{_libdir}/libmysql*.so*

%post -n MySQL-shared%{product_suffix}
/sbin/ldconfig

%postun -n MySQL-shared%{product_suffix}
/sbin/ldconfig

# ----------------------------------------------------------------------------
%files -n MySQL-test%{product_suffix}
%defattr(-, root, root, 0755)
%attr(-, root, root) %{_datadir}/mysql-test
%attr(755, root, root) %{_bindir}/mysql_client_test
%attr(755, root, root) %{_bindir}/mysql_client_test_embedded
%attr(755, root, root) %{_bindir}/mysqltest_embedded
%doc %attr(644, root, man) %{_mandir}/man1/mysql_client_test.1*
%doc %attr(644, root, man) %{_mandir}/man1/mysql-stress-test.pl.1*
%doc %attr(644, root, man) %{_mandir}/man1/mysql-test-run.pl.1*
%doc %attr(644, root, man) %{_mandir}/man1/mysql_client_test_embedded.1*
%doc %attr(644, root, man) %{_mandir}/man1/mysqltest_embedded.1*

# ----------------------------------------------------------------------------
%files -n MySQL-embedded%{product_suffix}
%defattr(-, root, root, 0755)
%attr(755, root, root) %{_bindir}/mysql_embedded
%attr(644, root, root) %{_libdir}/mysql/libmysqld.a
%attr(644, root, root) %{_libdir}/mysql/libmysqld-debug.a

##############################################################################
# The spec file changelog only includes changes made to the spec file
# itself - note that they must be ordered by date (important when
# merging BK trees)
##############################################################################
%changelog
<<<<<<< HEAD
=======
* Tue Aug 30 2011 Joerg Bruehe <joerg.bruehe@oracle.com>

- Add the manual page for "mysql_plugin" to the server package.

* Fri Aug 19 2011 Joerg Bruehe <joerg.bruehe@oracle.com>

- Null-upmerge the fix of bug#37165: This spec file is not affected.
- Replace "/var/lib/mysql" by the spec file variable "%{mysqldatadir}".

* Mon Jul 25 2011 Chuck Bell <chuck.bell@oracle.com>

- Added the mysql_plugin client - enables or disables plugins.

* Thu Jul 21 2011 Sunanda Menon <sunanda.menon@oracle.com>

- Fix bug#12561297: Added the MySQL embedded binary

* Thu Jul 07 2011 Joerg Bruehe <joerg.bruehe@oracle.com>

- Fix bug#45415: "rpm upgrade recreates test database"
  Let the creation of the "test" database happen only during a new installation,
  not in an RPM upgrade.
  This affects both the "mkdir" and the call of "mysql_install_db".

>>>>>>> fb5f6ee8
* Thu Feb 09 2011 Joerg Bruehe <joerg.bruehe@oracle.com>

- Fix bug#56581: If an installation deviates from the default file locations
  ("datadir" and "pid-file"), the mechanism to detect a running server (on upgrade)
  should still work, and use these locations.
  The problem was that the fix for bug#27072 did not check for local settings.
  
* Mon Jan 31 2011 Joerg Bruehe <joerg.bruehe@oracle.com>

- Install the new "manifest" files: "INFO_SRC" and "INFO_BIN".

* Tue Nov 23 2010 Jonathan Perkin <jonathan.perkin@oracle.com>

- EXCEPTIONS-CLIENT has been deleted, remove it from here too
- Support MYSQL_BUILD_MAKE_JFLAG environment variable for passing
  a '-j' argument to make.

* Mon Nov 1 2010 Georgi Kodinov <georgi.godinov@oracle.com>

- Added test authentication (WL#1054) plugin binaries
<<<<<<< HEAD

* Wed Oct 6 2010 Georgi Kodinov <georgi.godinov@oracle.com>

- Added example external authentication (WL#1054) plugin binaries

=======

* Wed Oct 6 2010 Georgi Kodinov <georgi.godinov@oracle.com>

- Added example external authentication (WL#1054) plugin binaries

>>>>>>> fb5f6ee8
* Wed Aug 11 2010 Joerg Bruehe <joerg.bruehe@oracle.com>

- With a recent spec file cleanup, names have changed: A "-community" part was dropped.
  Reflect that in the "Obsoletes" specifications.
- Add a "triggerpostun" to handle the uninstall of the "-community" server RPM.
- This fixes bug#55015 "MySQL server is not restarted properly after RPM upgrade".

* Tue Jun 15 2010 Joerg Bruehe <joerg.bruehe@sun.com>

- Change the behaviour on installation and upgrade:
  On installation, do not autostart the server.
  *Iff* the server was stopped before the upgrade is started, this is taken as a
  sign the administrator is handling that manually, and so the new server will
  not be started automatically at the end of the upgrade.
  The start/stop scripts will still be installed, so the server will be started
  on the next machine boot.
  This is the 5.5 version of fixing bug#27072 (RPM autostarting the server).

* Tue Jun 1 2010 Jonathan Perkin <jonathan.perkin@oracle.com>

- Implement SELinux checks from distribution-specific spec file.

* Wed May 12 2010 Jonathan Perkin <jonathan.perkin@oracle.com>

- Large number of changes to build using CMake
- Introduce distribution-specific RPMs
- Drop debuginfo, build all binaries with debug/symbols
- Remove __os_install_post, use native macro
- Remove _unpackaged_files_terminate_build, make it an error to have
  unpackaged files
- Remove cluster RPMs

* Wed Mar 24 2010 Joerg Bruehe <joerg.bruehe@sun.com>

- Add "--with-perfschema" to the configure options.

* Mon Mar 22 2010 Joerg Bruehe <joerg.bruehe@sun.com>

- User "usr/lib*" to allow for both "usr/lib" and "usr/lib64",
  mask "rmdir" return code 1.
- Remove "ha_example.*" files from the list, they aren't built.

* Wed Mar 17 2010 Joerg Bruehe <joerg.bruehe@sun.com>

- Fix a wrong path name in handling the debug plugins.

* Wed Mar 10 2010 Joerg Bruehe <joerg.bruehe@sun.com>

- Take the result of the debug plugin build and put it into the optimized tree,
  so that it becomes part of the final installation;
  include the files in the packlist. Part of the fixes for bug#49022.

* Mon Mar 01 2010 Joerg Bruehe <joerg.bruehe@sun.com>

- Set "Oracle and/or its affiliates" as the vendor and copyright owner,
  accept upgrading from packages showing MySQL or Sun as vendor.

* Fri Feb 12 2010 Joerg Bruehe <joerg.bruehe@sun.com>

- Formatting changes:
  Have a consistent structure of separator lines and of indentation
  (8 leading blanks => tab).
- Introduce the variable "src_dir".
- Give the environment variables "MYSQL_BUILD_CC(CXX)" precedence
  over "CC" ("CXX").
- Drop the old "with_static" argument analysis, this is not supported
  in 5.1 since ages.
- Introduce variables to control the handlers individually, as well
  as other options.
- Use the new "--with-plugin" notation for the table handlers.
- Drop handling "/etc/rc.d/init.d/mysql", the switch to "/etc/init.d/mysql"
  was done back in 2002 already.
- Make "--with-zlib-dir=bundled" the default, add an option to disable it.
- Add missing manual pages to the file list.
- Improve the runtime check for "libgcc.a", protect it against being tried
  with the Intel compiler "icc".

* Mon Jan 11 2010 Joerg Bruehe <joerg.bruehe@sun.com>

- Change RPM file naming:
  - Suffix like "-m2", "-rc" becomes part of version as "_m2", "_rc".
  - Release counts from 1, not 0.

* Wed Dec 23 2009 Joerg Bruehe <joerg.bruehe@sun.com>

- The "semisync" plugin file name has lost its introductory "lib",
  adapt the file lists for the subpackages.
  This is a part missing from the fix for bug#48351.
- Remove the "fix_privilege_tables" manual, it does not exist in 5.5
  (and likely, the whole script will go, too).

* Mon Nov 16 2009 Joerg Bruehe <joerg.bruehe@sun.com>

- Fix some problems with the directives around "tcmalloc" (experimental),
  remove erroneous traces of the InnoDB plugin (that is 5.1 only).

* Fri Oct 06 2009 Magnus Blaudd <mvensson@mysql.com>

- Removed mysql_fix_privilege_tables

* Fri Oct 02 2009 Alexander Nozdrin <alexander.nozdrin@sun.com>

- "mysqlmanager" got removed from version 5.4, all references deleted.

* Fri Aug 28 2009 Joerg Bruehe <joerg.bruehe@sun.com>

- Merge up from 5.1 to 5.4: Remove handling for the InnoDB plugin.

* Thu Aug 27 2009 Joerg Bruehe <joerg.bruehe@sun.com>

- This version does not contain the "Instance manager", "mysqlmanager":
  Remove it from the spec file so that packaging succeeds.

* Mon Aug 24 2009 Jonathan Perkin <jperkin@sun.com>

- Add conditionals for bundled zlib and innodb plugin

* Fri Aug 21 2009 Jonathan Perkin <jperkin@sun.com>

- Install plugin libraries in appropriate packages.
- Disable libdaemon_example and ftexample plugins.

* Thu Aug 20 2009 Jonathan Perkin <jperkin@sun.com>

- Update variable used for mysql-test suite location to match source.

* Fri Nov 07 2008 Joerg Bruehe <joerg@mysql.com>

- Correct yesterday's fix, so that it also works for the last flag,
  and fix a wrong quoting: un-quoted quote marks must not be escaped.

* Thu Nov 06 2008 Kent Boortz <kent.boortz@sun.com>

- Removed "mysql_upgrade_shell"
- Removed some copy/paste between debug and normal build

* Thu Nov 06 2008 Joerg Bruehe <joerg@mysql.com>

- Modify CFLAGS and CXXFLAGS such that a debug build is not optimized.
  This should cover both gcc and icc flags.  Fixes bug#40546.

* Fri Aug 29 2008 Kent Boortz <kent@mysql.com>

- Removed the "Federated" storage engine option, and enabled in all

* Tue Aug 26 2008 Joerg Bruehe <joerg@mysql.com>

- Get rid of the "warning: Installed (but unpackaged) file(s) found:"
  Some generated files aren't needed in RPMs:
  - the "sql-bench/" subdirectory
  Some files were missing:
  - /usr/share/aclocal/mysql.m4  ("devel" subpackage)
  - Manual "mysqlbug" ("server" subpackage)
  - Program "innochecksum" and its manual ("server" subpackage)
  - Manual "mysql_find_rows" ("client" subpackage)
  - Script "mysql_upgrade_shell" ("client" subpackage)
  - Program "ndb_cpcd" and its manual ("ndb-extra" subpackage)
  - Manuals "ndb_mgm" + "ndb_restore" ("ndb-tools" subpackage)

* Mon Mar 31 2008 Kent Boortz <kent@mysql.com>

- Made the "Federated" storage engine an option
- Made the "Cluster" storage engine and sub packages an option

* Wed Mar 19 2008 Joerg Bruehe <joerg@mysql.com>

- Add the man pages for "ndbd" and "ndb_mgmd".

* Mon Feb 18 2008 Timothy Smith <tim@mysql.com>

- Require a manual upgrade if the alread-installed mysql-server is
  from another vendor, or is of a different major version.

* Wed May 02 2007 Joerg Bruehe <joerg@mysql.com>

- "ndb_size.tmpl" is not needed any more,
  "man1/mysql_install_db.1" lacked the trailing '*'.

* Sat Apr 07 2007 Kent Boortz <kent@mysql.com>

- Removed man page for "mysql_create_system_tables"

* Wed Mar 21 2007 Daniel Fischer <df@mysql.com>

- Add debug server.

* Mon Mar 19 2007 Daniel Fischer <df@mysql.com>

- Remove Max RPMs; the server RPMs contain a mysqld compiled with all
  features that previously only were built into Max.

* Fri Mar 02 2007 Joerg Bruehe <joerg@mysql.com>

- Add several man pages for NDB which are now created.

* Fri Jan 05 2007 Kent Boortz <kent@mysql.com>

- Put back "libmygcc.a", found no real reason it was removed.

- Add CFLAGS to gcc call with --print-libgcc-file, to make sure the
  correct "libgcc.a" path is returned for the 32/64 bit architecture.

* Mon Dec 18 2006 Joerg Bruehe <joerg@mysql.com>

- Fix the move of "mysqlmanager" to section 8: Directory name was wrong.

* Thu Dec 14 2006 Joerg Bruehe <joerg@mysql.com>

- Include the new man pages for "my_print_defaults" and "mysql_tzinfo_to_sql"
  in the server RPM.
- The "mysqlmanager" man page got moved from section 1 to 8.

* Thu Nov 30 2006 Joerg Bruehe <joerg@mysql.com>

- Call "make install" using "benchdir_root=%{_datadir}",
  because that is affecting the regression test suite as well.

* Thu Nov 16 2006 Joerg Bruehe <joerg@mysql.com>

- Explicitly note that the "MySQL-shared" RPMs (as built by MySQL AB)
  replace "mysql-shared" (as distributed by SuSE) to allow easy upgrading
  (bug#22081).

* Mon Nov 13 2006 Joerg Bruehe <joerg@mysql.com>

- Add "--with-partition" to all server builds.

- Use "--report-features" in one test run per server build.

* Tue Aug 15 2006 Joerg Bruehe <joerg@mysql.com>

- The "max" server is removed from packages, effective from 5.1.12-beta.
  Delete all steps to build, package, or install it.

* Mon Jul 10 2006 Joerg Bruehe <joerg@mysql.com>

- Fix a typing error in the "make" target for the Perl script to run the tests.

* Tue Jul 04 2006 Joerg Bruehe <joerg@mysql.com>

- Use the Perl script to run the tests, because it will automatically check
  whether the server is configured with SSL.

* Tue Jun 27 2006 Joerg Bruehe <joerg@mysql.com>

- move "mysqldumpslow" from the client RPM to the server RPM (bug#20216)

- Revert all previous attempts to call "mysql_upgrade" during RPM upgrade,
  there are some more aspects which need to be solved before this is possible.
  For now, just ensure the binary "mysql_upgrade" is delivered and installed.

* Thu Jun 22 2006 Joerg Bruehe <joerg@mysql.com>

- Close a gap of the previous version by explicitly using
  a newly created temporary directory for the socket to be used
  in the "mysql_upgrade" operation, overriding any local setting.

* Tue Jun 20 2006 Joerg Bruehe <joerg@mysql.com>

- To run "mysql_upgrade", we need a running server;
  start it in isolation and skip password checks.

* Sat May 20 2006 Kent Boortz <kent@mysql.com>

- Always compile for PIC, position independent code.

* Wed May 10 2006 Kent Boortz <kent@mysql.com>

- Use character set "all" when compiling with Cluster, to make Cluster
  nodes independent on the character set directory, and the problem
  that two RPM sub packages both wants to install this directory.

* Mon May 01 2006 Kent Boortz <kent@mysql.com>

- Use "./libtool --mode=execute" instead of searching for the
  executable in current directory and ".libs".

* Fri Apr 28 2006 Kent Boortz <kent@mysql.com>

- Install and run "mysql_upgrade"

* Wed Apr 12 2006 Jim Winstead <jimw@mysql.com>

- Remove sql-bench, and MySQL-bench RPM (will be built as an independent
  project from the mysql-bench repository)

* Tue Apr 11 2006 Jim Winstead <jimw@mysql.com>

- Remove old mysqltestmanager and related programs
* Sat Apr 01 2006 Kent Boortz <kent@mysql.com>

- Set $LDFLAGS from $MYSQL_BUILD_LDFLAGS

* Wed Mar 07 2006 Kent Boortz <kent@mysql.com>

- Changed product name from "Community Edition" to "Community Server"

* Mon Mar 06 2006 Kent Boortz <kent@mysql.com>

- Fast mutexes is now disabled by default, but should be
  used in Linux builds.

* Mon Feb 20 2006 Kent Boortz <kent@mysql.com>

- Reintroduced a max build
- Limited testing of 'debug' and 'max' servers
- Berkeley DB only in 'max'

* Mon Feb 13 2006 Joerg Bruehe <joerg@mysql.com>

- Use "-i" on "make test-force";
  this is essential for later evaluation of this log file.

* Thu Feb 09 2006 Kent Boortz <kent@mysql.com>

- Pass '-static' to libtool, link static with our own libraries, dynamic
  with system libraries.  Link with the bundled zlib.

* Wed Feb 08 2006 Kristian Nielsen <knielsen@mysql.com>

- Modified RPM spec to match new 5.1 debug+max combined community packaging.

* Sun Dec 18 2005 Kent Boortz <kent@mysql.com>

- Added "client/mysqlslap"

* Mon Dec 12 2005 Rodrigo Novo <rodrigo@mysql.com>

- Added zlib to the list of (static) libraries installed
- Added check against libtool wierdness (WRT: sql/mysqld || sql/.libs/mysqld)
- Compile MySQL with bundled zlib
- Fixed %packager name to "MySQL Production Engineering Team"

* Mon Dec 05 2005 Joerg Bruehe <joerg@mysql.com>

- Avoid using the "bundled" zlib on "shared" builds:
  As it is not installed (on the build system), this gives dependency
  problems with "libtool" causing the build to fail.
  (Change was done on Nov 11, but left uncommented.)

* Tue Nov 22 2005 Joerg Bruehe <joerg@mysql.com>

- Extend the file existence check for "init.d/mysql" on un-install
  to also guard the call to "insserv"/"chkconfig".

* Thu Oct 27 2005 Lenz Grimmer <lenz@grimmer.com>

- added more man pages

* Wed Oct 19 2005 Kent Boortz <kent@mysql.com>

- Made yaSSL support an option (off by default)

* Wed Oct 19 2005 Kent Boortz <kent@mysql.com>

- Enabled yaSSL support

* Sat Oct 15 2005 Kent Boortz <kent@mysql.com>

- Give mode arguments the same way in all places
- Moved copy of mysqld.a to "standard" build, but
  disabled it as we don't do embedded yet in 5.0

* Fri Oct 14 2005 Kent Boortz <kent@mysql.com>

- For 5.x, always compile with --with-big-tables
- Copy the config.log file to location outside
  the build tree

* Fri Oct 14 2005 Kent Boortz <kent@mysql.com>

- Removed unneeded/obsolete configure options
- Added archive engine to standard server
- Removed the embedded server from experimental server
- Changed suffix "-Max" => "-max"
- Changed comment string "Max" => "Experimental"

* Thu Oct 13 2005 Lenz Grimmer <lenz@mysql.com>

- added a usermod call to assign a potential existing mysql user to the
  correct user group (BUG#12823)
- Save the perror binary built during Max build so it supports the NDB
  error codes (BUG#13740)
- added a separate macro "mysqld_group" to be able to define the
  user group of the mysql user seperately, if desired.

* Thu Sep 29 2005 Lenz Grimmer <lenz@mysql.com>

- fixed the removing of the RPM_BUILD_ROOT in the %clean section (the
  $RBR variable did not get expanded, thus leaving old build roots behind)

* Thu Aug 04 2005 Lenz Grimmer <lenz@mysql.com>

- Fixed the creation of the mysql user group account in the postinstall
  section (BUG 12348)
- Fixed enabling the Archive storage engine in the Max binary

* Tue Aug 02 2005 Lenz Grimmer <lenz@mysql.com>

- Fixed the Requires: tag for the server RPM (BUG 12233)

* Fri Jul 15 2005 Lenz Grimmer <lenz@mysql.com>

- create a "mysql" user group and assign the mysql user account to that group
  in the server postinstall section. (BUG 10984)

* Tue Jun 14 2005 Lenz Grimmer <lenz@mysql.com>

- Do not build statically on i386 by default, only when adding either "--with
  static" or "--define '_with_static 1'" to the RPM build options. Static
  linking really only makes sense when linking against the specially patched
  glibc 2.2.5.

* Mon Jun 06 2005 Lenz Grimmer <lenz@mysql.com>

- added mysql_client_test to the "bench" subpackage (BUG 10676)
- added the libndbclient static and shared libraries (BUG 10676)

* Wed Jun 01 2005 Lenz Grimmer <lenz@mysql.com>

- use "mysqldatadir" variable instead of hard-coding the path multiple times
- use the "mysqld_user" variable on all occasions a user name is referenced
- removed (incomplete) Brazilian translations
- removed redundant release tags from the subpackage descriptions

* Wed May 25 2005 Joerg Bruehe <joerg@mysql.com>

- Added a "make clean" between separate calls to "BuildMySQL".

* Thu May 12 2005 Guilhem Bichot <guilhem@mysql.com>

- Removed the mysql_tableinfo script made obsolete by the information schema

* Wed Apr 20 2005 Lenz Grimmer <lenz@mysql.com>

- Enabled the "blackhole" storage engine for the Max RPM

* Wed Apr 13 2005 Lenz Grimmer <lenz@mysql.com>

- removed the MySQL manual files (html/ps/texi) - they have been removed
  from the MySQL sources and are now available seperately.

* Mon Apr 4 2005 Petr Chardin <petr@mysql.com>

- old mysqlmanager, mysqlmanagerc and mysqlmanager-pwger renamed into
  mysqltestmanager, mysqltestmanager and mysqltestmanager-pwgen respectively

* Fri Mar 18 2005 Lenz Grimmer <lenz@mysql.com>

- Disabled RAID in the Max binaries once and for all (it has finally been
  removed from the source tree)

* Sun Feb 20 2005 Petr Chardin <petr@mysql.com>

- Install MySQL Instance Manager together with mysqld, touch mysqlmanager
  password file

* Mon Feb 14 2005 Lenz Grimmer <lenz@mysql.com>

- Fixed the compilation comments and moved them into the separate build sections
  for Max and Standard

* Mon Feb 7 2005 Tomas Ulin <tomas@mysql.com>

- enabled the "Ndbcluster" storage engine for the max binary
- added extra make install in ndb subdir after Max build to get ndb binaries
- added packages for ndbcluster storage engine

* Fri Jan 14 2005 Lenz Grimmer <lenz@mysql.com>

- replaced obsoleted "BuildPrereq" with "BuildRequires" instead

* Thu Jan 13 2005 Lenz Grimmer <lenz@mysql.com>

- enabled the "Federated" storage engine for the max binary

* Tue Jan 04 2005 Petr Chardin <petr@mysql.com>

- ISAM and merge storage engines were purged. As well as appropriate
  tools and manpages (isamchk and isamlog)

* Thu Dec 31 2004 Lenz Grimmer <lenz@mysql.com>

- enabled the "Archive" storage engine for the max binary
- enabled the "CSV" storage engine for the max binary
- enabled the "Example" storage engine for the max binary

* Thu Aug 26 2004 Lenz Grimmer <lenz@mysql.com>

- MySQL-Max now requires MySQL-server instead of MySQL (BUG 3860)

* Fri Aug 20 2004 Lenz Grimmer <lenz@mysql.com>

- do not link statically on IA64/AMD64 as these systems do not have
  a patched glibc installed

* Tue Aug 10 2004 Lenz Grimmer <lenz@mysql.com>

- Added libmygcc.a to the devel subpackage (required to link applications
  against the the embedded server libmysqld.a) (BUG 4921)

* Mon Aug 09 2004 Lenz Grimmer <lenz@mysql.com>

- Added EXCEPTIONS-CLIENT to the "devel" package

* Thu Jul 29 2004 Lenz Grimmer <lenz@mysql.com>

- disabled OpenSSL in the Max binaries again (the RPM packages were the
  only exception to this anyway) (BUG 1043)

* Wed Jun 30 2004 Lenz Grimmer <lenz@mysql.com>

- fixed server postinstall (mysql_install_db was called with the wrong
  parameter)

* Thu Jun 24 2004 Lenz Grimmer <lenz@mysql.com>

- added mysql_tzinfo_to_sql to the server subpackage
- run "make clean" instead of "make distclean"

* Mon Apr 05 2004 Lenz Grimmer <lenz@mysql.com>

- added ncurses-devel to the build prerequisites (BUG 3377)

* Thu Feb 12 2004 Lenz Grimmer <lenz@mysql.com>

- when using gcc, _always_ use CXX=gcc
- replaced Copyright with License field (Copyright is obsolete)

* Tue Feb 03 2004 Lenz Grimmer <lenz@mysql.com>

- added myisam_ftdump to the Server package

* Tue Jan 13 2004 Lenz Grimmer <lenz@mysql.com>

- link the mysql client against libreadline instead of libedit (BUG 2289)

* Mon Dec 22 2003 Lenz Grimmer <lenz@mysql.com>

- marked /etc/logrotate.d/mysql as a config file (BUG 2156)

* Fri Dec 13 2003 Lenz Grimmer <lenz@mysql.com>

- fixed file permissions (BUG 1672)

* Thu Dec 11 2003 Lenz Grimmer <lenz@mysql.com>

- made testing for gcc3 a bit more robust

* Fri Dec 05 2003 Lenz Grimmer <lenz@mysql.com>

- added missing file mysql_create_system_tables to the server subpackage

* Fri Nov 21 2003 Lenz Grimmer <lenz@mysql.com>

- removed dependency on MySQL-client from the MySQL-devel subpackage
  as it is not really required. (BUG 1610)

* Fri Aug 29 2003 Lenz Grimmer <lenz@mysql.com>

- Fixed BUG 1162 (removed macro names from the changelog)
- Really fixed BUG 998 (disable the checking for installed but
  unpackaged files)

* Tue Aug 05 2003 Lenz Grimmer <lenz@mysql.com>

- Fixed BUG 959 (libmysqld not being compiled properly)
- Fixed BUG 998 (RPM build errors): added missing files to the
  distribution (mysql_fix_extensions, mysql_tableinfo, mysqldumpslow,
  mysql_fix_privilege_tables.1), removed "-n" from install section.

* Wed Jul 09 2003 Lenz Grimmer <lenz@mysql.com>

- removed the GIF Icon (file was not included in the sources anyway)
- removed unused variable shared_lib_version
- do not run automake before building the standard binary
  (should not be necessary)
- add server suffix '-standard' to standard binary (to be in line
  with the binary tarball distributions)
- Use more RPM macros (_exec_prefix, _sbindir, _libdir, _sysconfdir,
  _datadir, _includedir) throughout the spec file.
- allow overriding CC and CXX (required when building with other compilers)

* Fri May 16 2003 Lenz Grimmer <lenz@mysql.com>

- re-enabled RAID again

* Wed Apr 30 2003 Lenz Grimmer <lenz@mysql.com>

- disabled MyISAM RAID (--with-raid) - it throws an assertion which
  needs to be investigated first.

* Mon Mar 10 2003 Lenz Grimmer <lenz@mysql.com>

- added missing file mysql_secure_installation to server subpackage
  (BUG 141)

* Tue Feb 11 2003 Lenz Grimmer <lenz@mysql.com>

- re-added missing pre- and post(un)install scripts to server subpackage
- added config file /etc/my.cnf to the file list (just for completeness)
- make sure to create the datadir with 755 permissions

* Mon Jan 27 2003 Lenz Grimmer <lenz@mysql.com>

- removed unused CC and CXX variables
- CFLAGS and CXXFLAGS should honor RPM_OPT_FLAGS

* Fri Jan 24 2003 Lenz Grimmer <lenz@mysql.com>

- renamed package "MySQL" to "MySQL-server"
- fixed Copyright tag
- added mysql_waitpid to client subpackage (required for mysql-test-run)

* Wed Nov 27 2002 Lenz Grimmer <lenz@mysql.com>

- moved init script from /etc/rc.d/init.d to /etc/init.d (the majority of
  Linux distributions now support this scheme as proposed by the LSB either
  directly or via a compatibility symlink)
- Use new "restart" init script action instead of starting and stopping
  separately
- Be more flexible in activating the automatic bootup - use insserv (on
  older SuSE versions) or chkconfig (Red Hat, newer SuSE versions and
  others) to create the respective symlinks

* Wed Sep 25 2002 Lenz Grimmer <lenz@mysql.com>

- MySQL-Max now requires MySQL >= 4.0 to avoid version mismatches
  (mixing 3.23 and 4.0 packages)

* Fri Aug 09 2002 Lenz Grimmer <lenz@mysql.com>

- Turn off OpenSSL in MySQL-Max for now until it works properly again
- enable RAID for the Max binary instead
- added compatibility link: safe_mysqld -> mysqld_safe to ease the
  transition from 3.23

* Thu Jul 18 2002 Lenz Grimmer <lenz@mysql.com>

- Reworked the build steps a little bit: the Max binary is supposed
  to include OpenSSL, which cannot be linked statically, thus trying
  to statically link against a special glibc is futile anyway
- because of this, it is not required to make yet another build run
  just to compile the shared libs (saves a lot of time)
- updated package description of the Max subpackage
- clean up the BuildRoot directory afterwards

* Mon Jul 15 2002 Lenz Grimmer <lenz@mysql.com>

- Updated Packager information
- Fixed the build options: the regular package is supposed to
  include InnoDB and linked statically, while the Max package
  should include BDB and SSL support

* Fri May 03 2002 Lenz Grimmer <lenz@mysql.com>

- Use more RPM macros (e.g. infodir, mandir) to make the spec
  file more portable
- reorganized the installation of documentation files: let RPM
  take care of this
- reorganized the file list: actually install man pages along
  with the binaries of the respective subpackage
- do not include libmysqld.a in the devel subpackage as well, if we
  have a special "embedded" subpackage
- reworked the package descriptions

* Mon Oct  8 2001 Monty

- Added embedded server as a separate RPM

* Fri Apr 13 2001 Monty

- Added mysqld-max to the distribution

* Tue Jan 2  2001  Monty

- Added mysql-test to the bench package

* Fri Aug 18 2000 Tim Smith <tim@mysql.com>

- Added separate libmysql_r directory; now both a threaded
  and non-threaded library is shipped.

* Wed Sep 28 1999 David Axmark <davida@mysql.com>

- Added the support-files/my-example.cnf to the docs directory.

- Removed devel dependency on base since it is about client
  development.

* Wed Sep 8 1999 David Axmark <davida@mysql.com>

- Cleaned up some for 3.23.

* Thu Jul 1 1999 David Axmark <davida@mysql.com>

- Added support for shared libraries in a separate sub
  package. Original fix by David Fox (dsfox@cogsci.ucsd.edu)

- The --enable-assembler switch is now automatically disables on
  platforms there assembler code is unavailable. This should allow
  building this RPM on non i386 systems.

* Mon Feb 22 1999 David Axmark <david@detron.se>

- Removed unportable cc switches from the spec file. The defaults can
  now be overridden with environment variables. This feature is used
  to compile the official RPM with optimal (but compiler version
  specific) switches.

- Removed the repetitive description parts for the sub rpms. Maybe add
  again if RPM gets a multiline macro capability.

- Added support for a pt_BR translation. Translation contributed by
  Jorge Godoy <jorge@bestway.com.br>.

* Wed Nov 4 1998 David Axmark <david@detron.se>

- A lot of changes in all the rpm and install scripts. This may even
  be a working RPM :-)

* Sun Aug 16 1998 David Axmark <david@detron.se>

- A developers changelog for MySQL is available in the source RPM. And
  there is a history of major user visible changed in the Reference
  Manual.  Only RPM specific changes will be documented here.<|MERGE_RESOLUTION|>--- conflicted
+++ resolved
@@ -113,85 +113,6 @@
 %if %{undefined server_suffix}
 %define server_suffix   %{nil}
 %endif
-<<<<<<< HEAD
-
-# ----------------------------------------------------------------------------
-# Distribution support
-# ----------------------------------------------------------------------------
-%if %{undefined distro_specific}
-%define distro_specific 0
-%endif
-%if %{distro_specific}
-  %if %(test -f /etc/enterprise-release && echo 1 || echo 0)
-    %define oelver %(rpm -qf --qf '%%{version}\\n' /etc/enterprise-release | sed -e 's/^\\([0-9]*\\).*/\\1/g')
-    %if "%oelver" == "4"
-      %define distro_description        Oracle Enterprise Linux 4
-      %define distro_releasetag         oel4
-      %define distro_buildreq           gcc-c++ gperf ncurses-devel perl readline-devel time zlib-devel
-      %define distro_requires           chkconfig coreutils grep procps shadow-utils
-    %else
-      %if "%oelver" == "5"
-        %define distro_description      Oracle Enterprise Linux 5
-        %define distro_releasetag       oel5
-        %define distro_buildreq         gcc-c++ gperf ncurses-devel perl readline-devel time zlib-devel
-        %define distro_requires         chkconfig coreutils grep procps shadow-utils
-      %else
-        %{error:Oracle Enterprise Linux %{oelver} is unsupported}
-      %endif
-    %endif
-  %else
-    %if %(test -f /etc/redhat-release && echo 1 || echo 0)
-      %define rhelver %(rpm -qf --qf '%%{version}\\n' /etc/redhat-release | sed -e 's/^\\([0-9]*\\).*/\\1/g')
-      %if "%rhelver" == "4"
-        %define distro_description      Red Hat Enterprise Linux 4
-        %define distro_releasetag       rhel4
-        %define distro_buildreq         gcc-c++ gperf ncurses-devel perl readline-devel time zlib-devel
-        %define distro_requires         chkconfig coreutils grep procps shadow-utils
-      %else
-        %if "%rhelver" == "5"
-          %define distro_description    Red Hat Enterprise Linux 5
-          %define distro_releasetag     rhel5
-          %define distro_buildreq       gcc-c++ gperf ncurses-devel perl readline-devel time zlib-devel
-          %define distro_requires       chkconfig coreutils grep procps shadow-utils
-        %else
-          %{error:Red Hat Enterprise Linux %{rhelver} is unsupported}
-        %endif
-      %endif
-    %else
-      %if %(test -f /etc/SuSE-release && echo 1 || echo 0)
-        %define susever %(rpm -qf --qf '%%{version}\\n' /etc/SuSE-release)
-        %if "%susever" == "10"
-          %define distro_description    SUSE Linux Enterprise Server 10
-          %define distro_releasetag     sles10
-          %define distro_buildreq       gcc-c++ gdbm-devel gperf ncurses-devel openldap2-client readline-devel zlib-devel
-          %define distro_requires       aaa_base coreutils grep procps pwdutils
-        %else
-          %if "%susever" == "11"
-            %define distro_description  SUSE Linux Enterprise Server 11
-            %define distro_releasetag   sles11
-            %define distro_buildreq     gcc-c++ gdbm-devel gperf ncurses-devel openldap2-client procps pwdutils readline-devel zlib-devel
-            %define distro_requires     aaa_base coreutils grep procps pwdutils
-          %else
-            %{error:SuSE %{susever} is unsupported}
-          %endif
-        %endif
-      %else
-        %{error:Unsupported distribution}
-      %endif
-    %endif
-  %endif
-%else
-  %define generic_kernel %(uname -r | cut -d. -f1-2)
-  %define distro_description            Generic Linux (kernel %{generic_kernel})
-  %define distro_releasetag             linux%{generic_kernel}
-  %define distro_buildreq               gcc-c++ gperf ncurses-devel perl readline-devel time zlib-devel
-  %define distro_requires               coreutils grep procps /sbin/chkconfig /usr/sbin/useradd /usr/sbin/groupadd
-%endif
-
-# Avoid debuginfo RPMs, leaves binaries unstripped
-%define debug_package   %{nil}
-
-=======
 
 # ----------------------------------------------------------------------------
 # Distribution support
@@ -269,7 +190,6 @@
 # Avoid debuginfo RPMs, leaves binaries unstripped
 %define debug_package   %{nil}
 
->>>>>>> fb5f6ee8
 # Hack to work around bug in RHEL5 __os_install_post macro, wrong inverted
 # test for __debug_package
 %define __strip         /bin/true
@@ -305,11 +225,7 @@
 Version:        @MYSQL_RPM_VERSION@
 Release:        %{release}%{?distro_releasetag:.%{distro_releasetag}}
 Distribution:   %{distro_description}
-<<<<<<< HEAD
-License:        Copyright (c) 2000, @MYSQL_COPYRIGHT_YEAR@, %{mysql_vendor}.  All rights reserved.  Use is subject to license terms.  Under %{license_type} license as shown in the Description field.
-=======
 License:        Copyright (c) 2000, @MYSQL_COPYRIGHT_YEAR@, %{mysql_vendor}. All rights reserved. Under %{license_type} license as shown in the Description field.
->>>>>>> fb5f6ee8
 Source:         http://www.mysql.com/Downloads/MySQL-@MYSQL_BASE_VERSION@/%{src_dir}.tar.gz
 URL:            http://www.mysql.com/
 Packager:       MySQL Build Team <build@mysql.com>
@@ -364,19 +280,11 @@
 licenses from %{mysql_vendor} if you do not wish to be bound by the terms of
 the GPL. See the chapter "Licensing and Support" in the manual for
 further info.
-<<<<<<< HEAD
 
 The MySQL web site (http://www.mysql.com/) provides the latest news and 
 information about the MySQL software.  Also please see the documentation
 and the manual for more information.
 
-=======
-
-The MySQL web site (http://www.mysql.com/) provides the latest news and 
-information about the MySQL software.  Also please see the documentation
-and the manual for more information.
-
->>>>>>> fb5f6ee8
 This package includes the MySQL server binary as well as related utilities
 to run and administer a MySQL server.
 
@@ -408,7 +316,6 @@
 This package contains the MySQL regression test suite.
 
 For a description of MySQL see the base MySQL RPM or http://www.mysql.com/
-<<<<<<< HEAD
 
 # ----------------------------------------------------------------------------
 %package -n MySQL-devel%{product_suffix}
@@ -441,40 +348,6 @@
 Requires:       MySQL-devel%{product_suffix}
 Obsoletes:      mysql-embedded MySQL-embedded-community
 
-=======
-
-# ----------------------------------------------------------------------------
-%package -n MySQL-devel%{product_suffix}
-Summary:        MySQL - Development header files and libraries
-Group:          Applications/Databases
-Provides:       mysql-devel
-Obsoletes:      mysql-devel MySQL-devel-community
-
-%description -n MySQL-devel%{product_suffix}
-This package contains the development header files and libraries necessary
-to develop MySQL client applications.
-
-For a description of MySQL see the base MySQL RPM or http://www.mysql.com/
-
-# ----------------------------------------------------------------------------
-%package -n MySQL-shared%{product_suffix}
-Summary:        MySQL - Shared libraries
-Group:          Applications/Databases
-Provides:       mysql-shared
-Obsoletes:      MySQL-shared-community
-
-%description -n MySQL-shared%{product_suffix}
-This package contains the shared libraries (*.so*) which certain languages
-and applications need to dynamically load and use MySQL.
-
-# ----------------------------------------------------------------------------
-%package -n MySQL-embedded%{product_suffix}
-Summary:        MySQL - embedded library
-Group:          Applications/Databases
-Requires:       MySQL-devel%{product_suffix}
-Obsoletes:      mysql-embedded MySQL-embedded-community
-
->>>>>>> fb5f6ee8
 %description -n MySQL-embedded%{product_suffix}
 This package contains the MySQL server as an embedded library.
 
@@ -504,21 +377,12 @@
 # Set environment in order of preference, MYSQL_BUILD_* first, then variable
 # name, finally a default.  RPM_OPT_FLAGS is assumed to be a part of the
 # default RPM build environment.
-<<<<<<< HEAD
 #
 # We set CXX=gcc by default to support so-called 'generic' binaries, where we
 # do not have a dependancy on libgcc/libstdc++.  This only works while we do
 # not require C++ features such as exceptions, and may need to be removed at
 # a later date.
 #
-=======
-#
-# We set CXX=gcc by default to support so-called 'generic' binaries, where we
-# do not have a dependancy on libgcc/libstdc++.  This only works while we do
-# not require C++ features such as exceptions, and may need to be removed at
-# a later date.
-#
->>>>>>> fb5f6ee8
 
 # This is a hack, $RPM_OPT_FLAGS on ia64 hosts contains flags which break
 # the compile in cmd-line-utils/readline - needs investigation, but for now
@@ -557,11 +421,7 @@
   # XXX: install_layout so we can't just set it based on INSTALL_LAYOUT=RPM
   ${CMAKE} ../%{src_dir} -DBUILD_CONFIG=mysql_release -DINSTALL_LAYOUT=RPM \
            -DCMAKE_BUILD_TYPE=Debug \
-<<<<<<< HEAD
-           -DMYSQL_UNIX_ADDR="/var/lib/mysql/mysql.sock" \
-=======
            -DMYSQL_UNIX_ADDR="%{mysqldatadir}/mysql.sock" \
->>>>>>> fb5f6ee8
            -DFEATURE_SET="%{feature_set}" \
            -DCOMPILATION_COMMENT="%{compilation_comment_debug}" \
            -DMYSQL_SERVER_SUFFIX="%{server_suffix}"
@@ -576,11 +436,7 @@
   # XXX: install_layout so we can't just set it based on INSTALL_LAYOUT=RPM
   ${CMAKE} ../%{src_dir} -DBUILD_CONFIG=mysql_release -DINSTALL_LAYOUT=RPM \
            -DCMAKE_BUILD_TYPE=RelWithDebInfo \
-<<<<<<< HEAD
-           -DMYSQL_UNIX_ADDR="/var/lib/mysql/mysql.sock" \
-=======
            -DMYSQL_UNIX_ADDR="%{mysqldatadir}/mysql.sock" \
->>>>>>> fb5f6ee8
            -DFEATURE_SET="%{feature_set}" \
            -DCOMPILATION_COMMENT="%{compilation_comment_release}" \
            -DMYSQL_SERVER_SUFFIX="%{server_suffix}"
@@ -1163,10 +1019,7 @@
 %attr(755, root, root) %{_sbindir}/rcmysql
 %attr(755, root, root) %{_libdir}/mysql/plugin/adt_null.so
 %attr(755, root, root) %{_libdir}/mysql/plugin/libdaemon_example.so
-<<<<<<< HEAD
-=======
 %attr(755, root, root) %{_libdir}/mysql/plugin/daemon_example.ini
->>>>>>> fb5f6ee8
 %attr(755, root, root) %{_libdir}/mysql/plugin/mypluglib.so
 %attr(755, root, root) %{_libdir}/mysql/plugin/semisync_master.so
 %attr(755, root, root) %{_libdir}/mysql/plugin/semisync_slave.so
@@ -1281,8 +1134,6 @@
 # merging BK trees)
 ##############################################################################
 %changelog
-<<<<<<< HEAD
-=======
 * Tue Aug 30 2011 Joerg Bruehe <joerg.bruehe@oracle.com>
 
 - Add the manual page for "mysql_plugin" to the server package.
@@ -1307,7 +1158,6 @@
   not in an RPM upgrade.
   This affects both the "mkdir" and the call of "mysql_install_db".
 
->>>>>>> fb5f6ee8
 * Thu Feb 09 2011 Joerg Bruehe <joerg.bruehe@oracle.com>
 
 - Fix bug#56581: If an installation deviates from the default file locations
@@ -1328,19 +1178,11 @@
 * Mon Nov 1 2010 Georgi Kodinov <georgi.godinov@oracle.com>
 
 - Added test authentication (WL#1054) plugin binaries
-<<<<<<< HEAD
 
 * Wed Oct 6 2010 Georgi Kodinov <georgi.godinov@oracle.com>
 
 - Added example external authentication (WL#1054) plugin binaries
 
-=======
-
-* Wed Oct 6 2010 Georgi Kodinov <georgi.godinov@oracle.com>
-
-- Added example external authentication (WL#1054) plugin binaries
-
->>>>>>> fb5f6ee8
 * Wed Aug 11 2010 Joerg Bruehe <joerg.bruehe@oracle.com>
 
 - With a recent spec file cleanup, names have changed: A "-community" part was dropped.
