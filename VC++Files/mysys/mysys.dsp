--- conflicted
+++ resolved
@@ -545,14 +545,6 @@
 # End Source File
 # Begin Source File
 
-<<<<<<< HEAD
-
-SOURCE=.\my_winsem.c
-# End Source File
-# Begin Source File
-
-=======
->>>>>>> 4e4f1841
 SOURCE=.\my_winthread.c
 # End Source File
 # Begin Source File
