# The two bugs below (BUG#25507 and BUG#26116) existed only in
# statement-based binlogging; we test that now they are fixed;
# we also test that mixed and row-based binlogging work too,
# for completeness.

connection master;
--disable_warnings
CREATE SCHEMA IF NOT EXISTS mysqlslap;
USE mysqlslap;
--enable_warnings

select @@global.binlog_format;

#
# BUG#25507 "multi-row insert delayed + auto increment causes
# duplicate key entries on slave";
# happened only in statement-based binlogging.
#

CREATE TABLE t1 (id INT primary key auto_increment, name VARCHAR(64));
let $query = "INSERT DELAYED INTO t1 VALUES (null, 'Dr. No'), (null, 'From Russia With Love'), (null, 'Goldfinger'), (null, 'Thunderball'), (null, 'You Only Live Twice')";
--exec $MYSQL_SLAP --silent --concurrency=5 --iterations=200 --query=$query --delimiter=";"

FLUSH TABLE t1; # another way to be sure INSERT DELAYED has inserted
SELECT COUNT(*) FROM t1;
# when bug existed slave failed below ("duplicate key" error at random INSERT)
sync_slave_with_master;
use mysqlslap;
SELECT COUNT(*) FROM t1;

#
# BUG#26116 "If multi-row INSERT DELAYED has errors,
# statement-based binlogging breaks";
# happened only in statement-based binlogging.
#

connection master;
truncate table t1;
# first scenario: duplicate on first row
insert delayed into t1 values(10, "my name");
flush table t1;
if  (`SELECT @@global.binlog_format = 'STATEMENT'`)
{
  # statement below will be converted to non-delayed INSERT and so
  # will stop at first error, guaranteeing replication.
  --error ER_DUP_ENTRY
  insert delayed into t1 values(10, "is Bond"), (20, "James Bond");
}
if  (`SELECT @@global.binlog_format != 'STATEMENT'`)
{
  insert delayed into t1 values(10, "is Bond"), (20, "James Bond");
}
flush table t1;
select * from t1;
sync_slave_with_master;
# when bug existed in statement-based binlogging, t1 on slave had
# different content from on master
select * from t1;

# second scenario: duplicate on second row
connection master;
delete from t1 where id!=10;
if  (`SELECT @@global.binlog_format = 'STATEMENT'`)
{
  # statement below will be converted to non-delayed INSERT and so
  # will be binlogged with its ER_DUP_ENTRY error code, guaranteeing
  # replication (slave will hit the same error code and so be fine).
  --error ER_DUP_ENTRY
  insert delayed into t1 values(20, "is Bond"), (10, "James Bond");
}
if  (`SELECT @@global.binlog_format != 'STATEMENT'`)
{
  insert delayed into t1 values(20, "is Bond"), (10, "James Bond");
}
flush table t1; # to wait for INSERT DELAYED to be done
select * from t1;
sync_slave_with_master;
# when bug existed in statement-based binlogging, query was binlogged
# with error_code=0 so slave stopped
select * from t1;

# clean up
connection master;
USE test;
DROP SCHEMA mysqlslap;
sync_slave_with_master;
use test;
connection master;

#
# Bug #29571: INSERT DELAYED IGNORE written to binary log on the master but
# on the slave
#
if  ($binlog_format_statement)
{
  #flush the logs before the test
  connection slave;
  FLUSH LOGS;
  connection master;
  FLUSH LOGS;
}

CREATE TABLE t1(a int, UNIQUE(a));
INSERT DELAYED IGNORE INTO t1 VALUES(1);
INSERT DELAYED IGNORE INTO t1 VALUES(1);
flush table t1; # to wait for INSERT DELAYED to be done
if  ($binlog_format_statement)
{
  #must show two INSERT DELAYED
<<<<<<< HEAD
  --replace_column 1 x 2 x 3 x 4 x 5 x
  --replace_regex /table_id: [0-9]+/table_id: #/
  show binlog events in 'master-bin.000002' LIMIT 2,2;
=======
  --let $binlog_file= query_get_value(SHOW MASTER STATUS, File, 1)
  --let $binlog_limit= 1,2
  --source include/show_binlog_events.inc
>>>>>>> cc054408
}
select * from t1;

sync_slave_with_master;
echo On slave;
if  ($binlog_format_statement)
{
  #must show two INSERT DELAYED
<<<<<<< HEAD
  --replace_column 1 x 2 x 3 x 4 x 5 x
  --replace_regex /table_id: [0-9]+/table_id: #/
  show binlog events in 'slave-bin.000002' LIMIT 2,2;
=======
  --let $binlog_file= query_get_value(SHOW MASTER STATUS, File, 1)
  --let $binlog_limit= 1,2
  --source include/show_binlog_events.inc
>>>>>>> cc054408
}
select * from t1;


# clean up
connection master;
drop table t1;
sync_slave_with_master;
if  (`SELECT @@global.binlog_format != 'ROW'`)
{
  #flush the logs after the test
  FLUSH LOGS;
  connection master;
  FLUSH LOGS;
}
connection master;


--echo End of 5.0 tests<|MERGE_RESOLUTION|>--- conflicted
+++ resolved
@@ -107,15 +107,9 @@
 if  ($binlog_format_statement)
 {
   #must show two INSERT DELAYED
-<<<<<<< HEAD
-  --replace_column 1 x 2 x 3 x 4 x 5 x
-  --replace_regex /table_id: [0-9]+/table_id: #/
-  show binlog events in 'master-bin.000002' LIMIT 2,2;
-=======
   --let $binlog_file= query_get_value(SHOW MASTER STATUS, File, 1)
   --let $binlog_limit= 1,2
   --source include/show_binlog_events.inc
->>>>>>> cc054408
 }
 select * from t1;
 
@@ -124,15 +118,9 @@
 if  ($binlog_format_statement)
 {
   #must show two INSERT DELAYED
-<<<<<<< HEAD
-  --replace_column 1 x 2 x 3 x 4 x 5 x
-  --replace_regex /table_id: [0-9]+/table_id: #/
-  show binlog events in 'slave-bin.000002' LIMIT 2,2;
-=======
   --let $binlog_file= query_get_value(SHOW MASTER STATUS, File, 1)
   --let $binlog_limit= 1,2
   --source include/show_binlog_events.inc
->>>>>>> cc054408
 }
 select * from t1;
 
