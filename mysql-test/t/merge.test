#
# Test of MERGE TABLES
#

--disable_warnings
drop table if exists t1,t2,t3,t4,t5,t6;
drop database if exists mysqltest;
--enable_warnings

let $MYSQLD_DATADIR= `select @@datadir`;

create table t1 (a int not null primary key auto_increment, message char(20));
create table t2 (a int not null primary key auto_increment, message char(20));
INSERT INTO t1 (message) VALUES ("Testing"),("table"),("t1");
INSERT INTO t2 (message) VALUES ("Testing"),("table"),("t2");
create table t3 (a int not null, b char(20), key(a)) engine=MERGE UNION=(t1,t2);
select * from t3;
select * from t3 order by a desc;
drop table t3;
insert into t1 select NULL,message from t2;
insert into t2 select NULL,message from t1;
insert into t1 select NULL,message from t2;
insert into t2 select NULL,message from t1;
insert into t1 select NULL,message from t2;
insert into t2 select NULL,message from t1;
insert into t1 select NULL,message from t2;
insert into t2 select NULL,message from t1;
insert into t1 select NULL,message from t2;
insert into t2 select NULL,message from t1;
insert into t1 select NULL,message from t2;
create table t3 (a int not null, b char(20), key(a)) engine=MERGE UNION=(test.t1,test.t2);
explain select * from t3 where a < 10;
explain select * from t3 where a > 10 and a < 20;
select * from t3 where a = 10;
select * from t3 where a < 10;
select * from t3 where a > 10 and a < 20;
explain select a from t3 order by a desc limit 10;
select a from t3 order by a desc limit 10;
select a from t3 order by a desc limit 300,10;
delete from t3 where a=3;
select * from t3 where a < 10;
delete from t3 where a >= 6 and a <= 8;
select * from t3 where a < 10;
update t3 set a=3 where a=9;
select * from t3 where a < 10;
update t3 set a=6 where a=7;
select * from t3 where a < 10;
show create table t3;

# The following should give errors
create table t4 (a int not null, b char(10), key(a)) engine=MERGE UNION=(t1,t2);
--error 1168
select * from t4;
--error 1168
alter table t4 add column c int;
flush tables;
--error 1168
select * from t4;

#
# Test tables in different databases
#
create database mysqltest;
create table mysqltest.t6 (a int not null primary key auto_increment, message char(20));
create table t5 (a int not null, b char(20), key(a)) engine=MERGE UNION=(test.t1,mysqltest.t6);
show create table t5;
alter table t5 engine=myisam;
drop table t5, mysqltest.t6;
drop database mysqltest;

# Because of windows, it's important that we drop the merge tables first!
drop table t4,t3,t1,t2;
  
create table t1 (c char(10)) engine=myisam;
create table t2 (c char(10)) engine=myisam;
create table t3 (c char(10)) union=(t1,t2) engine=merge;
insert into t1 (c) values ('test1');
insert into t1 (c) values ('test1');
insert into t1 (c) values ('test1');
insert into t2 (c) values ('test2');
insert into t2 (c) values ('test2');
insert into t2 (c) values ('test2');
select * from t3;
select * from t3;
delete from t3 where 1=1;
select * from t3;
select * from t1;
drop table t3,t2,t1;

#
# Test 2
#

CREATE TABLE t1 (incr int not null, othr int not null, primary key(incr));
CREATE TABLE t2 (incr int not null, othr int not null, primary key(incr));
CREATE TABLE t3 (incr int not null, othr int not null, primary key(incr))
ENGINE=MERGE UNION=(t1,t2);

SELECT * from t3;

INSERT INTO t1 VALUES ( 1,10),( 3,53),( 5,21),( 7,12),( 9,17);
INSERT INTO t2 VALUES ( 2,24),( 4,33),( 6,41),( 8,26),( 0,32);
INSERT INTO t1 VALUES (11,20),(13,43),(15,11),(17,22),(19,37);
INSERT INTO t2 VALUES (12,25),(14,31),(16,42),(18,27),(10,30);

SELECT * from t3 where incr in (1,2,3,4) order by othr;
alter table t3 UNION=(t1);
select count(*) from t3;
alter table t3 UNION=(t1,t2);
select count(*) from t3;
alter table t3 ENGINE=MYISAM;
select count(*) from t3;

# Test that ALTER TABLE rembers the old UNION

drop table t3;
CREATE TABLE t3 (incr int not null, othr int not null, primary key(incr))
ENGINE=MERGE UNION=(t1,t2);
show create table t3;
alter table t3 drop primary key;
show create table t3;

drop table t3,t2,t1;

#
# Test table without unions
#
create table t1 (a int not null, key(a)) engine=merge;
--error 1030
select * from t1;
drop table t1;

#
# Bug in flush tables combined with MERGE tables
#

create table t1 (a int not null, b int not null, key(a,b));
create table t2 (a int not null, b int not null, key(a,b));
create table t3 (a int not null, b int not null, key(a,b)) ENGINE=MERGE UNION=(t1,t2);
insert into t1 values (1,2),(2,1),(0,0),(4,4),(5,5),(6,6);
insert into t2 values (1,1),(2,2),(0,0),(4,4),(5,5),(6,6);
flush tables;
select * from t3 where a=1 order by b limit 2;
drop table t3,t1,t2;

#
# [phi] testing INSERT_METHOD stuff
#

# first testing of common stuff with new parameters
create table t1 (a int not null, b int not null auto_increment, primary key(a,b));
create table t2 (a int not null, b int not null auto_increment, primary key(a,b));
create table t3 (a int not null, b int not null, key(a,b)) UNION=(t1,t2) INSERT_METHOD=NO;
create table t4 (a int not null, b int not null, key(a,b)) ENGINE=MERGE UNION=(t1,t2) INSERT_METHOD=NO;
create table t5 (a int not null, b int not null auto_increment, primary key(a,b)) ENGINE=MERGE UNION=(t1,t2) INSERT_METHOD=FIRST;
create table t6 (a int not null, b int not null auto_increment, primary key(a,b)) ENGINE=MERGE UNION=(t1,t2) INSERT_METHOD=LAST;
show create table t3;
show create table t4;
show create table t5;
show create table t6;
insert into t1 values (1,NULL),(1,NULL),(1,NULL),(1,NULL);
insert into t2 values (2,NULL),(2,NULL),(2,NULL),(2,NULL);
select * from t3 order by b,a limit 3;
select * from t4 order by b,a limit 3;
select * from t5 order by b,a limit 3,3;
select * from t6 order by b,a limit 6,3;
# now testing inserts and where the data gets written
insert into t5 values (5,1),(5,2);
insert into t6 values (6,1),(6,2);
select * from t1 order by a,b;
select * from t2 order by a,b;
select * from t4 order by a,b;
# preperation for next test
insert into t3 values (3,1),(3,2),(3,3),(3,4);
select * from t3 order by a,b;
# now testing whether options are kept by alter table
alter table t4 UNION=(t1,t2,t3);
show create table t4;
select * from t4 order by a,b;
# testing switching off insert method and inserts again
alter table t4 INSERT_METHOD=FIRST;
show create table t4;
insert into t4 values (4,1),(4,2);
select * from t1 order by a,b;
select * from t2 order by a,b;
select * from t3 order by a,b;
select * from t4 order by a,b;
select * from t5 order by a,b;
# auto_increment
select 1;
insert into t5 values (1,NULL),(5,NULL);
insert into t6 values (2,NULL),(6,NULL);
select * from t1 order by a,b;
select * from t2 order by a,b;
select * from t5 order by a,b;
select * from t6 order by a,b;
insert into t1 values (99,NULL);
select * from t4 where a+0 > 90;
# bug#4008 - cannot determine a unique key that caused "dupl. key error"
--error ER_DUP_ENTRY
insert t5 values (1,1);
--error ER_DUP_ENTRY
insert t6 values (2,1);
insert t5 values (1,1) on duplicate key update b=b+10;
insert t6 values (2,1) on duplicate key update b=b+20;
select * from t5 where a < 3;
drop table t6, t5, t4, t3, t2, t1;

CREATE TABLE t1 (  a int(11) NOT NULL default '0',  b int(11) NOT NULL default '0',  PRIMARY KEY  (a,b)) ENGINE=MyISAM;
INSERT INTO t1 VALUES (1,1), (2,1);
CREATE TABLE t2 (  a int(11) NOT NULL default '0',  b int(11) NOT NULL default '0',  PRIMARY KEY  (a,b)) ENGINE=MyISAM;
INSERT INTO t2 VALUES (1,2), (2,2);
CREATE TABLE t3 (  a int(11) NOT NULL default '0',  b int(11) NOT NULL default '0',  KEY a (a,b)) ENGINE=MRG_MyISAM UNION=(t1,t2);
select max(b) from t3 where a = 2;
select max(b) from t1 where a = 2;
drop table t3,t1,t2;

#
# temporary merge tables
#
create table t1 (a int not null);
create table t2 (a int not null);
insert into t1 values (1);
insert into t2 values (2);
create temporary table t3 (a int not null) ENGINE=MERGE UNION=(t1,t2);
--error ER_WRONG_MRG_TABLE
select * from t3;
create temporary table t4 (a int not null);
create temporary table t5 (a int not null);
insert into t4 values (1);
insert into t5 values (2);
create temporary table t6 (a int not null) ENGINE=MERGE UNION=(t4,t5);
select * from t6;
drop table t6, t3, t1, t2, t4, t5;
#
# Bug#19627 - temporary merge table locking
# MERGE table and its children must match in temporary type.
# Forbid temporary merge on non-temporary children: shown above.
# Forbid non-temporary merge on temporary children:
create temporary table t1 (a int not null);
create temporary table t2 (a int not null);
insert into t1 values (1);
insert into t2 values (2);
create table t3 (a int not null) ENGINE=MERGE UNION=(t1,t2);
--error ER_WRONG_MRG_TABLE
select * from t3;
drop table t3, t2, t1;
# Forbid children mismatch in temporary:
create table t1 (a int not null);
create temporary table t2 (a int not null);
insert into t1 values (1);
insert into t2 values (2);
create table t3 (a int not null) ENGINE=MERGE UNION=(t1,t2);
--error ER_WRONG_MRG_TABLE
select * from t3;
drop table t3;
create temporary table t3 (a int not null) ENGINE=MERGE UNION=(t1,t2);
--error ER_WRONG_MRG_TABLE
select * from t3;
drop table t3, t2, t1;
--echo # CREATE...SELECT is not implemented for MERGE tables.
CREATE TEMPORARY TABLE t1 (c1 INT NOT NULL);
CREATE TEMPORARY TABLE t2 (c1 INT NOT NULL);
CREATE TABLE t3 (c1 INT NOT NULL);
INSERT INTO t3 VALUES (3), (33);
LOCK TABLES t3 READ;
--error ER_WRONG_OBJECT
CREATE TEMPORARY TABLE t4 (c1 INT NOT NULL) ENGINE=MERGE UNION=(t1,t2)
  INSERT_METHOD=LAST SELECT * FROM t3;
--error ER_TABLE_NOT_LOCKED
SELECT * FROM t4;
UNLOCK TABLES;
CREATE TEMPORARY TABLE t4 (c1 INT NOT NULL) ENGINE=MERGE UNION=(t1,t2)
  INSERT_METHOD=LAST;
INSERT INTO t4 SELECT * FROM t3;
--echo # Alter temporary MERGE table.
ALTER TABLE t4 UNION=(t1);
LOCK TABLES t4 WRITE;
--echo # Alter temporary MERGE table under LOCk tables.
ALTER TABLE t4 UNION=(t1,t2);
UNLOCK TABLES;
--echo # MERGE table and function.
CREATE FUNCTION f1 () RETURNS INT RETURN (SELECT max(c1) FROM t3);
SELECT * FROM t4 WHERE c1 < f1();
DROP FUNCTION f1;
DROP TABLE t4, t3, t2, t1;

#
# testing merge::records_in_range and optimizer
#

CREATE TABLE t1 (
  fileset_id tinyint(3) unsigned NOT NULL default '0',
  file_code varchar(32) NOT NULL default '',
  fileset_root_id tinyint(3) unsigned NOT NULL default '0',
  PRIMARY KEY  (fileset_id,file_code),
  KEY files (fileset_id,fileset_root_id)
) ENGINE=MyISAM;
INSERT INTO t1 VALUES (2, '0000000111', 1), (2, '0000000112', 1), (2, '0000000113', 1),
(2, '0000000114', 1), (2, '0000000115', 1), (2, '0000000116', 1), (2, '0000000117', 1),
(2, '0000000118', 1), (2, '0000000119', 1), (2, '0000000120', 1);
CREATE TABLE t2 (
  fileset_id tinyint(3) unsigned NOT NULL default '0',
  file_code varchar(32) NOT NULL default '',
  fileset_root_id tinyint(3) unsigned NOT NULL default '0',
  PRIMARY KEY  (fileset_id,file_code),
  KEY files (fileset_id,fileset_root_id)
) ENGINE=MRG_MyISAM UNION=(t1);

EXPLAIN SELECT * FROM t2 IGNORE INDEX (files) WHERE fileset_id = 2
AND file_code BETWEEN '0000000115' AND '0000000120' LIMIT 1;
EXPLAIN SELECT * FROM t2 WHERE fileset_id = 2
AND file_code BETWEEN '0000000115' AND '0000000120' LIMIT 1;
EXPLAIN SELECT * FROM t1 WHERE fileset_id = 2
AND file_code BETWEEN '0000000115' AND '0000000120' LIMIT 1;
EXPLAIN SELECT * FROM t2 WHERE fileset_id = 2
AND file_code = '0000000115' LIMIT 1;
DROP TABLE t2, t1;

#
# Test of ORDER BY DESC on key (Bug #515)
#

create table t1 (x int, y int, index xy(x, y));
create table t2 (x int, y int, index xy(x, y));
create table t3 (x int, y int, index xy(x, y)) engine=merge union=(t1,t2);
insert into t1 values(1, 2);
insert into t2 values(1, 3);
select * from t3 where x = 1 and y < 5 order by y;
# Bug is that followng query returns empty set while it must be same as above
select * from t3 where x = 1 and y < 5 order by y desc;
drop table t1,t2,t3;

#
# Bug#5232: CREATE TABLE ... SELECT
#

create table t1 (a int);
create table t2 (a int);
insert into t1 values (0);
insert into t2 values (1);
--error ER_WRONG_OBJECT
create table t3 engine=merge union=(t1, t2) select * from t1;
--error ER_WRONG_OBJECT
create table t3 engine=merge union=(t1, t2) select * from t2;
--error ER_WRONG_OBJECT
create table t3 engine=merge union=(t1, t2) select (select max(a) from t2);
drop table t1, t2;

#
# Bug#9112 - Merge table with composite index producing invalid results with some queries
# This test case will fail only without the bugfix and some
# non-deterministic circumstances. It depends on properly initialized
# "un-initialized" memory. At the time it happens with a standard
# non-debug build. But there is no guarantee that this will be always so.
#
create table t1 (
 a double(14,4),
 b varchar(10),
 index (a,b)
) engine=merge union=(t2,t3);

create table t2 (
 a double(14,4),
 b varchar(10),
 index (a,b)
) engine=myisam;

create table t3 (
 a double(14,4),
 b varchar(10),
 index (a,b)
) engine=myisam;

insert into t2 values ( null, '');
insert into t2 values ( 9999999999.999, '');
insert into t3 select * from t2;
select min(a), max(a) from t1;
flush tables;
select min(a), max(a) from t1;
drop table t1, t2, t3;
# BUG#6699 : no sorting on 'ref' retrieval 
create table t1 (a int,b int,c int, index (a,b,c));
create table t2 (a int,b int,c int, index (a,b,c));
create table t3 (a int,b int,c int, index (a,b,c))
  engine=merge union=(t1 ,t2);
insert into t1 (a,b,c) values (1,1,0),(1,2,0);
insert into t2 (a,b,c) values (1,1,1),(1,2,1);

explain select a,b,c from t3 force index (a) where a=1 order by a,b,c;
select a,b,c from t3 force index (a) where a=1 order by a,b,c;

# this actually wasn't affected:
explain select a,b,c from t3 force index (a) where a=1 order by a desc, b desc, c desc;
select a,b,c from t3 force index (a) where a=1 order by a desc, b desc, c desc;

# BUG#7377 SHOW index on MERGE table crashes debug server
show index from t3;

drop table t1, t2, t3;

#
# Bug#10400 - Improperly-defined MERGE table crashes with INSERT ... ON DUPLICATE KEY UPDATE
#
CREATE TABLE t1 ( a INT AUTO_INCREMENT PRIMARY KEY, b VARCHAR(10), UNIQUE (b) )
  ENGINE=MyISAM;
CREATE TABLE t2 ( a INT AUTO_INCREMENT, b VARCHAR(10), INDEX (a), INDEX (b) )
  ENGINE=MERGE UNION (t1) INSERT_METHOD=FIRST;
INSERT INTO t2 (b) VALUES (1) ON DUPLICATE KEY UPDATE b=2;
INSERT INTO t2 (b) VALUES (1) ON DUPLICATE KEY UPDATE b=3;
SELECT b FROM t2;
DROP TABLE t1, t2;


#
# BUG#5390 - problems with merge tables
# Problem #1: INSERT...SELECT
#
#drop table if exists t1, t2, t3;
create table t1(a int);
create table t2(a int);
insert into t1 values (1);
insert into t2 values (2);
create table t3 (a int) engine=merge union=(t1, t2) insert_method=first;
select * from t3;
#
insert t2 select * from t2;
select * from t2;
#
insert t3 select * from t1;
select * from t3;
#
insert t1 select * from t3;
select * from t1;
select * from t2;
select * from t3;
check table t1, t2;
drop table t1, t2, t3;

#
# BUG#21617 - crash when selecting from merge table with inconsistent
# indexes
#
CREATE TABLE t1(a INT);
INSERT INTO t1 VALUES(2),(1);
CREATE TABLE t2(a INT, KEY(a)) ENGINE=MERGE UNION=(t1);
--error 1168
SELECT * FROM t2 WHERE a=2;
DROP TABLE t1, t2;

#
# BUG#10974 - No error message if merge table based on union of innodb,
# memory
#
CREATE TABLE t1(a INT) ENGINE=MEMORY;
CREATE TABLE t2(a INT) ENGINE=MERGE UNION=(t1);
--error 1168
SELECT * FROM t2;
DROP TABLE t1, t2;
CREATE TABLE t2(a INT) ENGINE=MERGE UNION=(t3);
--error 1168
SELECT * FROM t2;
DROP TABLE t2;

#
# Underlying table definition conformance tests.
#
CREATE TABLE t1(a INT, b TEXT);
CREATE TABLE tm1(a TEXT, b INT) ENGINE=MERGE UNION=(t1);
--error 1168
SELECT * FROM tm1;
DROP TABLE t1, tm1;

CREATE TABLE t1(a SMALLINT, b SMALLINT);
CREATE TABLE tm1(a INT) ENGINE=MERGE UNION=(t1);
--error 1168
SELECT * FROM tm1;
DROP TABLE t1, tm1;

CREATE TABLE t1(a SMALLINT, b SMALLINT, KEY(a, b));
CREATE TABLE tm1(a SMALLINT, b SMALLINT, KEY(a)) ENGINE=MERGE UNION=(t1);
--error 1168
SELECT * FROM tm1;
DROP TABLE t1, tm1;

CREATE TABLE t1(a SMALLINT, b SMALLINT, KEY(b));
CREATE TABLE tm1(a SMALLINT, b SMALLINT, KEY(a)) ENGINE=MERGE UNION=(t1);
--error 1168
SELECT * FROM tm1;
DROP TABLE t1, tm1;


# BUG#26881 - Large MERGE tables report incorrect specification when no
#             differences in tables
#
CREATE TABLE t1(c1 VARCHAR(1));
CREATE TABLE m1 LIKE t1;
ALTER TABLE m1 ENGINE=MERGE UNION=(t1);
SELECT * FROM m1;
DROP TABLE t1, m1;

CREATE TABLE t1(c1 VARCHAR(4), c2 TINYINT, c3 TINYINT, c4 TINYINT,
                c5 TINYINT, c6 TINYINT, c7 TINYINT, c8 TINYINT, c9 TINYINT);
CREATE TABLE m1 LIKE t1;
ALTER TABLE m1 ENGINE=MERGE UNION=(t1);
SELECT * FROM m1;
DROP TABLE t1, m1;

#
# BUG#24342 - Incorrect results with query over MERGE table
#
CREATE TABLE t1 (a VARCHAR(255) CHARACTER SET latin1 COLLATE latin1_german2_ci,
                 b INT, INDEX(a,b));
CREATE TABLE t2 LIKE t1;
CREATE TABLE t3 LIKE t1;
ALTER TABLE t3 ENGINE=MERGE UNION=(t1,t2);
INSERT INTO t1 VALUES ('ss',1);
INSERT INTO t2 VALUES ('ss',2),(0xDF,2);
SELECT COUNT(*) FROM t3 WHERE a=0xDF AND b=2;
DROP TABLE t1,t2,t3;

# End of 4.1 tests

#
# BUG#19648 - Merge table does not work with bit types
#
create table t1 (b bit(1));
create table t2 (b bit(1));
create table tm (b bit(1)) engine = merge union = (t1,t2);
select * from tm;
drop table tm, t1, t2;

#
# Bug #17766: The server accepts to create MERGE tables which cannot work
#
create table t1 (a int) insert_method = last engine = merge;
--error ER_OPEN_AS_READONLY
insert into t1 values (1);
create table t2 (a int) engine = myisam;
alter table t1 union (t2);
insert into t1 values (1);
alter table t1 insert_method = no;
--error ER_OPEN_AS_READONLY
insert into t1 values (1);
drop table t2;
drop table t1;

#
# BUG#26976 - Missing table in merge not noted in related error msg + SHOW
#             CREATE TABLE fails
#
CREATE TABLE tm1(a INT) ENGINE=MERGE UNION=(t1, t2);
--error 1168
SELECT * FROM tm1;
CHECK TABLE tm1;
CREATE TABLE t1(a INT);
--error 1168
SELECT * FROM tm1;
CHECK TABLE tm1;
CREATE TABLE t2(a BLOB);
--error 1168
SELECT * FROM tm1;
CHECK TABLE tm1;
ALTER TABLE t2 MODIFY a INT;
SELECT * FROM tm1;
CHECK TABLE tm1;
DROP TABLE tm1, t1, t2;

#
# Bug#15522 - create ... select and with merge tables
#
# This was fixed together with Bug#20662 (Infinite loop in CREATE TABLE
# IF NOT EXISTS ... SELECT with locked tables).
# The new behavior for MERGE tables is consistent with the
# CREATE TABLE SELECT behavior for ordinary tables.
#
CREATE TABLE t1(c1 INT);
CREATE TABLE t2 (c1 INT) ENGINE=MERGE UNION=(t1) INSERT_METHOD=FIRST;
--error ER_UPDATE_TABLE_USED
CREATE TABLE IF NOT EXISTS t1 SELECT * FROM t2;
DROP TABLE t1, t2;

#
# Bug #28837: MyISAM storage engine error (134) doing delete with self-join
#

CREATE TABLE t1 (id INT NOT NULL, ref INT NOT NULL, INDEX (id)) ENGINE=MyISAM;
CREATE TABLE t2 LIKE t1;

INSERT INTO t2 (id, ref) VALUES (1,3), (2,1), (3,2), (4,5), (4,4);
INSERT INTO t1 SELECT * FROM t2;
INSERT INTO t1 SELECT * FROM t2;

CREATE TABLE t3 (id INT NOT NULL, ref INT NOT NULL, INDEX (id)) ENGINE=MERGE
                                                                UNION(t1);

SELECT * FROM t3 AS a INNER JOIN t3 AS b USING (id) WHERE a.ref < b.ref;
SELECT * FROM t3;
DELETE FROM a USING t3 AS a INNER JOIN t3 AS b USING (id) WHERE a.ref < b.ref;
SELECT * FROM t3;

DROP TABLE t1, t2, t3;

#
# BUG#28248 - mysqldump results with MERGE ... UNION=() cannot be executed
#
CREATE TABLE t1(a INT);
CREATE TABLE m1(a INT) ENGINE=MERGE;
SHOW CREATE TABLE m1;
DROP TABLE m1;
CREATE TABLE m1(a INT) ENGINE=MERGE UNION=();
SHOW CREATE TABLE m1;
ALTER TABLE m1 UNION=(t1);
ALTER TABLE m1 UNION=();
SHOW CREATE TABLE m1;
DROP TABLE t1, m1;

#
# BUG#32047 - 'Spurious' errors while opening MERGE tables
#
CREATE TABLE t1(a INT);
CREATE TABLE t2(a VARCHAR(10));
CREATE TABLE m1(a INT) ENGINE=MERGE UNION=(t1, t2);
CREATE TABLE m2(a INT) ENGINE=MERGE UNION=(t1);
SELECT * FROM t1;
--error ER_WRONG_MRG_TABLE
SELECT * FROM m1;
SELECT * FROM m2;
DROP TABLE t1, t2, m1, m2;

--echo End of 5.0 tests

#
# Bug #8306: TRUNCATE leads to index corruption 
#
create table t1 (c1 int, index(c1));
create table t2 (c1 int, index(c1)) engine=merge union=(t1);
insert into t1 values (1);
# Close all tables.
flush tables;
# Open t2 and (implicitly) t1.
select * from t2;
# Truncate after flush works (unless another threads reopens t2 in between).
flush tables;
truncate table t1;
insert into t1 values (1);
# Close all tables.
flush tables;
# Open t2 and (implicitly) t1.
select * from t2;
# Truncate t1, wich was not recognized as open without the bugfix.
# After fix for Bug#8306 and before fix for Bug#26379,
# it should fail with a table-in-use error message, otherwise succeed.
truncate table t1;
# The insert used to fail on the crashed table.
insert into t1 values (1);
drop table t1,t2;
--echo #
--echo # Extra tests for TRUNCATE.
--echo #
--echo # Truncate MERGE table.
CREATE TABLE t1 (c1 INT, INDEX(c1));
CREATE TABLE t2 (c1 INT, INDEX(c1));
CREATE TABLE t3 (c1 INT, INDEX(c1)) ENGINE=MRG_MYISAM UNION=(t1,t2);
INSERT INTO t1 VALUES (1);
INSERT INTO t2 VALUES (2);
SELECT * FROM t3;
TRUNCATE TABLE t3;
SELECT * FROM t3;
--echo #
--echo # Truncate child table.
INSERT INTO t1 VALUES (1);
INSERT INTO t2 VALUES (2);
TRUNCATE TABLE t1;
SELECT * FROM t3;
--echo #
--echo # Truncate MERGE table under locked tables.
LOCK TABLE t1 WRITE, t2 WRITE, t3 WRITE;
INSERT INTO t1 VALUES (1);
--error ER_LOCK_OR_ACTIVE_TRANSACTION
TRUNCATE TABLE t3;
SELECT * FROM t3;
--echo #
--echo # Truncate child table under locked tables.
--error ER_LOCK_OR_ACTIVE_TRANSACTION
TRUNCATE TABLE t1;
SELECT * FROM t3;
UNLOCK TABLES;
DROP TABLE t1, t2, t3;
--echo #
--echo # Truncate temporary MERGE table.
CREATE TEMPORARY TABLE t1 (c1 INT, INDEX(c1));
CREATE TEMPORARY TABLE t2 (c1 INT, INDEX(c1));
CREATE TEMPORARY TABLE t3 (c1 INT, INDEX(c1)) ENGINE=MRG_MYISAM UNION=(t1,t2);
INSERT INTO t1 VALUES (1);
INSERT INTO t2 VALUES (2);
SELECT * FROM t3;
TRUNCATE TABLE t3;
SELECT * FROM t3;
--echo #
--echo # Truncate temporary child table.
INSERT INTO t1 VALUES (1);
INSERT INTO t2 VALUES (2);
TRUNCATE TABLE t1;
SELECT * FROM t3;
--echo #
--echo # Truncate temporary MERGE table under locked tables.
INSERT INTO t1 VALUES (1);
CREATE TABLE t4 (c1 INT, INDEX(c1));
LOCK TABLE t4 WRITE;
--error ER_LOCK_OR_ACTIVE_TRANSACTION
TRUNCATE TABLE t3;
SELECT * FROM t3;
--echo #
--echo # Truncate temporary child table under locked tables.
--error ER_LOCK_OR_ACTIVE_TRANSACTION
TRUNCATE TABLE t1;
SELECT * FROM t3;
UNLOCK TABLES;
DROP TABLE t1, t2, t3, t4;

#
# Bug#26379 - Combination of FLUSH TABLE and REPAIR TABLE corrupts a MERGE table
# Preparation
connect (con1,localhost,root,,);
connect (con2,localhost,root,,);
connection default;
#
# Bug#26379 - Combination of FLUSH TABLE and REPAIR TABLE corrupts a MERGE table
# Problem #1
# A thread trying to lock a MERGE table performed busy waiting while
# REPAIR TABLE or a similar table administration task was ongoing on one or
# more of its MyISAM tables.
# To allow for observability it was necessary to enter a multi-second sleep
# in mysql_admin_table() after remove_table_from_cache(), which comes after
# mysql_abort_lock(). The sleep faked a long running operation. One could
# watch a high CPU load during the sleep time.
# The problem was that mysql_abort_lock() upgrades the write lock to
# TL_WRITE_ONLY. This lock type persisted until the final unlock at the end
# of the administration task. The effect of TL_WRITE_ONLY is to reject any
# attempt to lock the table. The trying thread must close the table and wait
# until it is no longer used. Unfortunately there is no way to detect that
# one of the MyISAM tables of a MERGE table is in use. When trying to lock
# the MERGE table, all MyISAM tables are locked. If one fails on
# TL_WRITE_ONLY, all locks are aborted and wait_for_tables() is entered.
# But this doesn't see the MERGE table as used, so it seems appropriate to
# retry a lock...
#
CREATE TABLE t1 (c1 INT) ENGINE= MyISAM;
CREATE TABLE t2 (c1 INT) ENGINE= MRG_MYISAM UNION= (t1) INSERT_METHOD= LAST;
send REPAIR TABLE t1;
    connection con1;
    sleep 1; # let repair run into its sleep
    INSERT INTO t2 VALUES (1);
connection default;
reap;
DROP TABLE t1, t2;
#
# Bug#26379 - Combination of FLUSH TABLE and REPAIR TABLE corrupts a MERGE table
# Problem #2
# A thread trying to lock a MERGE table performed busy waiting until all
# threads that did REPAIR TABLE or similar table administration tasks on
# one or more of its MyISAM tables in LOCK TABLES segments did
# UNLOCK TABLES.
# The difference against problem #1 is that the busy waiting took place
# *after* the administration task. It was terminated by UNLOCK TABLES only.
#
# This is the same test case as for
# Bug#26867 - LOCK TABLES + REPAIR + merge table result in memory/cpu hogging
#
#
CREATE TABLE t1 (c1 INT) ENGINE= MyISAM;
CREATE TABLE t2 (c1 INT) ENGINE= MRG_MYISAM UNION= (t1) INSERT_METHOD= LAST;
LOCK TABLE t1 WRITE;
    connection con1;
    send INSERT INTO t2 VALUES (1);
connection default;
sleep 1; # Let INSERT go into thr_multi_lock().
REPAIR TABLE t1;
sleep 2; # con1 performs busy waiting during this sleep.
UNLOCK TABLES;
    connection con1;
    reap;
connection default;
DROP TABLE t1, t2;
#
# Bug#26379 - Combination of FLUSH TABLE and REPAIR TABLE corrupts a MERGE table
# Problem #3
# Two FLUSH TABLES within a LOCK TABLES segment could invalidate the lock.
# This did *not* require a MERGE table.
# To increase reproducibility it was necessary to enter a sleep of 2 seconds
# at the end of wait_for_tables() after unlock of LOCK_open. In 5.0 and 5.1
# the sleep must be inserted in open_and_lock_tables() after open_tables()
# instead. wait_for_tables() is not used in this case.
# The problem was that FLUSH TABLES releases LOCK_open while having unlocked
# and closed all tables. When this happened while a thread was in the loop in
# mysql_lock_tables() right after wait_for_tables() and before retrying to
# lock, the thread got the lock.  (Translate to similar code places in 5.0
# and 5.1). And it did not notice that the table needed a refresh. So it
# executed its statement on the table.
# The first FLUSH TABLES kicked the INSERT out of thr_multi_lock() and let
# it wait in wait_for_tables(). (open_table() in 5.0 and 5.1). The second
# FLUSH TABLES must happen while the INSERT was on its way from
# wait_for_tables() to the next call of thr_multi_lock(). This needed to be
# supported by a sleep to make it repeatable.
#
CREATE TABLE t1 (c1 INT) ENGINE= MyISAM;
LOCK TABLE t1 WRITE;
    connection con1;
    send INSERT INTO t1 VALUES (1);
connection default;
sleep 1; # Let INSERT go into thr_multi_lock().
FLUSH TABLES;
sleep 1; # Let INSERT go through wait_for_tables() where it sleeps.
FLUSH TABLES;
# This should give no result. But it will with sleep(2) at the right place.
SELECT * FROM t1;
UNLOCK TABLES;
    connection con1;
    reap;
connection default;
DROP TABLE t1;
#
# Bug#26379 - Combination of FLUSH TABLE and REPAIR TABLE corrupts a MERGE table
# Cleanup
disconnect con1;
disconnect con2;
#
--echo #
--echo # Extra tests for Bug#26379 - Combination of FLUSH TABLE and
--echo #                             REPAIR TABLE corrupts a MERGE table
#
--echo #
--echo # CREATE ... SELECT is disabled for MERGE tables.
--echo #
CREATE TABLE t1(c1 INT);
INSERT INTO t1 VALUES (1);
CREATE TABLE t2 (c1 INT) ENGINE=MRG_MYISAM UNION=(t1) INSERT_METHOD=LAST;
--error ER_OPEN_AS_READONLY
CREATE TABLE t3 ENGINE=MRG_MYISAM INSERT_METHOD=LAST SELECT * FROM t2;
--error ER_NO_SUCH_TABLE
SHOW CREATE TABLE t3;
--error ER_WRONG_OBJECT
CREATE TABLE t3 ENGINE=MRG_MYISAM UNION=(t1) INSERT_METHOD=LAST
  SELECT * FROM t2;
--error ER_NO_SUCH_TABLE
SHOW CREATE TABLE t3;
DROP TABLE t1, t2;
#
--echo #
--echo # CREATE ... LIKE
--echo #
--echo # 1. Create like.
CREATE TABLE t1 (c1 INT);
CREATE TABLE t2 (c1 INT);
CREATE TABLE t3 (c1 INT) ENGINE=MRG_MYISAM UNION=(t1,t2)
  INSERT_METHOD=LAST;
INSERT INTO t1 VALUES (1);
INSERT INTO t2 VALUES (2);
INSERT INTO t3 VALUES (3);
CREATE TABLE t4 LIKE t3;
SHOW CREATE TABLE t4;
--error ER_OPEN_AS_READONLY
INSERT INTO t4 VALUES (4);
DROP TABLE t4;
--echo #
--echo # 1. Create like with locked tables.
LOCK TABLES t3 WRITE, t2 WRITE, t1 WRITE;
CREATE TABLE t4 LIKE t3;
--error ER_TABLE_NOT_LOCKED
SHOW CREATE TABLE t4;
--error ER_TABLE_NOT_LOCKED
INSERT INTO t4 VALUES (4);
UNLOCK TABLES;
SHOW CREATE TABLE t4;
--error ER_OPEN_AS_READONLY
INSERT INTO t4 VALUES (4);
DROP TABLE t4;
#
--echo #
--echo # Rename child.
--echo #
--echo # 1. Normal rename of non-MERGE table.
CREATE TABLE t4 (c1 INT);
INSERT INTO t4 VALUES (4);
SELECT * FROM t4 ORDER BY c1;
RENAME TABLE t4 TO t5;
SELECT * FROM t5 ORDER BY c1;
RENAME TABLE t5 TO t4;
SELECT * FROM t4 ORDER BY c1;
DROP TABLE t4;
--echo #
--echo # 2. Normal rename.
SELECT * FROM t3 ORDER BY c1;
RENAME TABLE t2 TO t5;
--error 1168
SELECT * FROM t3 ORDER BY c1;
RENAME TABLE t5 TO t2;
SELECT * FROM t3 ORDER BY c1;
--echo #
--echo # 3. Normal rename with locked tables.
LOCK TABLES t1 WRITE, t2 WRITE, t3 WRITE;
SELECT * FROM t3 ORDER BY c1;
--error ER_LOCK_OR_ACTIVE_TRANSACTION
RENAME TABLE t2 TO t5;
SELECT * FROM t3 ORDER BY c1;
--error ER_LOCK_OR_ACTIVE_TRANSACTION
RENAME TABLE t5 TO t2;
SELECT * FROM t3 ORDER BY c1;
UNLOCK TABLES;
--echo #
--echo # 4. Alter table rename.
ALTER TABLE t2 RENAME TO t5;
--error 1168
SELECT * FROM t3 ORDER BY c1;
ALTER TABLE t5 RENAME TO t2;
SELECT * FROM t3 ORDER BY c1;
--echo #
--echo # 5. Alter table rename with locked tables.
LOCK TABLES t1 WRITE, t2 WRITE, t3 WRITE;
ALTER TABLE t2 RENAME TO t5;
--error ER_TABLE_NOT_LOCKED
SELECT * FROM t3 ORDER BY c1;
--error ER_TABLE_NOT_LOCKED
ALTER TABLE t5 RENAME TO t2;
UNLOCK TABLES;
ALTER TABLE t5 RENAME TO t2;
SELECT * FROM t3 ORDER BY c1;
#
--echo #
--echo # Rename parent.
--echo #
--echo # 1. Normal rename with locked tables.
LOCK TABLES t1 WRITE, t2 WRITE, t3 WRITE;
SELECT * FROM t3 ORDER BY c1;
--error ER_LOCK_OR_ACTIVE_TRANSACTION
RENAME TABLE t3 TO t5;
SELECT * FROM t3 ORDER BY c1;
--error ER_LOCK_OR_ACTIVE_TRANSACTION
RENAME TABLE t5 TO t3;
SELECT * FROM t3 ORDER BY c1;
--echo #
--echo # 5. Alter table rename with locked tables.
ALTER TABLE t3 RENAME TO t5;
--error ER_TABLE_NOT_LOCKED
SELECT * FROM t5 ORDER BY c1;
--error ER_TABLE_NOT_LOCKED
ALTER TABLE t5 RENAME TO t3;
UNLOCK TABLES;
ALTER TABLE t5 RENAME TO t3;
SELECT * FROM t3 ORDER BY c1;
DROP TABLE t1, t2, t3;
#
--echo #
--echo # Drop locked tables.
--echo #
--echo # 1. Drop parent.
CREATE TABLE t1 (c1 INT, INDEX(c1));
CREATE TABLE t2 (c1 INT, INDEX(c1)) ENGINE=MRG_MYISAM UNION=(t1)
  INSERT_METHOD=LAST;
LOCK TABLES t1 WRITE, t2 WRITE;
INSERT INTO t1 VALUES (1);
DROP TABLE t2;
--error ER_TABLE_NOT_LOCKED
SELECT * FROM t2;
SELECT * FROM t1;
UNLOCK TABLES;
--echo # 2. Drop child.
CREATE TABLE t2 (c1 INT, INDEX(c1)) ENGINE=MRG_MYISAM UNION=(t1)
  INSERT_METHOD=LAST;
LOCK TABLES t1 WRITE, t2 WRITE;
INSERT INTO t1 VALUES (1);
DROP TABLE t1;
--error 1168
SELECT * FROM t2;
--error ER_NO_SUCH_TABLE
SELECT * FROM t1;
UNLOCK TABLES;
DROP TABLE t2;
#
--echo #
--echo # ALTER TABLE. Change child list.
--echo #
CREATE TABLE t1 (c1 INT, INDEX(c1));
CREATE TABLE t2 (c1 INT, INDEX(c1));
CREATE TABLE t3 (c1 INT, INDEX(c1));
INSERT INTO t1 VALUES (1);
INSERT INTO t2 VALUES (2);
INSERT INTO t3 VALUES (3);
CREATE TABLE t4 (c1 INT, INDEX(c1)) ENGINE=MRG_MYISAM UNION=(t3,t2)
  INSERT_METHOD=LAST;
--echo # Shrink child list.
ALTER TABLE t4 UNION=(t3);
SHOW CREATE TABLE t4;
SELECT * FROM t4 ORDER BY c1;
--echo # Extend child list.
ALTER TABLE t4 UNION=(t3,t2);
SHOW CREATE TABLE t4;
SELECT * FROM t4 ORDER BY c1;
#
--echo #
--echo # ALTER TABLE under LOCK TABLES. Change child list.
--echo #
LOCK TABLES t4 WRITE, t3 WRITE, t2 WRITE;
--echo # Shrink child list.
--error ER_LOCK_OR_ACTIVE_TRANSACTION
ALTER TABLE t4 UNION=(t3);
--echo # Extend child list within locked tables.
--error ER_LOCK_OR_ACTIVE_TRANSACTION
ALTER TABLE t4 UNION=(t3,t2);
--echo # Extend child list beyond locked tables.
--error ER_LOCK_OR_ACTIVE_TRANSACTION
ALTER TABLE t4 UNION=(t3,t2,t1);
SHOW CREATE TABLE t4;
SELECT * FROM t4 ORDER BY c1;
UNLOCK TABLES;
DROP TABLE t4;
#
--echo #
--echo # ALTER TABLE under LOCK TABLES. Grave change, table re-creation.
--echo #
CREATE TABLE t4 (c1 INT, INDEX(c1)) ENGINE=MRG_MYISAM UNION=(t1,t2,t3)
  INSERT_METHOD=LAST;
--echo # Lock parent first and then children.
LOCK TABLES t4 WRITE, t3 WRITE, t2 WRITE, t1 WRITE;
ALTER TABLE t4 DROP INDEX c1, ADD UNIQUE INDEX (c1);
SELECT * FROM t4 ORDER BY c1;
ALTER TABLE t2 DROP INDEX c1, ADD UNIQUE INDEX (c1);
SELECT * FROM t4 ORDER BY c1;
UNLOCK TABLES;
--echo # Lock children first and then parent.
LOCK TABLES t1 WRITE, t2 WRITE, t3 WRITE, t4 WRITE;
ALTER TABLE t4 DROP INDEX c1, ADD UNIQUE INDEX (c1);
SELECT * FROM t4 ORDER BY c1;
ALTER TABLE t2 DROP INDEX c1, ADD UNIQUE INDEX (c1);
SELECT * FROM t4 ORDER BY c1;
UNLOCK TABLES;
--echo # Lock parent between children.
LOCK TABLES t3 WRITE, t2 WRITE, t4 WRITE, t1 WRITE;
ALTER TABLE t4 DROP INDEX c1, ADD UNIQUE INDEX (c1);
SELECT * FROM t4 ORDER BY c1;
ALTER TABLE t2 DROP INDEX c1, ADD UNIQUE INDEX (c1);
SELECT * FROM t4 ORDER BY c1;
UNLOCK TABLES;
DROP TABLE t1, t2, t3, t4;
#
--echo #
--echo # ALTER TABLE under LOCK TABLES. Simple change, no re-creation.
--echo #
CREATE TABLE t1 (c1 INT);
CREATE TABLE t2 (c1 INT);
CREATE TABLE t3 (c1 INT);
CREATE TABLE t4 (c1 INT) ENGINE=MRG_MYISAM UNION=(t1,t2,t3)
  INSERT_METHOD=LAST;
INSERT INTO t1 VALUES (1);
INSERT INTO t2 VALUES (2);
INSERT INTO t3 VALUES (3);
--echo # Lock parent first and then children.
LOCK TABLES t4 WRITE, t3 WRITE, t2 WRITE, t1 WRITE;
ALTER TABLE t4 ALTER COLUMN c1 SET DEFAULT 44;
SELECT * FROM t4 ORDER BY c1;
ALTER TABLE t2 ALTER COLUMN c1 SET DEFAULT 22;
SELECT * FROM t4 ORDER BY c1;
UNLOCK TABLES;
--echo # Lock children first and then parent.
LOCK TABLES t1 WRITE, t2 WRITE, t3 WRITE, t4 WRITE;
ALTER TABLE t4 ALTER COLUMN c1 SET DEFAULT 44;
SELECT * FROM t4 ORDER BY c1;
ALTER TABLE t2 ALTER COLUMN c1 SET DEFAULT 22;
SELECT * FROM t4 ORDER BY c1;
UNLOCK TABLES;
--echo # Lock parent between children.
LOCK TABLES t3 WRITE, t2 WRITE, t4 WRITE, t1 WRITE;
ALTER TABLE t4 ALTER COLUMN c1 SET DEFAULT 44;
SELECT * FROM t4 ORDER BY c1;
ALTER TABLE t2 ALTER COLUMN c1 SET DEFAULT 22;
SELECT * FROM t4 ORDER BY c1;
UNLOCK TABLES;
#
--echo #
--echo # FLUSH TABLE under LOCK TABLES.
--echo #
--echo # Lock parent first and then children.
LOCK TABLES t4 WRITE, t3 WRITE, t2 WRITE, t1 WRITE;
FLUSH TABLE t4;
SELECT * FROM t4 ORDER BY c1;
FLUSH TABLE t2;
SELECT * FROM t4 ORDER BY c1;
FLUSH TABLES;
SELECT * FROM t4 ORDER BY c1;
UNLOCK TABLES;
--echo # Lock children first and then parent.
LOCK TABLES t1 WRITE, t2 WRITE, t3 WRITE, t4 WRITE;
FLUSH TABLE t4;
SELECT * FROM t4 ORDER BY c1;
FLUSH TABLE t2;
SELECT * FROM t4 ORDER BY c1;
FLUSH TABLES;
SELECT * FROM t4 ORDER BY c1;
UNLOCK TABLES;
--echo # Lock parent between children.
LOCK TABLES t3 WRITE, t2 WRITE, t4 WRITE, t1 WRITE;
FLUSH TABLE t4;
SELECT * FROM t4 ORDER BY c1;
FLUSH TABLE t2;
SELECT * FROM t4 ORDER BY c1;
FLUSH TABLES;
SELECT * FROM t4 ORDER BY c1;
UNLOCK TABLES;
#
--echo #
--echo # Triggers
--echo #
--echo # Trigger on parent
DELETE FROM t4 WHERE c1 = 4;
CREATE TRIGGER t4_ai AFTER INSERT ON t4 FOR EACH ROW SET @a=1;
SET @a=0;
INSERT INTO t4 VALUES (4);
SELECT @a;
SELECT * FROM t4 ORDER BY c1;
DROP TRIGGER t4_ai;
--echo # Trigger on parent under LOCK TABLES
LOCK TABLES t3 WRITE, t2 WRITE, t4 WRITE, t1 WRITE;
CREATE TRIGGER t4_ai AFTER INSERT ON t4 FOR EACH ROW SET @a=1;
SET @a=0;
INSERT INTO t4 VALUES (4);
SELECT @a;
SELECT * FROM t4 ORDER BY c1;
DROP TRIGGER t4_ai;
UNLOCK TABLES;
--echo #
--echo # Trigger on child
DELETE FROM t4 WHERE c1 = 4;
CREATE TRIGGER t3_ai AFTER INSERT ON t3 FOR EACH ROW SET @a=1;
SET @a=0;
INSERT INTO t4 VALUES (4);
SELECT @a;
INSERT INTO t3 VALUES (33);
SELECT @a;
SELECT * FROM t4 ORDER BY c1;
DROP TRIGGER t3_ai;
--echo # Trigger on child under LOCK TABLES
LOCK TABLES t3 WRITE, t2 WRITE, t4 WRITE, t1 WRITE;
CREATE TRIGGER t3_ai AFTER INSERT ON t3 FOR EACH ROW SET @a=1;
SET @a=0;
INSERT INTO t4 VALUES (4);
SELECT @a;
INSERT INTO t3 VALUES (33);
SELECT @a;
SELECT * FROM t4 ORDER BY c1;
DELETE FROM t4 WHERE c1 = 33;
DROP TRIGGER t3_ai;
--echo #
--echo # Trigger with table use on child
DELETE FROM t4 WHERE c1 = 4;
CREATE TRIGGER t3_ai AFTER INSERT ON t3 FOR EACH ROW INSERT INTO t2 VALUES(22);
INSERT INTO t4 VALUES (4);
SELECT * FROM t4 ORDER BY c1;
INSERT INTO t3 VALUES (33);
SELECT * FROM t4 ORDER BY c1;
DELETE FROM t4 WHERE c1 = 22;
DELETE FROM t4 WHERE c1 = 33;
DROP TRIGGER t3_ai;
--echo # Trigger with table use on child under LOCK TABLES
LOCK TABLES t3 WRITE, t2 WRITE, t4 WRITE, t1 WRITE;
CREATE TRIGGER t3_ai AFTER INSERT ON t3 FOR EACH ROW INSERT INTO t2 VALUES(22);
INSERT INTO t4 VALUES (4);
SELECT * FROM t4 ORDER BY c1;
INSERT INTO t3 VALUES (33);
SELECT * FROM t4 ORDER BY c1;
DROP TRIGGER t3_ai;
DELETE FROM t4 WHERE c1 = 22;
DELETE FROM t4 WHERE c1 = 33;
UNLOCK TABLES;
#
--echo #
--echo # Repair
--echo #
REPAIR TABLE t4;
REPAIR TABLE t2;
SELECT * FROM t4 ORDER BY c1;
LOCK TABLES t3 WRITE, t2 WRITE, t4 WRITE, t1 WRITE;
REPAIR TABLE t4;
REPAIR TABLE t2;
SELECT * FROM t4 ORDER BY c1;
UNLOCK TABLES;
#
--echo #
--echo # Optimize
--echo #
OPTIMIZE TABLE t4;
OPTIMIZE TABLE t2;
SELECT * FROM t4 ORDER BY c1;
LOCK TABLES t3 WRITE, t2 WRITE, t4 WRITE, t1 WRITE;
OPTIMIZE TABLE t4;
OPTIMIZE TABLE t2;
SELECT * FROM t4 ORDER BY c1;
UNLOCK TABLES;
#
--echo #
--echo # Checksum
--echo #
CHECKSUM TABLE t4;
CHECKSUM TABLE t2;
SELECT * FROM t4 ORDER BY c1;
LOCK TABLES t3 WRITE, t2 WRITE, t4 WRITE, t1 WRITE;
CHECKSUM TABLE t4;
CHECKSUM TABLE t2;
SELECT * FROM t4 ORDER BY c1;
UNLOCK TABLES;
#
--echo #
--echo # Insert delayed
--echo #
# See also Bug#26464 - insert delayed + update + merge = corruption
# Succeeds in embedded server - is converted to normal insert
# Fails in normal server, ps-protocol - not supported by engine
# Fails in normal server, normal protocol - not a base table
--error 0, ER_DELAYED_NOT_SUPPORTED, ER_WRONG_OBJECT
INSERT DELAYED INTO t4 VALUES(44);
# Get rid of row in embedded server
DELETE FROM t4 WHERE c1 = 44;
INSERT DELAYED INTO t3 VALUES(33);
  let $wait_cmd= SHOW STATUS LIKE 'Not_flushed_delayed_rows';
  let $run= query_get_value($wait_cmd, Value, 1);
  while ($run)
  {
    let $run= query_get_value($wait_cmd, Value, 1);
  }
SELECT * FROM t4 ORDER BY c1;
LOCK TABLES t3 WRITE, t2 WRITE, t4 WRITE, t1 WRITE;
--error ER_DELAYED_INSERT_TABLE_LOCKED, ER_DELAYED_NOT_SUPPORTED
INSERT DELAYED INTO t4 VALUES(444);
--error ER_DELAYED_INSERT_TABLE_LOCKED, ER_DELAYED_NOT_SUPPORTED
INSERT DELAYED INTO t3 VALUES(333);
SELECT * FROM t4 ORDER BY c1;
UNLOCK TABLES;
DROP TABLE t1, t2, t3, t4;
#
--echo #
--echo # Recursive inclusion of merge tables in their union clauses.
--echo #
CREATE TABLE t1 (c1 INT, INDEX(c1));
CREATE TABLE t2 (c1 INT, INDEX(c1)) ENGINE=MRG_MYISAM UNION=(t1)
  INSERT_METHOD=LAST;
CREATE TABLE t3 (c1 INT, INDEX(c1)) ENGINE=MRG_MYISAM UNION=(t2,t1)
  INSERT_METHOD=LAST;
ALTER TABLE t2 UNION=(t3,t1);
--error ER_ADMIN_WRONG_MRG_TABLE
SELECT * FROM t2;
DROP TABLE t1, t2, t3;


#
# Bug#25038 - Waiting TRUNCATE
#
# Show that truncate of child table after use of parent table works.
CREATE TABLE t1 (c1 INT) ENGINE= MyISAM; 
CREATE TABLE t2 (c1 INT) ENGINE= MyISAM; 
CREATE TABLE t3 (c1 INT) ENGINE= MRG_MYISAM UNION= (t1, t2); 
INSERT INTO t1 VALUES (1);
INSERT INTO t2 VALUES (2);
SELECT * FROM t3;
TRUNCATE TABLE t1;
SELECT * FROM t3;
DROP TABLE t1, t2, t3;
#
# Show that truncate of child table waits while parent table is used.
# (test partly borrowed from count_distinct3.)
CREATE TABLE t1 (id INTEGER, grp TINYINT, id_rev INTEGER);
SET @rnd_max= 2147483647;
let $1 = 10;
while ($1)
{
  SET @rnd= RAND();
  SET @id = CAST(@rnd * @rnd_max AS UNSIGNED);
  SET @id_rev= @rnd_max - @id;
  SET @grp= CAST(127.0 * @rnd AS UNSIGNED); 
  INSERT INTO t1 (id, grp, id_rev) VALUES (@id, @grp, @id_rev); 
  dec $1;
}
set @@read_buffer_size=2*1024*1024;
CREATE TABLE t2 SELECT * FROM t1;
INSERT INTO t1 (id, grp, id_rev) SELECT id, grp, id_rev FROM t2;
INSERT INTO t2 (id, grp, id_rev) SELECT id, grp, id_rev FROM t1;
INSERT INTO t1 (id, grp, id_rev) SELECT id, grp, id_rev FROM t2;
INSERT INTO t2 (id, grp, id_rev) SELECT id, grp, id_rev FROM t1;
INSERT INTO t1 (id, grp, id_rev) SELECT id, grp, id_rev FROM t2;
CREATE TABLE t3 (id INTEGER, grp TINYINT, id_rev INTEGER)
  ENGINE= MRG_MYISAM UNION= (t1, t2);
SELECT COUNT(*) FROM t1;
SELECT COUNT(*) FROM t2;
SELECT COUNT(*) FROM t3;
connect (con1,localhost,root,,);
    # As t3 contains random numbers, results are different from test to test. 
    # That's okay, because we test only that select doesn't yield an
    # error. Note, that --disable_result_log doesn't suppress error output.
    --disable_result_log
    send SELECT COUNT(DISTINCT a1.id) FROM t3 AS a1, t3 AS a2
      WHERE a1.id = a2.id GROUP BY a2.grp;
connection default;
sleep 1;
TRUNCATE TABLE t1;
    connection con1;
    reap;
    --enable_result_log
    disconnect con1;
connection default;
SELECT COUNT(*) FROM t1;
SELECT COUNT(*) FROM t2;
SELECT COUNT(*) FROM t3;
DROP TABLE t1, t2, t3;

#
# Bug#25700 - merge base tables get corrupted by optimize/analyze/repair table
#
# Using FLUSH TABLES before REPAIR.
CREATE TABLE t1 (c1 INT) ENGINE=MyISAM;
CREATE TABLE t2 (c1 INT) ENGINE=MRG_MYISAM UNION=(t1) INSERT_METHOD=LAST;
INSERT INTO t2 VALUES (1);
SELECT * FROM t2;
LOCK TABLES t2 WRITE, t1 WRITE;
FLUSH TABLES;
REPAIR TABLE t1;
CHECK TABLE t1;
REPAIR TABLE t1;
UNLOCK TABLES;
CHECK TABLE t1 EXTENDED;
#
# Not using FLUSH TABLES before REPAIR.
LOCK TABLES t2 WRITE, t1 WRITE;
REPAIR TABLE t1;
CHECK TABLE t1;
REPAIR TABLE t1;
UNLOCK TABLES;
CHECK TABLE t1 EXTENDED;
DROP TABLE t1, t2;

#
# Bug#26377 - Deadlock with MERGE and FLUSH TABLE
#
CREATE TABLE t1 ( a INT ) ENGINE=MyISAM;
CREATE TABLE m1 ( a INT ) ENGINE=MRG_MYISAM UNION=(t1);
# Lock t1 first. This did always work.
LOCK TABLES t1 WRITE, m1 WRITE;
FLUSH TABLE t1;
UNLOCK TABLES;
DROP TABLE m1, t1;
#
CREATE TABLE t1 ( a INT ) ENGINE=MyISAM;
CREATE TABLE m1 ( a INT ) ENGINE=MRG_MYISAM UNION=(t1);
# Lock m1 first. This did deadlock.
LOCK TABLES m1 WRITE, t1 WRITE;
FLUSH TABLE t1;
UNLOCK TABLES;
DROP TABLE m1, t1;

#
# Bug#27660 - Falcon: merge table possible
#
# Normal MyISAM MERGE operation.
CREATE TABLE t1 (c1 INT, c2 INT) ENGINE= MyISAM;
CREATE TABLE t2 (c1 INT, c2 INT) ENGINE= MyISAM;
CREATE TABLE t3 (c1 INT, c2 INT) ENGINE= MRG_MYISAM UNION(t1, t2);
INSERT INTO t1 VALUES (1, 1);
INSERT INTO t2 VALUES (2, 2);
SELECT * FROM t3;
# Try an unsupported engine.
ALTER TABLE t1 ENGINE= MEMORY;
INSERT INTO t1 VALUES (0, 0);
# Before fixing, this succeeded, but (0, 0) was missing.
--error 1168
SELECT * FROM t3;
DROP TABLE t1, t2, t3;

#
# Bug#30275 - Merge tables: flush tables or unlock tables causes server to crash
#
CREATE TABLE t1 (c1 INT, KEY(c1));
CREATE TABLE t2 (c1 INT, KEY(c1)) ENGINE=MRG_MYISAM UNION=(t1)
  INSERT_METHOD=FIRST;
LOCK TABLE t1 WRITE, t2 WRITE;
FLUSH TABLES t2, t1;
OPTIMIZE TABLE t1;
FLUSH TABLES t1;
UNLOCK TABLES;
#
FLUSH TABLES;
INSERT INTO t1 VALUES (1);
LOCK TABLE t1 WRITE, t2 WRITE;
FLUSH TABLES t2, t1;
OPTIMIZE TABLE t1;
FLUSH TABLES t1;
UNLOCK TABLES;
DROP TABLE t1, t2;

#
# Test derived from test program for
# Bug#30273 - merge tables: Can't lock file (errno: 155)
#
CREATE TABLE t1 (ID INT) ENGINE=MYISAM;
CREATE TABLE m1 (ID INT) ENGINE=MRG_MYISAM UNION=(t1) INSERT_METHOD=FIRST;
INSERT INTO t1 VALUES ();
INSERT INTO m1 VALUES ();
LOCK TABLE t1 WRITE, m1 WRITE;
FLUSH TABLES m1, t1;
OPTIMIZE TABLE t1;
FLUSH TABLES m1, t1;
UNLOCK TABLES;
DROP TABLE t1, m1;

#
# Bug#35068 - Assertion fails when reading from i_s.tables
#             and there is incorrect merge table
#
CREATE TABLE tm1 (c1 INT) ENGINE=MRG_MYISAM UNION=(t1) INSERT_METHOD=FIRST;
--replace_column 8 # 9 # 10 # 11 # 12 # 13 # 14 # 15 # 16 # 17 # 19 # 20 #
SELECT * FROM INFORMATION_SCHEMA.TABLES WHERE
TABLE_SCHEMA = 'test' and TABLE_NAME='tm1';

DROP TABLE tm1;

#
# Bug#36006 - Optimizer does table scan for select count(*)
#
CREATE TABLE t1(C1 INT, C2 INT, KEY C1(C1), KEY C2(C2)) ENGINE=MYISAM;
CREATE TABLE t2(C1 INT, C2 INT, KEY C1(C1), KEY C2(C2)) ENGINE=MYISAM;
CREATE TABLE t3(C1 INT, C2 INT, KEY C1(C1), KEY C2(C2)) ENGINE=MYISAM;
CREATE TABLE t4(C1 INT, C2 INT, KEY C1(C1), KEY C2(C2))
  ENGINE=MRG_MYISAM UNION=(t1, t2, t3);
INSERT INTO t1 VALUES (1,1), (1,2),(1,3), (1,4);
INSERT INTO t2 VALUES (2,1), (2,2),(2,3), (2,4);
INSERT INTO t3 VALUES (3,1), (3,2),(3,3), (3,4);
EXPLAIN SELECT COUNT(*) FROM t1;
EXPLAIN SELECT COUNT(*) FROM t4;
DROP TABLE t1, t2, t3, t4;

#
# BUG#39185 - Cardinality for merge tables calculated incorrectly.
#
CREATE TABLE t1(a INT, KEY(a));
INSERT INTO t1 VALUES(0),(1),(2),(3),(4);
ANALYZE TABLE t1;
CREATE TABLE m1(a INT, KEY(a)) ENGINE=MERGE UNION=(t1);
SELECT CARDINALITY FROM INFORMATION_SCHEMA.STATISTICS WHERE TABLE_SCHEMA='test' AND TABLE_NAME='m1'; 
SELECT CARDINALITY FROM INFORMATION_SCHEMA.STATISTICS WHERE TABLE_SCHEMA='test' AND TABLE_NAME='m1'; 
SELECT CARDINALITY FROM INFORMATION_SCHEMA.STATISTICS WHERE TABLE_SCHEMA='test' AND TABLE_NAME='m1'; 
SELECT CARDINALITY FROM INFORMATION_SCHEMA.STATISTICS WHERE TABLE_SCHEMA='test' AND TABLE_NAME='m1'; 
DROP TABLE t1, m1;

--echo #
--echo # Bug #40675 MySQL 5.1 crash with index merge algorithm and Merge tables
--echo #

--echo # create MYISAM table t1 and insert values into it
CREATE TABLE t1(a INT);
INSERT INTO t1 VALUES(1);

--echo # create MYISAM table t2 and insert values into it
CREATE TABLE t2(a INT, b INT, dummy CHAR(16) DEFAULT '', KEY(a), KEY(b));
INSERT INTO t2(a,b) VALUES
(0,0),(0,0),(0,0),(0,0),(0,0),(0,0),(0,0),(0,0),(0,0),(0,0),
(0,0),(0,0),(0,0),(0,0),(0,0),(0,0),(0,0),(0,0),(0,0),(0,0),
(0,0),(0,0),(0,0),(0,0),(0,0),(0,0),(0,0),(0,0),(0,0),(0,0),
(0,0),(0,0),(0,0),(0,0),(0,0),(0,0),(0,0),(0,0),(0,0),(0,0),
(0,0),(0,0),(0,0),(0,0),(0,0),(0,0),(0,0),(0,0),(0,0),(0,0),
(0,0),(0,0),(0,0),(0,0),(0,0),(0,0),(0,0),(0,0),(0,0),(0,0),
(0,0),(0,0),(0,0),(0,0),(0,0),(0,0),(0,0),(0,0),(0,0),(0,0),
(0,0),(0,0),(0,0),(0,0),(0,0),(0,0),(0,0),(0,0),(0,0),(0,0),
(0,0),(0,0),(0,0),(0,0),(0,0),(0,0),(0,0),(0,0),(0,0),(0,0),
(0,0),(0,0),(0,0),(0,0),(0,0),(0,0),(0,0),(0,0),(0,0),(0,0),
(0,0),(0,0),(0,0),(0,0),(0,0),(0,0),(0,0),(0,0),(0,0),(0,0),
(0,0),(0,0),(0,0),(0,0),(0,0),(0,0),(0,0),(0,0),(0,0),(0,0),
(0,0),(0,0),(0,0),(0,0),(0,0),(0,0),(0,0),(0,0),(0,0),(0,0),
(0,0),(0,0),(0,0),(0,0),(0,0),(0,0),(0,0),(0,0),(0,0),(0,0),
(0,0),(0,0),(0,0),(0,0),(0,0),(0,0),(0,0),(0,0),(0,0),(0,0),
(0,0),(0,0),(0,0),(0,0),(0,0),(0,0),(0,0),(0,0),(0,0),(0,0),
(0,0),(0,0),(0,0),(0,0),(0,0),(0,0),(0,0),(0,0),(0,0),(0,0),
(0,0),(0,0),(0,0),(0,0),(0,0),(0,0),(0,0),(0,0),(0,0),(0,0),
(1,2);

--echo # Create the merge table t3
CREATE TABLE t3(a INT, b INT, dummy CHAR(16) DEFAULT '', KEY(a), KEY(b))
ENGINE=MERGE UNION=(t2) INSERT_METHOD=FIRST;

--echo # Lock tables t1 and t3 for write
LOCK TABLES t1 WRITE, t3 WRITE;

--echo # Insert values into the merge table t3
INSERT INTO t3(a,b) VALUES(1,2);

--echo # select from the join of t2 and t3 (The merge table)
SELECT t3.a FROM t1,t3 WHERE t3.b=2 AND t3.a=1;

--echo # Unlock the tables
UNLOCK TABLES;

--echo # drop the created tables
DROP TABLE t1, t2, t3;

#
# Bug #41305 server crashes when inserting duplicate row into a merge table
#
--echo # insert duplicate value in child table while merge table doesn't have key
create table t1 (
        col1 int(10),
        primary key (col1)
) ENGINE=MyISAM DEFAULT CHARSET=latin1;

CREATE TABLE m1 (
  col1 int(10) NOT NULL
) ENGINE=MRG_MyISAM DEFAULT CHARSET=latin1 INSERT_METHOD=LAST UNION=(t1);

insert into m1 (col1) values (1);
--error ER_DUP_ENTRY
insert into m1 (col1) values (1);

drop table m1, t1;

--echo #
--echo # Bug#45800 crash when replacing into a merge table and there is a duplicate
--echo #

--echo # Replace duplicate value in child table when merge table doesn't have key
CREATE TABLE t1 (c1 INT PRIMARY KEY) ENGINE=MyISAM;
CREATE TABLE m1 (c1 INT NOT NULL) ENGINE=MRG_MyISAM INSERT_METHOD=LAST UNION=(t1);
INSERT INTO m1  VALUES (666);
SELECT * FROM m1;
--echo # insert the duplicate value into the merge table
REPLACE INTO m1 VALUES (666);
SELECT * FROM m1;
DROP TABLE m1, t1;

--echo # Insert... on duplicate key update (with duplicate values in the table)
CREATE TABLE t1 (c1 INT PRIMARY KEY) ENGINE=MyISAM;
CREATE TABLE m1 (c1 INT NOT NULL) ENGINE=MRG_MyISAM INSERT_METHOD=LAST UNION=(t1);
INSERT INTO m1  VALUES (666);
SELECT * FROM m1;
--echo # insert the duplicate value into the merge table
INSERT INTO m1 VALUES (666) ON DUPLICATE KEY UPDATE c1=c1+1;
SELECT * FROM m1;
DROP TABLE m1, t1;

--echo # Insert duplicate value on MERGE table, where, MERGE has a key but MyISAM has more keys
CREATE TABLE t1 (c1 INT, c2 INT, UNIQUE (c1), UNIQUE (c2));
CREATE TABLE m1 (c1 INT, c2 INT, UNIQUE (c1)) ENGINE=MRG_MyISAM INSERT_METHOD=LAST UNION=(t1);
INSERT INTO m1 VALUES (1,2);
--echo # insert the duplicate value into the merge table
--error ER_DUP_ENTRY
INSERT INTO m1 VALUES (3,2);
DROP TABLE m1,t1;

--echo # Try to define MERGE and MyISAM with keys on different columns
CREATE TABLE t1 (c1 INT, c2 INT, UNIQUE (c1));
CREATE TABLE m1 (c1 INT, c2 INT, UNIQUE (c2)) ENGINE=MRG_MyISAM INSERT_METHOD=LAST UNION=(t1);
--echo # Try accessing the merge table for inserts (error occurs)
--error ER_WRONG_MRG_TABLE
INSERT INTO m1 VALUES (1,2);
--error ER_WRONG_MRG_TABLE
INSERT INTO m1 VALUES (1,4);
DROP TABLE m1,t1;

#
#Bug #44040   MySQL allows creating a MERGE table upon VIEWs but crashes 
#when using it
#

CREATE TABLE t1 (
        col1 INT(10)
) ENGINE=MyISAM  DEFAULT CHARSET=latin1;

CREATE VIEW v1 as SELECT * FROM t1;
CREATE TABLE m1 (
        col1 INT(10)
)ENGINE=MRG_MyISAM DEFAULT CHARSET=latin1 INSERT_METHOD=LAST UNION=(v1);

--echo #Select should detect that the child table is a view and fail.
--error ER_WRONG_MRG_TABLE
SELECT * FROM m1;

DROP VIEW v1;
DROP TABLE m1, t1;

--echo #
--echo # Bug #45796: invalid memory reads and writes when altering merge and 
--echo #             base tables
--echo #

CREATE TABLE t1(c1 INT) ENGINE=MyISAM;
CREATE TABLE m1(c1 INT) ENGINE=MERGE UNION=(t1);
ALTER TABLE m1 ADD INDEX idx_c1(c1);
# Open the MERGE table and allocate buffers based on children's definition.
--error ER_WRONG_MRG_TABLE
SELECT * FROM m1;
# Change the child table definition.
ALTER TABLE t1 ADD INDEX idx_c1(c1);
# Check that old buffers are not reused
SELECT * FROM m1;

DROP TABLE m1;
DROP TABLE t1;

--echo #
--echo # Bug45781 infinite hang/crash in "opening tables" after handler tries to
--echo #          open merge table
--echo #

--disable_warnings
DROP TABLE IF EXISTS m1,t1;
--enable_warnings

CREATE TABLE t1(a int)engine=myisam;
CREATE TABLE t2(a int)engine=myisam;
CREATE TABLE t3(a int)engine=myisam;
CREATE TABLE t4(a int)engine=myisam;
CREATE TABLE t5(a int)engine=myisam;
CREATE TABLE t6(a int)engine=myisam;
CREATE TABLE t7(a int)engine=myisam;
CREATE TABLE m1(a int)engine=merge union=(t1,t2,t3,t4,t5,t6,t7);
SELECT 1 FROM m1;
--error ER_ILLEGAL_HA
HANDLER m1 OPEN;
DROP TABLE m1,t1,t2,t3,t4,t5,t6,t7;
--error ER_NO_SUCH_TABLE
SELECT 1 FROM m1; # Should not hang!

--echo #
--echo # Bug #46614: Assertion in show_create_trigger()
--echo #
CREATE TABLE t1(a int);
CREATE TABLE t2(a int);
CREATE TABLE t3(a int) ENGINE = MERGE UNION(t1, t2);
CREATE TRIGGER tr1 AFTER INSERT ON t3 FOR EACH ROW CALL foo();
SHOW CREATE TRIGGER tr1;
DROP TRIGGER tr1;
DROP TABLE t1, t2, t3;

--echo #
--echo # BUG#48265 - MRG_MYISAM problem (works in 5.0.85, does't work in 5.1.40)
--echo #
CREATE DATABASE `test/1`;

CREATE TABLE `test/1`.`t/1`(a INT);
CREATE TABLE m1(a INT) ENGINE=MERGE UNION=(`test/1`.`t/1`);
SELECT * FROM m1;
SHOW CREATE TABLE m1;
DROP TABLE m1;

CREATE TABLE `test/1`.m1(a INT) ENGINE=MERGE UNION=(`test/1`.`t/1`);
SELECT * FROM `test/1`.m1;
SHOW CREATE TABLE `test/1`.m1;
DROP TABLE `test/1`.m1;
DROP TABLE `test/1`.`t/1`;

CREATE TEMPORARY TABLE `test/1`.`t/1`(a INT);
CREATE TEMPORARY TABLE m1(a INT) ENGINE=MERGE UNION=(`test/1`.`t/1`);
SELECT * FROM m1;
SHOW CREATE TABLE m1;
DROP TABLE m1;

CREATE TEMPORARY TABLE `test/1`.m1(a INT) ENGINE=MERGE UNION=(`test/1`.`t/1`);
SELECT * FROM `test/1`.m1;
SHOW CREATE TABLE `test/1`.m1;
DROP TABLE `test/1`.m1;
DROP TABLE `test/1`.`t/1`;

DROP DATABASE `test/1`;

# Test compatibility. Use '@' instead of '/' (was not allowed in 5.0)

CREATE TABLE `t@1`(a INT);
copy_file std_data/bug48265.frm $MYSQLD_DATADIR/test/m1.frm;
write_file $MYSQLD_DATADIR/test/m1.MRG;
t@1
EOF
SELECT * FROM m1;
SHOW CREATE TABLE m1;
DROP TABLE `t@1`;

CREATE DATABASE `test@1`;
CREATE TABLE `test@1`.`t@1`(a INT);
FLUSH TABLE m1;
remove_file $MYSQLD_DATADIR/test/m1.MRG;
write_file $MYSQLD_DATADIR/test/m1.MRG;
./test@1/t@1
EOF
SELECT * FROM m1;
SHOW CREATE TABLE m1;
DROP TABLE m1;
DROP TABLE `test@1`.`t@1`;
DROP DATABASE `test@1`;

<<<<<<< HEAD
--echo End of 5.1 tests

--echo #
--echo # An additional test case for Bug#27430 Crash in subquery code
--echo # when in PS and table DDL changed after PREPARE
--echo #
--echo # Test merge table with too many merge children.
--echo #
--disable_warnings
drop table if exists t_parent;
--enable_warnings
set @save_table_definition_cache=@@global.table_definition_cache;
--echo #
--echo # Set @@global.table_definition_cache to minimum
--echo #
set @@global.table_definition_cache=400;
set @a=null;
let $1 = 400;
--echo #
--echo # Create 400 merge children
--echo #
--disable_query_log
while ($1)
{
--disable_warnings
  eval drop table if exists t$1;
--enable_warnings
  eval create table t$1 (a int) engine=myisam;
  eval set @a=ifnull(concat(@a, ", ", "t$1"), "t$1");
  dec $1;
}
--enable_query_log
set @a=concat("create table t_parent (a int) union(", @a,
              ") insert_method=first engine=mrg_myisam");
prepare stmt from @a;
execute stmt;
prepare stmt from "select * from t_parent";
--error ER_NEED_REPREPARE
execute stmt;
--error ER_NEED_REPREPARE
execute stmt;
--error ER_NEED_REPREPARE
execute stmt;
deallocate prepare stmt;
--echo #
--echo # Create merge parent 
--echo #

--echo #
--echo # Cleanup
--echo #
let $1 = 400;
--disable_query_log
while ($1)
{
  eval drop table t$1;
  dec $1;
}
--enable_query_log
drop table t_parent;
set @@global.table_definition_cache=@save_table_definition_cache;
=======
--echo #
--echo # Bug#51494c rash with join, explain and 'sounds like' operator
--echo #

CREATE TABLE t1 (a INT) ENGINE=MYISAM;
INSERT INTO t1 VALUES(1);

CREATE TABLE t2 (b INT NOT NULL,c INT,d INT,e BLOB NOT NULL,
KEY idx0 (d, c)) ENGINE=MERGE;

EXPLAIN SELECT * FROM t1 NATURAL RIGHT JOIN
t2 WHERE b SOUNDS LIKE e AND d = 1;

DROP TABLE t2, t1;

--echo End of 5.1 tests
>>>>>>> 84917914
<|MERGE_RESOLUTION|>--- conflicted
+++ resolved
@@ -1690,7 +1690,21 @@
 DROP TABLE `test@1`.`t@1`;
 DROP DATABASE `test@1`;
 
-<<<<<<< HEAD
+--echo #
+--echo # Bug#51494c rash with join, explain and 'sounds like' operator
+--echo #
+
+CREATE TABLE t1 (a INT) ENGINE=MYISAM;
+INSERT INTO t1 VALUES(1);
+
+CREATE TABLE t2 (b INT NOT NULL,c INT,d INT,e BLOB NOT NULL,
+KEY idx0 (d, c)) ENGINE=MERGE;
+
+EXPLAIN SELECT * FROM t1 NATURAL RIGHT JOIN
+t2 WHERE b SOUNDS LIKE e AND d = 1;
+
+DROP TABLE t2, t1;
+
 --echo End of 5.1 tests
 
 --echo #
@@ -1751,22 +1765,4 @@
 }
 --enable_query_log
 drop table t_parent;
-set @@global.table_definition_cache=@save_table_definition_cache;
-=======
---echo #
---echo # Bug#51494c rash with join, explain and 'sounds like' operator
---echo #
-
-CREATE TABLE t1 (a INT) ENGINE=MYISAM;
-INSERT INTO t1 VALUES(1);
-
-CREATE TABLE t2 (b INT NOT NULL,c INT,d INT,e BLOB NOT NULL,
-KEY idx0 (d, c)) ENGINE=MERGE;
-
-EXPLAIN SELECT * FROM t1 NATURAL RIGHT JOIN
-t2 WHERE b SOUNDS LIKE e AND d = 1;
-
-DROP TABLE t2, t1;
-
---echo End of 5.1 tests
->>>>>>> 84917914
+set @@global.table_definition_cache=@save_table_definition_cache;