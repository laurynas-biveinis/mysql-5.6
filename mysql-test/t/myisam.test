#
# Test bugs in the MyISAM code
#

# Initialise
--disable_warnings
drop table if exists t1,t2;
--enable_warnings
SET SQL_WARNINGS=1;

#
# Test problem with CHECK TABLE;
#

CREATE TABLE t1 (
  STRING_DATA char(255) default NULL,
  KEY string_data (STRING_DATA)
) ENGINE=MyISAM;

INSERT INTO t1 VALUES ('AAAAAAAAAAAAAAAAAAAAAAAAAAAAAAAAAAAAAAAAAAAAAAAAAAAAAAAAAAAAAAAAAAAAAAAAAAAAAAAAAAAAAAAAAAAAAAAAAAAAAAAAAAAAAAAAAAAAAAAAAAAAAAAAAAAAAAAAAAAAAAAAAAAAAAAAAAAAAAAAAAAAAAAAAAAAAAAAAAAAAAAAAAAAAAAAAAAAAAAAAAAAAAAAAAAAAAAAAAAAAAAAAAAAAAAAAAAAAAAAAAAAAAAAAAAAAAA');
INSERT INTO t1 VALUES ('DDDDDDDDDDDDDDDDDDDDDDDDDDDDDDDDDDDDDDDDDDDDDDDDDDDDDDDDDDDDDDDDDDDDDDDDDDDDDDDDDDDDDDDDDDDDDDDDDDDDDDDDDDDDDDDDDDDDDDDDDDDDDDDDDDDDDDDDDDDDDDDDDDDDDDDDDDDDDDDDDDDDDDDDDDDDDDDDDDDDDDDDDDDDDDDDDDDDDDDDDDDDDDDDDDDDDDDDDDDDDDDDDDDDDDDDDDDDDDDDDDDDDDDDDDDDDDD');
INSERT INTO t1 VALUES ('FFFFFFFFFFFFFFFFFFFFFFFFFFFFFFFFFFFFFFFFFFFFFFFFFFFFFFFFFFFFFFFFFFFFFFFFFFFFFFFFFFFFFFFFFFFFFFFFFFFFFFFFFFFFFFFFFFFFFFFFFFFFFFFFFFFFFFFFFFFFFFFFFFFFFFFFFFFFFFFFFFFFFFFFFFFFFFFFFFFFFFFFFFFFFFFFFFFFFFFFFFFFFFFFFFFFFFFFFFFFFFFFFFFFFFFFFFFFFFFFFFFFFFFFFFFFFFF');
INSERT INTO t1 VALUES ('FGGGGGGGGGGGGGGGGGGGGGGGGGGGGGGGGGGGGGGGGGGGGGGGGGGGGGGGGGGGGGGGGGGGGGGGGGGGGGGGGGGGGGGGGGGGGGGGGGGGGGGGGGGGGGGGGGGGGGGGGGGGGGGGGGGGGGGGGGGGGGGGGGGGGGGGGGGGGGGGGGGGGGGGGGGGGGGGGGGGGGGGGGGGGGGGGGGGGGGGGGGGGGGGGGGGGGGGGGGGGGGGGGGGGGGGGGGGGGGGGGGGGGGGGGGGGGG');
INSERT INTO t1 VALUES ('HHHHHHHHHHHHHHHHHHHHHHHHHHHHHHHHHHHHHHHHHHHHHHHHHHHHHHHHHHHHHHHHHHHHHHHHHHHHHHHHHHHHHHHHHHHHHHHHHHHHHHHHHHHHHHHHHHHHHHHHHHHHHHHHHHHHHHHHHHHHHHHHHHHHHHHHHHHHHHHHHHHHHHHHHHHHHHHHHHHHHHHHHHHHHHHHHHHHHHHHHHHHHHHHHHHHHHHHHHHHHHHHHHHHHHHHHHHHHHHHHHHHHHHHHHHHHHH');
INSERT INTO t1 VALUES ('WWWWWWWWWWWWWWWWWWWWWWWWWWWWWWWWWWWWWWWWWWWWWWWWWWWWWWWWWWWWWWWWWWWWWWWWWWWWWWWWWWWWWWWWWWWWWWWWWWWWWWWWWWWWWWWWWWWWWWWWWWWWWWWWWWWWWWWWWWWWWWWWWWWWWWWWWWWWWWWWWWWWWWWWWWWWWWWWWWWWWWWWWWWWWWWWWWWWWWWWWWWWWWWWWWWWWWWWWWWWWWWWWWWWWWWWWWWWWWWWWWWWWWWWWWWWWWW');
CHECK TABLE t1;
drop table t1;

#
# Test problem with rows that are 65517-65520 bytes long
#

create table t1 (a tinyint not null auto_increment, b blob not null, primary key (a));

let $1=100;
disable_query_log;
--disable_warnings
SET SQL_WARNINGS=0;
while ($1)
{
  eval insert into t1 (b) values(repeat(char(65+$1),65550-$1));
  dec $1;
}
SET SQL_WARNINGS=1;
--enable_warnings
enable_query_log;
check table t1;
repair table t1;
delete from t1 where (a & 1);
check table t1;
repair table t1;
check table t1;
drop table t1;

#
# Test bug: Two optimize in a row reset index cardinality
#

create table t1 (a int not null auto_increment, b int not null, primary key (a), index(b));
insert into t1 (b) values (1),(2),(2),(2),(2);
optimize table t1;
show index from t1;
optimize table t1;
show index from t1;
drop table t1;

#
# Test of how ORDER BY works when doing it on the whole table
#

create table t1 (a int not null, b int not null, c int not null, primary key (a),key(b)) engine=myisam;
insert into t1 values (3,3,3),(1,1,1),(2,2,2),(4,4,4);
explain select * from t1 order by a;
explain select * from t1 order by b;
explain select * from t1 order by c;
explain select a from t1 order by a;
explain select b from t1 order by b;
explain select a,b from t1 order by b;
explain select a,b from t1;
explain select a,b,c from t1;
drop table t1;

#
# Test of OPTIMIZE of locked and modified tables
#
CREATE TABLE t1 (a INT);
INSERT INTO  t1 VALUES (1), (2), (3);
LOCK TABLES t1 WRITE;
INSERT INTO  t1 VALUES (1), (2), (3);
OPTIMIZE TABLE t1;
DROP TABLE t1;

#
# Test of optimize, when only mi_sort_index (but not mi_repair*) is done
# in ha_myisam::repair, and index size is changed (decreased).
#

create table t1 ( t1 char(255), key(t1(250)));
insert t1 values ('137513751375137513751375137513751375137569516951695169516951695169516951695169');
insert t1 values ('178417841784178417841784178417841784178403420342034203420342034203420342034203');
insert t1 values ('213872387238723872387238723872387238723867376737673767376737673767376737673767');
insert t1 values ('242624262426242624262426242624262426242607890789078907890789078907890789078907');
insert t1 values ('256025602560256025602560256025602560256011701170117011701170117011701170117011');
insert t1 values ('276027602760276027602760276027602760276001610161016101610161016101610161016101');
insert t1 values ('281528152815281528152815281528152815281564956495649564956495649564956495649564');
insert t1 values ('292129212921292129212921292129212921292102100210021002100210021002100210021002');
insert t1 values ('380638063806380638063806380638063806380634483448344834483448344834483448344834');
insert t1 values ('411641164116411641164116411641164116411616301630163016301630163016301630163016');
insert t1 values ('420842084208420842084208420842084208420899889988998899889988998899889988998899');
insert t1 values ('438443844384438443844384438443844384438482448244824482448244824482448244824482');
insert t1 values ('443244324432443244324432443244324432443239613961396139613961396139613961396139');
insert t1 values ('485448544854485448544854485448544854485477847784778477847784778477847784778477');
insert t1 values ('494549454945494549454945494549454945494555275527552755275527552755275527552755');
insert t1 values ('538647864786478647864786478647864786478688918891889188918891889188918891889188');
insert t1 values ('565556555655565556555655565556555655565554845484548454845484548454845484548454');
insert t1 values ('607860786078607860786078607860786078607856665666566656665666566656665666566656');
insert t1 values ('640164016401640164016401640164016401640141274127412741274127412741274127412741');
insert t1 values ('719471947194719471947194719471947194719478717871787178717871787178717871787178');
insert t1 values ('742574257425742574257425742574257425742549604960496049604960496049604960496049');
insert t1 values ('887088708870887088708870887088708870887035963596359635963596359635963596359635');
insert t1 values ('917791779177917791779177917791779177917773857385738573857385738573857385738573');
insert t1 values ('933293329332933293329332933293329332933278987898789878987898789878987898789878');
insert t1 values ('963896389638963896389638963896389638963877807780778077807780778077807780778077');
delete from t1 where t1>'2';
insert t1 values ('70'), ('84'), ('60'), ('20'), ('76'), ('89'), ('49'), ('50'),
('88'), ('61'), ('42'), ('98'), ('39'), ('30'), ('25'), ('66'), ('61'), ('48'),
('80'), ('84'), ('98'), ('19'), ('91'), ('42'), ('47');
optimize table t1;
check table t1;
drop table t1;

#
# test of myisam with huge number of packed fields
#

create table t1 (i1 int, i2 int, i3 int, i4 int, i5 int, i6 int, i7 int, i8
int, i9 int, i10 int, i11 int, i12 int, i13 int, i14 int, i15 int, i16 int, i17
int, i18 int, i19 int, i20 int, i21 int, i22 int, i23 int, i24 int, i25 int,
i26 int, i27 int, i28 int, i29 int, i30 int, i31 int, i32 int, i33 int, i34
int, i35 int, i36 int, i37 int, i38 int, i39 int, i40 int, i41 int, i42 int,
i43 int, i44 int, i45 int, i46 int, i47 int, i48 int, i49 int, i50 int, i51
int, i52 int, i53 int, i54 int, i55 int, i56 int, i57 int, i58 int, i59 int,
i60 int, i61 int, i62 int, i63 int, i64 int, i65 int, i66 int, i67 int, i68
int, i69 int, i70 int, i71 int, i72 int, i73 int, i74 int, i75 int, i76 int,
i77 int, i78 int, i79 int, i80 int, i81 int, i82 int, i83 int, i84 int, i85
int, i86 int, i87 int, i88 int, i89 int, i90 int, i91 int, i92 int, i93 int,
i94 int, i95 int, i96 int, i97 int, i98 int, i99 int, i100 int, i101 int, i102
int, i103 int, i104 int, i105 int, i106 int, i107 int, i108 int, i109 int, i110
int, i111 int, i112 int, i113 int, i114 int, i115 int, i116 int, i117 int, i118
int, i119 int, i120 int, i121 int, i122 int, i123 int, i124 int, i125 int, i126
int, i127 int, i128 int, i129 int, i130 int, i131 int, i132 int, i133 int, i134
int, i135 int, i136 int, i137 int, i138 int, i139 int, i140 int, i141 int, i142
int, i143 int, i144 int, i145 int, i146 int, i147 int, i148 int, i149 int, i150
int, i151 int, i152 int, i153 int, i154 int, i155 int, i156 int, i157 int, i158
int, i159 int, i160 int, i161 int, i162 int, i163 int, i164 int, i165 int, i166
int, i167 int, i168 int, i169 int, i170 int, i171 int, i172 int, i173 int, i174
int, i175 int, i176 int, i177 int, i178 int, i179 int, i180 int, i181 int, i182
int, i183 int, i184 int, i185 int, i186 int, i187 int, i188 int, i189 int, i190
int, i191 int, i192 int, i193 int, i194 int, i195 int, i196 int, i197 int, i198
int, i199 int, i200 int, i201 int, i202 int, i203 int, i204 int, i205 int, i206
int, i207 int, i208 int, i209 int, i210 int, i211 int, i212 int, i213 int, i214
int, i215 int, i216 int, i217 int, i218 int, i219 int, i220 int, i221 int, i222
int, i223 int, i224 int, i225 int, i226 int, i227 int, i228 int, i229 int, i230
int, i231 int, i232 int, i233 int, i234 int, i235 int, i236 int, i237 int, i238
int, i239 int, i240 int, i241 int, i242 int, i243 int, i244 int, i245 int, i246
int, i247 int, i248 int, i249 int, i250 int, i251 int, i252 int, i253 int, i254
int, i255 int, i256 int, i257 int, i258 int, i259 int, i260 int, i261 int, i262
int, i263 int, i264 int, i265 int, i266 int, i267 int, i268 int, i269 int, i270
int, i271 int, i272 int, i273 int, i274 int, i275 int, i276 int, i277 int, i278
int, i279 int, i280 int, i281 int, i282 int, i283 int, i284 int, i285 int, i286
int, i287 int, i288 int, i289 int, i290 int, i291 int, i292 int, i293 int, i294
int, i295 int, i296 int, i297 int, i298 int, i299 int, i300 int, i301 int, i302
int, i303 int, i304 int, i305 int, i306 int, i307 int, i308 int, i309 int, i310
int, i311 int, i312 int, i313 int, i314 int, i315 int, i316 int, i317 int, i318
int, i319 int, i320 int, i321 int, i322 int, i323 int, i324 int, i325 int, i326
int, i327 int, i328 int, i329 int, i330 int, i331 int, i332 int, i333 int, i334
int, i335 int, i336 int, i337 int, i338 int, i339 int, i340 int, i341 int, i342
int, i343 int, i344 int, i345 int, i346 int, i347 int, i348 int, i349 int, i350
int, i351 int, i352 int, i353 int, i354 int, i355 int, i356 int, i357 int, i358
int, i359 int, i360 int, i361 int, i362 int, i363 int, i364 int, i365 int, i366
int, i367 int, i368 int, i369 int, i370 int, i371 int, i372 int, i373 int, i374
int, i375 int, i376 int, i377 int, i378 int, i379 int, i380 int, i381 int, i382
int, i383 int, i384 int, i385 int, i386 int, i387 int, i388 int, i389 int, i390
int, i391 int, i392 int, i393 int, i394 int, i395 int, i396 int, i397 int, i398
int, i399 int, i400 int, i401 int, i402 int, i403 int, i404 int, i405 int, i406
int, i407 int, i408 int, i409 int, i410 int, i411 int, i412 int, i413 int, i414
int, i415 int, i416 int, i417 int, i418 int, i419 int, i420 int, i421 int, i422
int, i423 int, i424 int, i425 int, i426 int, i427 int, i428 int, i429 int, i430
int, i431 int, i432 int, i433 int, i434 int, i435 int, i436 int, i437 int, i438
int, i439 int, i440 int, i441 int, i442 int, i443 int, i444 int, i445 int, i446
int, i447 int, i448 int, i449 int, i450 int, i451 int, i452 int, i453 int, i454
int, i455 int, i456 int, i457 int, i458 int, i459 int, i460 int, i461 int, i462
int, i463 int, i464 int, i465 int, i466 int, i467 int, i468 int, i469 int, i470
int, i471 int, i472 int, i473 int, i474 int, i475 int, i476 int, i477 int, i478
int, i479 int, i480 int, i481 int, i482 int, i483 int, i484 int, i485 int, i486
int, i487 int, i488 int, i489 int, i490 int, i491 int, i492 int, i493 int, i494
int, i495 int, i496 int, i497 int, i498 int, i499 int, i500 int, i501 int, i502
int, i503 int, i504 int, i505 int, i506 int, i507 int, i508 int, i509 int, i510
int, i511 int, i512 int, i513 int, i514 int, i515 int, i516 int, i517 int, i518
int, i519 int, i520 int, i521 int, i522 int, i523 int, i524 int, i525 int, i526
int, i527 int, i528 int, i529 int, i530 int, i531 int, i532 int, i533 int, i534
int, i535 int, i536 int, i537 int, i538 int, i539 int, i540 int, i541 int, i542
int, i543 int, i544 int, i545 int, i546 int, i547 int, i548 int, i549 int, i550
int, i551 int, i552 int, i553 int, i554 int, i555 int, i556 int, i557 int, i558
int, i559 int, i560 int, i561 int, i562 int, i563 int, i564 int, i565 int, i566
int, i567 int, i568 int, i569 int, i570 int, i571 int, i572 int, i573 int, i574
int, i575 int, i576 int, i577 int, i578 int, i579 int, i580 int, i581 int, i582
int, i583 int, i584 int, i585 int, i586 int, i587 int, i588 int, i589 int, i590
int, i591 int, i592 int, i593 int, i594 int, i595 int, i596 int, i597 int, i598
int, i599 int, i600 int, i601 int, i602 int, i603 int, i604 int, i605 int, i606
int, i607 int, i608 int, i609 int, i610 int, i611 int, i612 int, i613 int, i614
int, i615 int, i616 int, i617 int, i618 int, i619 int, i620 int, i621 int, i622
int, i623 int, i624 int, i625 int, i626 int, i627 int, i628 int, i629 int, i630
int, i631 int, i632 int, i633 int, i634 int, i635 int, i636 int, i637 int, i638
int, i639 int, i640 int, i641 int, i642 int, i643 int, i644 int, i645 int, i646
int, i647 int, i648 int, i649 int, i650 int, i651 int, i652 int, i653 int, i654
int, i655 int, i656 int, i657 int, i658 int, i659 int, i660 int, i661 int, i662
int, i663 int, i664 int, i665 int, i666 int, i667 int, i668 int, i669 int, i670
int, i671 int, i672 int, i673 int, i674 int, i675 int, i676 int, i677 int, i678
int, i679 int, i680 int, i681 int, i682 int, i683 int, i684 int, i685 int, i686
int, i687 int, i688 int, i689 int, i690 int, i691 int, i692 int, i693 int, i694
int, i695 int, i696 int, i697 int, i698 int, i699 int, i700 int, i701 int, i702
int, i703 int, i704 int, i705 int, i706 int, i707 int, i708 int, i709 int, i710
int, i711 int, i712 int, i713 int, i714 int, i715 int, i716 int, i717 int, i718
int, i719 int, i720 int, i721 int, i722 int, i723 int, i724 int, i725 int, i726
int, i727 int, i728 int, i729 int, i730 int, i731 int, i732 int, i733 int, i734
int, i735 int, i736 int, i737 int, i738 int, i739 int, i740 int, i741 int, i742
int, i743 int, i744 int, i745 int, i746 int, i747 int, i748 int, i749 int, i750
int, i751 int, i752 int, i753 int, i754 int, i755 int, i756 int, i757 int, i758
int, i759 int, i760 int, i761 int, i762 int, i763 int, i764 int, i765 int, i766
int, i767 int, i768 int, i769 int, i770 int, i771 int, i772 int, i773 int, i774
int, i775 int, i776 int, i777 int, i778 int, i779 int, i780 int, i781 int, i782
int, i783 int, i784 int, i785 int, i786 int, i787 int, i788 int, i789 int, i790
int, i791 int, i792 int, i793 int, i794 int, i795 int, i796 int, i797 int, i798
int, i799 int, i800 int, i801 int, i802 int, i803 int, i804 int, i805 int, i806
int, i807 int, i808 int, i809 int, i810 int, i811 int, i812 int, i813 int, i814
int, i815 int, i816 int, i817 int, i818 int, i819 int, i820 int, i821 int, i822
int, i823 int, i824 int, i825 int, i826 int, i827 int, i828 int, i829 int, i830
int, i831 int, i832 int, i833 int, i834 int, i835 int, i836 int, i837 int, i838
int, i839 int, i840 int, i841 int, i842 int, i843 int, i844 int, i845 int, i846
int, i847 int, i848 int, i849 int, i850 int, i851 int, i852 int, i853 int, i854
int, i855 int, i856 int, i857 int, i858 int, i859 int, i860 int, i861 int, i862
int, i863 int, i864 int, i865 int, i866 int, i867 int, i868 int, i869 int, i870
int, i871 int, i872 int, i873 int, i874 int, i875 int, i876 int, i877 int, i878
int, i879 int, i880 int, i881 int, i882 int, i883 int, i884 int, i885 int, i886
int, i887 int, i888 int, i889 int, i890 int, i891 int, i892 int, i893 int, i894
int, i895 int, i896 int, i897 int, i898 int, i899 int, i900 int, i901 int, i902
int, i903 int, i904 int, i905 int, i906 int, i907 int, i908 int, i909 int, i910
int, i911 int, i912 int, i913 int, i914 int, i915 int, i916 int, i917 int, i918
int, i919 int, i920 int, i921 int, i922 int, i923 int, i924 int, i925 int, i926
int, i927 int, i928 int, i929 int, i930 int, i931 int, i932 int, i933 int, i934
int, i935 int, i936 int, i937 int, i938 int, i939 int, i940 int, i941 int, i942
int, i943 int, i944 int, i945 int, i946 int, i947 int, i948 int, i949 int, i950
int, i951 int, i952 int, i953 int, i954 int, i955 int, i956 int, i957 int, i958
int, i959 int, i960 int, i961 int, i962 int, i963 int, i964 int, i965 int, i966
int, i967 int, i968 int, i969 int, i970 int, i971 int, i972 int, i973 int, i974
int, i975 int, i976 int, i977 int, i978 int, i979 int, i980 int, i981 int, i982
int, i983 int, i984 int, i985 int, i986 int, i987 int, i988 int, i989 int, i990
int, i991 int, i992 int, i993 int, i994 int, i995 int, i996 int, i997 int, i998
int, i999 int, i1000 int, b blob) row_format=dynamic;
insert into t1 values (1, 1, 1, 1, 1, 1, 1, 1, 1, 1, 1, 1, 1, 1, 1, 1, 1, 1, 1,
1, 1, 1, 1, 1, 1, 1, 1, 1, 1, 1, 1, 1, 1, 1, 1, 1, 1, 1, 1, 1, 1, 1, 1, 1, 1,
1, 1, 1, 1, 1, 1, 1, 1, 1, 1, 1, 1, 1, 1, 1, 1, 1, 1, 1, 1, 1, 1, 1, 1, 1, 1,
1, 1, 1, 1, 1, 1, 1, 1, 1, 1, 1, 1, 1, 1, 1, 1, 1, 1, 1, 1, 1, 1, 1, 1, 1, 1,
1, 1, 1, 1, 1, 1, 1, 1, 1, 1, 1, 1, 1, 1, 1, 1, 1, 1, 1, 1, 1, 1, 1, 1, 1, 1,
1, 1, 1, 1, 1, 1, 1, 1, 1, 1, 1, 1, 1, 1, 1, 1, 1, 1, 1, 1, 1, 1, 1, 1, 1, 1,
1, 1, 1, 1, 1, 1, 1, 1, 1, 1, 1, 1, 1, 1, 1, 1, 1, 1, 1, 1, 1, 1, 1, 1, 1, 1,
1, 1, 1, 1, 1, 1, 1, 1, 1, 1, 1, 1, 1, 1, 1, 1, 1, 1, 1, 1, 1, 1, 1, 1, 1, 1,
1, 1, 1, 1, 1, 1, 1, 1, 1, 1, 1, 1, 1, 1, 1, 1, 1, 1, 1, 1, 1, 1, 1, 1, 1, 1,
1, 1, 1, 1, 1, 1, 1, 1, 1, 1, 1, 1, 1, 1, 1, 1, 1, 1, 1, 1, 1, 1, 1, 1, 1, 1,
1, 1, 1, 1, 1, 1, 1, 1, 1, 1, 1, 1, 1, 1, 1, 1, 1, 1, 1, 1, 1, 1, 1, 1, 1, 1,
1, 1, 1, 1, 1, 1, 1, 1, 1, 1, 1, 1, 1, 1, 1, 1, 1, 1, 1, 1, 1, 1, 1, 1, 1, 1,
1, 1, 1, 1, 1, 1, 1, 1, 1, 1, 1, 1, 1, 1, 1, 1, 1, 1, 1, 1, 1, 1, 1, 1, 1, 1,
1, 1, 1, 1, 1, 1, 1, 1, 1, 1, 1, 1, 1, 1, 1, 1, 1, 1, 1, 1, 1, 1, 1, 1, 1, 1,
1, 1, 1, 1, 1, 1, 1, 1, 1, 1, 1, 1, 1, 1, 1, 1, 1, 1, 1, 1, 1, 1, 1, 1, 1, 1,
1, 1, 1, 1, 1, 1, 1, 1, 1, 1, 1, 1, 1, 1, 1, 1, 1, 1, 1, 1, 1, 1, 1, 1, 1, 1,
1, 1, 1, 1, 1, 1, 1, 1, 1, 1, 1, 1, 1, 1, 1, 1, 1, 1, 1, 1, 1, 1, 1, 1, 1, 1,
1, 1, 1, 1, 1, 1, 1, 1, 1, 1, 1, 1, 1, 1, 1, 1, 1, 1, 1, 1, 1, 1, 1, 1, 1, 1,
1, 1, 1, 1, 1, 1, 1, 1, 1, 1, 1, 1, 1, 1, 1, 1, 1, 1, 1, 1, 1, 1, 1, 1, 1, 1,
1, 1, 1, 1, 1, 1, 1, 1, 1, 1, 1, 1, 1, 1, 1, 1, 1, 1, 1, 1, 1, 1, 1, 1, 1, 1,
1, 1, 1, 1, 1, 1, 1, 1, 1, 1, 1, 1, 1, 1, 1, 1, 1, 1, 1, 1, 1, 1, 1, 1, 1, 1,
1, 1, 1, 1, 1, 1, 1, 1, 1, 1, 1, 1, 1, 1, 1, 1, 1, 1, 1, 1, 1, 1, 1, 1, 1, 1,
1, 1, 1, 1, 1, 1, 1, 1, 1, 1, 1, 1, 1, 1, 1, 1, 1, 1, 1, 1, 1, 1, 1, 1, 1, 1,
1, 1, 1, 1, 1, 1, 1, 1, 1, 1, 1, 1, 1, 1, 1, 1, 1, 1, 1, 1, 1, 1, 1, 1, 1, 1,
1, 1, 1, 1, 1, 1, 1, 1, 1, 1, 1, 1, 1, 1, 1, 1, 1, 1, 1, 1, 1, 1, 1, 1, 1, 1,
1, 1, 1, 1, 1, 1, 1, 1, 1, 1, 1, 1, 1, 1, 1, 1, 1, 1, 1, 1, 1, 1, 1, 1, 1, 1,
1, 1, 1, 1, 1, 1, 1, 1, 1, 1, 1, 1, 1, 1, 1, 1, 1, 1, 1, 1, 1, 1, 1, 1, 1, 1,
1, 1, 1, 1, 1, 1, 1, 1, 1, 1, 1, 1, 1, 1, 1, 1, 1, 1, 1, 1, 1, 1, 1, 1, 1, 1,
1, 1, 1, 1, 1, 1, 1, 1, 1, 1, 1, 1, 1, 1, 1, 1, 1, 1, 1, 1, 1, 1, 1, 1, 1, 1,
1, 1, 1, 1, 1, 1, 1, 1, 1, 1, 1, 1, 1, 1, 1, 1, 1, 1, 1, 1, 1, 1, 1, 1, 1, 1,
1, 1, 1, 1, 1, 1, 1, 1, 1, 1, 1, 1, 1, 1, 1, 1, 1, 1, 1, 1, 1, 1, 1, 1, 1, 1,
1, 1, 1, 1, 1, 1, 1, 1, 1, 1, 1, 1, 1, 1, 1, 1, 1, 1, 1, 1, 1, 1, 1, 1, 1, 1,
1, 1, 1, 1, 1, 1, 1, 1, 1, 1, 1, 1, 1, 1, 1, 1, 1, 1, 1, 1, 1, 1, 1, 1, 1, 1,
1, 1, 1, 1, 1, 1, 1, 1, 1, 1, 1, 1, 1, 1, 1, 1, 1, 1, 1, 1, 1, 1, 1, 1, 1, 1,
1, 1, 1, 1, 1, 1, 1, 1, 1, 1, 1, 1, 1, 1, 1, 1, 1, 1, 1, 1, 1, 1, 1, 1, 1, 1,
1, 1, 1, 1, 1, 1, 1, 1, 1, 1, 1, 1, 1, 1, 1, 1, 1, 1, 1, 1, 1, 1, 1, 1, 1, 1,
1, 1, 1, 1, 1, 1, 1, 1, 1, 1, 1, 1, 1, 1, 1, 1, 1, 1, 1, 1, 1, 1, 1, 1, 1, 1,
1, 1, 1, 1, 1, 1, 1, 1, 1, 1, 1, 1, 1, 1, 1, 1, 1, 1, 1, 1, 1, 1, 1, 1, 1, 1,
1, 1, 1, 1, 1, 1, 1, 1, 1, 1, 1, 1, 1, 1, 1, 1, 1, 1, 1, "Sergei");
update t1 set b=repeat('a',256);
update t1 set i1=0, i2=0, i3=0, i4=0, i5=0, i6=0, i7=0;
check table t1;
delete from t1 where i8=1;
select i1,i2 from t1;
check table t1;
drop table t1;

#
# Test of REPAIR that once failed
#
CREATE TABLE `t1` (
  `post_id` mediumint(8) unsigned NOT NULL auto_increment,
  `topic_id` mediumint(8) unsigned NOT NULL default '0',
  `post_time` datetime NOT NULL default '0000-00-00 00:00:00',
  `post_text` text NOT NULL,
  `icon_url` varchar(10) NOT NULL default '',
  `sign` tinyint(1) unsigned NOT NULL default '0',
  `post_edit` varchar(150) NOT NULL default '',
  `poster_login` varchar(35) NOT NULL default '',
  `ip` varchar(15) NOT NULL default '',
  PRIMARY KEY  (`post_id`),
  KEY `post_time` (`post_time`),
  KEY `ip` (`ip`),
  KEY `poster_login` (`poster_login`),
  KEY `topic_id` (`topic_id`),
  FULLTEXT KEY `post_text` (`post_text`)
) ENGINE=MyISAM;

INSERT INTO t1 (post_text) VALUES ('ceci est un test'),('ceci est un test'),('ceci est un test'),('ceci est un test'),('ceci est un test');

REPAIR TABLE t1;
CHECK TABLE t1;
drop table t1;

#
# Test of creating table with too long key
#

--error 1071
CREATE TABLE t1 (a varchar(255), b varchar(255), c varchar(255), d varchar(255), e varchar(255), KEY t1 (a, b, c, d, e));
CREATE TABLE t1 (a varchar(255), b varchar(255), c varchar(255), d varchar(255), e varchar(255));
--error 1071
ALTER TABLE t1 ADD INDEX t1 (a, b, c, d, e);
DROP TABLE t1;

#
# Test of cardinality of keys with NULL
#

CREATE TABLE t1 (a int not null, b int, c int, key(b), key(c), key(a,b), key(c,a));
INSERT into t1 values (0, null, 0), (0, null, 1), (0, null, 2), (0, null,3), (1,1,4);
create table t2 (a int not null, b int, c int, key(b), key(c), key(a));
INSERT into t2 values (1,1,1), (2,2,2);
optimize table t1;
show index from t1;
explain select * from t1,t2 where t1.a=t2.a;
explain select * from t1,t2 force index(a) where t1.a=t2.a;
explain select * from t1 force index(a),t2 force index(a) where t1.a=t2.a;
explain select * from t1,t2 where t1.b=t2.b;
explain select * from t1,t2 force index(c) where t1.a=t2.a;
explain select * from t1 where a=0 or a=2;
explain select * from t1 force index (a) where a=0 or a=2;
explain select * from t1 where c=1;
explain select * from t1 use index() where c=1;
drop table t1,t2;

#
# Test bug when updating a split dynamic row where keys are not changed
#

create table t1 (a int not null auto_increment primary key, b varchar(255));
insert into t1 (b) values (repeat('a',100)),(repeat('b',100)),(repeat('c',100));
update t1 set b=repeat(left(b,1),200) where a=1;
delete from t1 where (a & 1)= 0;
update t1 set b=repeat('e',200) where a=1;
flush tables;
check table t1;

#
# check updating with keys
#

disable_query_log;
let $1 = 100;
while ($1)
{
  eval insert into t1 (b) values (repeat(char(($1 & 32)+65), $1));
  dec $1;
}
enable_query_log;
update t1 set b=repeat(left(b,1),255) where a between 1 and 5;
update t1 set b=repeat(left(b,1),10) where a between 32 and 43;
update t1 set b=repeat(left(b,1),2) where a between 64 and 66;
update t1 set b=repeat(left(b,1),65) where a between 67 and 70;
check table t1;
insert into t1 (b) values (repeat('z',100));
update t1 set b="test" where left(b,1) > 'n';
check table t1;
drop table t1;

#
# two bugs in myisam-space-stripping feature
#
create table t1 ( a text not null, key a (a(20)));
insert into t1 values ('aaa   '),('aaa'),('aa');
check table t1;
repair table t1;
select concat(a,'.') from t1 where a='aaa';
select concat(a,'.') from t1 where binary a='aaa';
update t1 set a='bbb' where a='aaa';
select concat(a,'.') from t1;
drop table t1;

#
# Third bug in the same code (BUG#2295)
#

create table t1(a text not null, b text not null, c text not null, index (a(10),b(10),c(10)));
insert into t1 values('807780', '477', '165');
insert into t1 values('807780', '477', '162');
insert into t1 values('807780', '472', '162');
select * from t1 where a='807780' and b='477' and c='165';
drop table t1;

#
# space-stripping in _mi_prefix_search: BUG#5284
#
DROP TABLE IF EXISTS t1;
CREATE TABLE t1 (a varchar(150) NOT NULL, KEY (a)); 
INSERT t1 VALUES ("can \tcan"); 
INSERT t1 VALUES ("can   can"); 
INSERT t1 VALUES ("can"); 
SELECT * FROM t1;
CHECK TABLE t1;
DROP TABLE t1;

#
# Verify blob handling
#
create table t1 (a blob);
insert into t1 values('a '),('a');
select concat(a,'.') from t1 where a='a';
select concat(a,'.') from t1 where a='a ';
alter table t1 add key(a(2));
select concat(a,'.') from t1 where a='a';
select concat(a,'.') from t1 where a='a ';
drop table t1;

#
# Test text and unique
#
create table t1 (a int not null auto_increment primary key, b text not null, unique b (b(20)));
insert into t1 (b) values ('a'),('b'),('c');
select concat(b,'.') from t1;
update t1 set b='b ' where a=2;
--error ER_DUP_ENTRY
update t1 set b='b  ' where a > 1;
--error ER_DUP_ENTRY
insert into t1 (b) values ('b');
select * from t1;
delete from t1 where b='b';
select a,concat(b,'.') from t1;
drop table t1;

#
# Test keys with 0 segments. (Bug #3203)
#
create table t1 (a int not null);
create table t2 (a int not null, primary key (a));
insert into t1 values (1);
insert into t2 values (1),(2);
select sql_big_result distinct t1.a from t1,t2 order by t2.a;
select distinct t1.a from t1,t2 order by t2.a;
select sql_big_result distinct t1.a from t1,t2;
explain select sql_big_result distinct t1.a from t1,t2 order by t2.a;
explain select distinct t1.a from t1,t2 order by t2.a;
drop table t1,t2;

#
# Bug#14616 - Freshly imported table returns error 124 when using LIMIT
#
create table t1 (
  c1 varchar(32),
  key (c1)
) engine=myisam;
alter table t1 disable keys;
insert into t1 values ('a'), ('b');
select c1 from t1 order by c1 limit 1;
drop table t1;

#
# Bug #14400  Join could miss concurrently inserted row
#
# Partial key.
create table t1 (a int not null, primary key(a));
create table t2 (a int not null, b int not null, primary key(a,b));
insert into t1 values (1),(2),(3),(4),(5),(6);
insert into t2 values (1,1),(2,1);
lock tables t1 read local, t2 read local;
select straight_join * from t1,t2 force index (primary) where t1.a=t2.a;
connect (root,localhost,root,,test,$MASTER_MYPORT,$MASTER_MYSOCK);
insert into t2 values(2,0);
disconnect root;
connection default;
select straight_join * from t1,t2 force index (primary) where t1.a=t2.a;
drop table t1,t2;
#
# Full key.
CREATE TABLE t1 (c1 varchar(250) NOT NULL);
CREATE TABLE t2 (c1 varchar(250) NOT NULL, PRIMARY KEY (c1));
INSERT INTO t1 VALUES ('test000001'), ('test000002'), ('test000003');
INSERT INTO t2 VALUES ('test000002'), ('test000003'), ('test000004');
LOCK TABLES t1 READ LOCAL, t2 READ LOCAL;
SELECT t1.c1 AS t1c1, t2.c1 AS t2c1 FROM t1, t2
  WHERE t1.c1 = t2.c1 HAVING t1c1 != t2c1;
connect (con1,localhost,root,,);
connection con1;
INSERT INTO t2 VALUES ('test000001'), ('test000005');
disconnect con1;
connection default;
SELECT t1.c1 AS t1c1, t2.c1 AS t2c1 FROM t1, t2
  WHERE t1.c1 = t2.c1 HAVING t1c1 != t2c1;
DROP TABLE t1,t2;

# End of 4.0 tests

#
# Test RTREE index
#
--error 1235, 1289
CREATE TABLE t1 (`a` int(11) NOT NULL default '0', `b` int(11) NOT NULL default '0', UNIQUE KEY `a` USING RTREE (`a`,`b`)) ENGINE=MyISAM;
# INSERT INTO t1 VALUES (1,1),(1,1);
# DELETE FROM rt WHERE a<1;
# DROP TABLE IF EXISTS t1;

create table t1 (a int, b varchar(200), c text not null) checksum=1;
create table t2 (a int, b varchar(200), c text not null) checksum=0;
insert t1 values (1, "aaa", "bbb"), (NULL, "", "ccccc"), (0, NULL, "");
insert t2 select * from t1;
checksum table t1, t2, t3 quick;
checksum table t1, t2, t3;
checksum table t1, t2, t3 extended;
#show table status;
drop table t1,t2;

create table t1 (a int, key (a));
show keys from t1;
alter table t1 disable keys;
show keys from t1;
create table t2 (a int);
let $i=1000;
set @@rand_seed1=31415926,@@rand_seed2=2718281828;
--disable_query_log
while ($i)
{
  dec $i;
  insert t2 values (rand()*100000);
}
--enable_query_log
insert t1 select * from t2;
show keys from t1;
alter table t1 enable keys;
show keys from t1;
alter table t1 engine=heap;
alter table t1 disable keys;
show keys from t1;
drop table t1,t2;

#
# index search for NULL in blob. Bug #4816
#
create table t1 ( a tinytext, b char(1), index idx (a(1),b) );
insert into t1 values (null,''), (null,'');
explain select count(*) from t1 where a is null;
select count(*) from t1 where a is null;
drop table t1;

#
# bug9188 - Corruption Can't open file: 'table.MYI' (errno: 145)
#
create table t1 (c1 int, c2 varchar(4) not null default '',
                 key(c2(3))) default charset=utf8;
insert into t1 values (1,'A'), (2, 'B'), (3, 'A');
update t1 set c2='A  B' where c1=2;
check table t1;
drop table t1;


#
# Bug#12296 - CHECKSUM TABLE reports 0 for the table
# This happened if the first record was marked as deleted.
#
create table t1 (c1 int);
insert into t1 values (1),(2),(3),(4);
checksum table t1;
delete from t1 where c1 = 1;
create table t2 as select * from t1;
# The following returns 0 with the bug in place.
checksum table t1;
# The above should give the same number as the following.
checksum table t2;
drop table t1, t2;

#
# BUG#12232: New myisam_stats_method variable.
#

show variables like 'myisam_stats_method';

create table t1 (a int, key(a));
insert into t1 values (0),(1),(2),(3),(4);
insert into t1 select NULL from t1;

# default: NULLs considered inequal
analyze table t1; 
show index from t1;
insert into t1 values (11);
delete from t1 where a=11;
check table t1;
show index from t1;

# Set nulls to be equal:
set myisam_stats_method=nulls_equal;
show variables like 'myisam_stats_method';
insert into t1 values (11);
delete from t1 where a=11;

analyze table t1; 
show index from t1;

insert into t1 values (11);
delete from t1 where a=11;

check table t1;
show index from t1;

# Set nulls back to be equal 
set myisam_stats_method=DEFAULT;
show variables like 'myisam_stats_method';
insert into t1 values (11);
delete from t1 where a=11;

analyze table t1; 
show index from t1;

insert into t1 values (11);
delete from t1 where a=11;

check table t1;
show index from t1;

drop table t1;

# WL#2609, CSC#XXXX: MyISAM 
set myisam_stats_method=nulls_ignored;
show variables like 'myisam_stats_method';

create table t1 (
  a char(3), b char(4), c char(5), d char(6),
  key(a,b,c,d)
);
insert into t1 values ('bcd','def1', NULL, 'zz');
insert into t1 values ('bcd','def2', NULL, 'zz');
insert into t1 values ('bce','def1', 'yuu', NULL);
insert into t1 values ('bce','def2', NULL, 'quux');
analyze table t1;
show index from t1;
delete from t1;
analyze table t1;
show index from t1;

set myisam_stats_method=DEFAULT;
drop table t1;

# BUG#13814 - key value packed incorrectly for TINYBLOBs

create table t1(
  cip INT NOT NULL,
  time TIME NOT NULL,
  score INT NOT NULL DEFAULT 0,
  bob TINYBLOB
);

insert into t1 (cip, time) VALUES (1, '00:01'), (2, '00:02'), (3,'00:03');
insert into t1 (cip, bob, time) VALUES (4, 'a', '00:04'), (5, 'b', '00:05'), 
                                       (6, 'c', '00:06');
select * from t1 where bob is null and cip=1;
create index bug on t1 (bob(22), cip, time);
select * from t1 where bob is null and cip=1;
drop table t1;

#
# Bug#14980 - COUNT(*) incorrect on MyISAM table with certain INDEX
#
create table t1 (
  id1 int not null auto_increment,
  id2 int not null default '0',
  t text not null,
  primary key  (id1),
  key x (id2, t(32))
) engine=myisam;
insert into t1 (id2, t) values
(10, 'abc'), (10, 'abc'), (10, 'abc'),
(20, 'abc'), (20, 'abc'), (20, 'def'),
(10, 'abc'), (10, 'abc');
select count(*)   from t1 where id2 = 10;
select count(id1) from t1 where id2 = 10;
drop table t1;

#
# BUG##20357 - Got error 124 from storage engine using MIN and MAX functions
#              in queries
#
CREATE TABLE t1(a TINYINT, KEY(a)) ENGINE=MyISAM;
INSERT INTO t1 VALUES(1);
SELECT MAX(a) FROM t1 IGNORE INDEX(a);
ALTER TABLE t1 DISABLE KEYS;
SELECT MAX(a) FROM t1;
SELECT MAX(a) FROM t1 IGNORE INDEX(a);
DROP TABLE t1;

#
# BUG#18036 - update of table joined to self reports table as crashed
#
CREATE TABLE t1(a CHAR(9), b VARCHAR(7)) ENGINE=MyISAM;
INSERT INTO t1(a) VALUES('xxxxxxxxx'),('xxxxxxxxx');
UPDATE t1 AS ta1,t1 AS ta2 SET ta1.b='aaaaaa',ta2.b='bbbbbb';
SELECT * FROM t1;
DROP TABLE t1;

#
# Bug#8283 - OPTIMIZE TABLE causes data loss
#
SET @@myisam_repair_threads=2;
SHOW VARIABLES LIKE 'myisam_repair%';
#
# Test OPTIMIZE. This creates a new data file.
CREATE TABLE t1 (
  `_id` int(11) NOT NULL default '0',
  `url` text,
  `email` text,
  `description` text,
  `loverlap` int(11) default NULL,
  `roverlap` int(11) default NULL,
  `lneighbor_id` int(11) default NULL,
  `rneighbor_id` int(11) default NULL,
  `length_` int(11) default NULL,
  `sequence` mediumtext,
  `name` text,
  `_obj_class` text NOT NULL,
  PRIMARY KEY  (`_id`),
  UNIQUE KEY `sequence_name_index` (`name`(50)),
  KEY (`length_`)
) ENGINE=MyISAM DEFAULT CHARSET=latin1;
#
INSERT INTO t1 VALUES
  (1,NULL,NULL,NULL,NULL,NULL,NULL,NULL,NULL,NULL,'sample1',''),
  (2,NULL,NULL,NULL,NULL,NULL,NULL,NULL,NULL,NULL,'sample2',''),
  (3,NULL,NULL,NULL,NULL,NULL,NULL,NULL,NULL,NULL,'sample3',''),
  (4,NULL,NULL,NULL,NULL,NULL,NULL,NULL,NULL,NULL,'sample4',''),
  (5,NULL,NULL,NULL,NULL,NULL,NULL,NULL,NULL,NULL,'sample5',''),
  (6,NULL,NULL,NULL,NULL,NULL,NULL,NULL,NULL,NULL,'sample6',''),
  (7,NULL,NULL,NULL,NULL,NULL,NULL,NULL,NULL,NULL,'sample7',''),
  (8,NULL,NULL,NULL,NULL,NULL,NULL,NULL,NULL,NULL,'sample8',''),
  (9,NULL,NULL,NULL,NULL,NULL,NULL,NULL,NULL,NULL,'sample9','');
#
SELECT _id FROM t1;
DELETE FROM t1 WHERE _id < 8;
--replace_column 6 # 7 # 8 # 9 # 11 # 12 # 13 # 14 # 15 # 16 #
SHOW TABLE STATUS LIKE 't1';
CHECK TABLE t1 EXTENDED;
OPTIMIZE TABLE t1;
CHECK TABLE t1 EXTENDED;
--replace_column 6 # 7 # 8 # 9 # 11 # 12 # 13 # 14 # 15 # 16 #
SHOW TABLE STATUS LIKE 't1';
SELECT _id FROM t1;
DROP TABLE t1;
#
# Test REPAIR QUICK. This retains the old data file.
CREATE TABLE t1 (
  `_id` int(11) NOT NULL default '0',
  `url` text,
  `email` text,
  `description` text,
  `loverlap` int(11) default NULL,
  `roverlap` int(11) default NULL,
  `lneighbor_id` int(11) default NULL,
  `rneighbor_id` int(11) default NULL,
  `length_` int(11) default NULL,
  `sequence` mediumtext,
  `name` text,
  `_obj_class` text NOT NULL,
  PRIMARY KEY  (`_id`),
  UNIQUE KEY `sequence_name_index` (`name`(50)),
  KEY (`length_`)
) ENGINE=MyISAM DEFAULT CHARSET=latin1;
#
INSERT INTO t1 VALUES
  (1,NULL,NULL,NULL,NULL,NULL,NULL,NULL,NULL,NULL,'sample1',''),
  (2,NULL,NULL,NULL,NULL,NULL,NULL,NULL,NULL,NULL,'sample2',''),
  (3,NULL,NULL,NULL,NULL,NULL,NULL,NULL,NULL,NULL,'sample3',''),
  (4,NULL,NULL,NULL,NULL,NULL,NULL,NULL,NULL,NULL,'sample4',''),
  (5,NULL,NULL,NULL,NULL,NULL,NULL,NULL,NULL,NULL,'sample5',''),
  (6,NULL,NULL,NULL,NULL,NULL,NULL,NULL,NULL,NULL,'sample6',''),
  (7,NULL,NULL,NULL,NULL,NULL,NULL,NULL,NULL,NULL,'sample7',''),
  (8,NULL,NULL,NULL,NULL,NULL,NULL,NULL,NULL,NULL,'sample8',''),
  (9,NULL,NULL,NULL,NULL,NULL,NULL,NULL,NULL,NULL,'sample9','');
#
SELECT _id FROM t1;
DELETE FROM t1 WHERE _id < 8;
--replace_column 6 # 7 # 8 # 9 # 11 # 12 # 13 # 14 # 15 # 16 #
SHOW TABLE STATUS LIKE 't1';
CHECK TABLE t1 EXTENDED;
REPAIR TABLE t1 QUICK;
CHECK TABLE t1 EXTENDED;
--replace_column 6 # 7 # 8 # 9 # 11 # 12 # 13 # 14 # 15 # 16 #
SHOW TABLE STATUS LIKE 't1';
SELECT _id FROM t1;
DROP TABLE t1;
#
SET @@myisam_repair_threads=1;
SHOW VARIABLES LIKE 'myisam_repair%';

#
# BUG#21310 - Trees in SQL causing a "crashed" table with MyISAM storage
#             engine
#

# A simplified test case that reflect crashed table issue.
CREATE TABLE t1(a VARCHAR(16));
INSERT INTO t1 VALUES('aaaaaaaa'),(NULL);
UPDATE t1 AS ta1, t1 AS ta2 SET ta1.a='aaaaaaaaaaaaaaaa';
SELECT * FROM t1;
DROP TABLE t1;

# A test case that reflect wrong result set.
CREATE TABLE t1(a INT);
INSERT INTO t1 VALUES(1),(2);
UPDATE t1,t1 AS t2 SET t1.a=t1.a+2 WHERE t1.a=t2.a-1;
SELECT * FROM t1 ORDER BY a;
DROP TABLE t1;

#
# Bug#24607 - MyISAM pointer size determined incorrectly
#
CREATE TABLE t1 (c1 TEXT) AVG_ROW_LENGTH=70100 MAX_ROWS=4100100100;
--replace_column 5 X 6 X 7 X 9 X 10 X 11 X 12 X 13 X 14 X 16 X
SHOW TABLE STATUS LIKE 't1';
DROP TABLE t1;

#
# Bug#26231 - select count(*) on myisam table returns wrong value
#             when index is used
#
CREATE TABLE t1 (c1 TEXT NOT NULL, KEY c1 (c1(10))) ENGINE=MyISAM;
# Fill at least two key blocks. "Tab, A" must be in both blocks. 
INSERT INTO t1 VALUES
  (CHAR(9,65)), (CHAR(9,65)), (CHAR(9,65)), (CHAR(9,65)),
  (CHAR(9,65)), (CHAR(9,65)), (CHAR(9,65)), (CHAR(9,65)),
  (CHAR(9,65)), (CHAR(9,65)), (CHAR(9,65)), (CHAR(9,65)),
  (CHAR(9,65)), (CHAR(9,65)), (CHAR(9,65)), (CHAR(9,65)),
  (CHAR(9,65)), (CHAR(9,65)), (CHAR(9,65)), (CHAR(9,65)),
  (CHAR(9,65)), (CHAR(9,65)), (CHAR(9,65)), (CHAR(9,65)),
  (CHAR(9,65)), (CHAR(9,65)), (CHAR(9,65)), (CHAR(9,65)),
  (CHAR(9,65)), (CHAR(9,65)), (CHAR(9,65)), (CHAR(9,65)),
  (CHAR(9,65)), (CHAR(9,65)), (CHAR(9,65)), (CHAR(9,65)),
  (CHAR(9,65)), (CHAR(9,65)), (CHAR(9,65)), (CHAR(9,65)),
  (CHAR(9,65)), (CHAR(9,65)), (CHAR(9,65)), (CHAR(9,65)),
  (CHAR(9,65)), (CHAR(9,65)), (CHAR(9,65)), (CHAR(9,65)),
  (CHAR(9,65)), (CHAR(9,65)), (CHAR(9,65)), (CHAR(9,65)),
  (CHAR(9,65)), (CHAR(9,65)), (CHAR(9,65)), (CHAR(9,65)),
  (CHAR(9,65)), (CHAR(9,65)), (CHAR(9,65)), (CHAR(9,65)),
  (CHAR(9,65)), (CHAR(9,65)), (CHAR(9,65)), (CHAR(9,65)),
  (CHAR(9,65)), (CHAR(9,65)), (CHAR(9,65)), (CHAR(9,65)),
  (CHAR(9,65)), (CHAR(9,65)), (CHAR(9,65)), (CHAR(9,65)),
  (CHAR(9,65)), (CHAR(9,65)), (CHAR(9,65)), (CHAR(9,65)),
  (CHAR(9,65)), (CHAR(9,65)), (CHAR(9,65)), (CHAR(9,65)),
  (CHAR(9,65)), (CHAR(9,65)), (CHAR(9,65)), (CHAR(9,65)),
  (CHAR(9,65)), (CHAR(9,65)), (CHAR(9,65)), (CHAR(9,65)),
  (CHAR(9,65)), (CHAR(9,65)), (CHAR(9,65)), (CHAR(9,65)),
  (CHAR(9,65)), (CHAR(9,65)), (CHAR(9,65)), (CHAR(9,65)),
  (CHAR(9,65)), (CHAR(9,65)), (CHAR(9,65)), (CHAR(9,65)),
  (CHAR(9,65)), (CHAR(9,65)), (CHAR(9,65)), (CHAR(9,65)),
  (CHAR(9,65)), (CHAR(9,65)), (CHAR(9,65)), (CHAR(9,65)),
  (CHAR(9,65)), (CHAR(9,65)), (CHAR(9,65)), (CHAR(9,65)),
  (CHAR(9,65)), (CHAR(9,65)), (CHAR(9,65)), (CHAR(9,65)),
  (CHAR(9,65)), (CHAR(9,65)), (CHAR(9,65)), (CHAR(9,65)),
  (CHAR(9,65)), (CHAR(9,65)), (CHAR(9,65)), (CHAR(9,65)),
  (CHAR(9,65)), (CHAR(9,65)), (CHAR(9,65)), (CHAR(9,65)),
  (CHAR(9,65)), (CHAR(9,65)), (CHAR(9,65)), (CHAR(9,65)),
  (CHAR(9,65)), (CHAR(9,65)), (CHAR(9,65)), (CHAR(9,65)),
  (CHAR(9,65)), (CHAR(9,65)), (CHAR(9,65)), (CHAR(9,65)),
  (CHAR(9,65)), (CHAR(9,65)), (CHAR(9,65)), (CHAR(9,65)),
  (CHAR(9,65)), (CHAR(9,65)), (CHAR(9,65)), (CHAR(9,65)),
  (CHAR(9,65)), (CHAR(9,65)), (CHAR(9,65)), (CHAR(9,65)),
  (CHAR(9,65)), (CHAR(9,65)), (CHAR(9,65)), (CHAR(9,65)),
  (CHAR(9,65)), (CHAR(9,65)), (CHAR(9,65)), (CHAR(9,65)),
  (CHAR(9,65)), (CHAR(9,65)), (CHAR(9,65)), (CHAR(9,65)),
  (CHAR(9,65)), (CHAR(9,65)), (CHAR(9,65)), (CHAR(9,65)),
  (CHAR(9,65)), (CHAR(9,65)), (CHAR(9,65)), (CHAR(9,65)),
  (CHAR(9,65)), (CHAR(9,65)), (CHAR(9,65)), (CHAR(9,65)),
  (CHAR(9,65)), (CHAR(9,65)), (CHAR(9,65)), (CHAR(9,65)),
  (CHAR(9,65)), (CHAR(9,65)), (CHAR(9,65)), (CHAR(9,65)),
  (CHAR(9,65)), (CHAR(9,65)), (CHAR(9,65)), (CHAR(9,65)),
  (CHAR(9,65)), (CHAR(9,65)), (CHAR(9,65)), (CHAR(9,65)),
  (CHAR(9,65)), (CHAR(9,65)), (CHAR(9,65)), (CHAR(9,65)),
  (CHAR(9,65)), (CHAR(9,65)), (CHAR(9,65)), (CHAR(9,65)),
  (CHAR(9,65)), (CHAR(9,65)), (CHAR(9,65)), (CHAR(9,65)),
  (CHAR(9,65)), (CHAR(9,65)), (CHAR(9,65)), (CHAR(9,65)),
  (CHAR(9,65)), (CHAR(9,65)), (CHAR(9,65)), (CHAR(9,65)),
  (CHAR(9,65)), (CHAR(9,65)), (CHAR(9,65)), (CHAR(9,65)),
  (CHAR(9,65)), (CHAR(9,65)), (CHAR(9,65)), (CHAR(9,65)),
  (CHAR(9,65)), (CHAR(9,65)), (CHAR(9,65)), (CHAR(9,65)),
  (CHAR(9,65)), (CHAR(9,65)), (CHAR(9,65)), (CHAR(9,65)),
  (CHAR(9,65)), (CHAR(9,65)), (CHAR(9,65)), (CHAR(9,65)),
  (CHAR(9,65)), (CHAR(9,65)), (CHAR(9,65)), (CHAR(9,65)),
  (CHAR(9,65)), (CHAR(9,65)), (CHAR(9,65)), (CHAR(9,65)),
  (CHAR(9,65)), (CHAR(9,65)), (CHAR(9,65)), (CHAR(9,65)),
  (CHAR(9,65)), (CHAR(9,65)), (CHAR(9,65)), (CHAR(9,65)),
  (CHAR(9,65)), (CHAR(9,65)), (CHAR(9,65)), (CHAR(9,65)),
  (CHAR(9,65)), (CHAR(9,65)), (CHAR(9,65)), (CHAR(9,65)),
  (CHAR(9,65)), (CHAR(9,65)), (CHAR(9,65)), (CHAR(9,65)),
  (CHAR(9,65)), (CHAR(9,65)), (CHAR(9,65)), (CHAR(9,65)),
  (CHAR(9,65)), (CHAR(9,65)), (CHAR(9,65)), (CHAR(9,65)),
  (CHAR(9,65)), (CHAR(9,65)), (CHAR(9,65)), (CHAR(9,65)),
  (CHAR(9,65)), (CHAR(9,65)), (CHAR(9,65)), (CHAR(9,65)),
  (CHAR(9,65)), (CHAR(9,65)), (CHAR(9,65)), (CHAR(9,65)),
  (CHAR(9,65)), (CHAR(9,65)), (CHAR(9,65)), (CHAR(9,65)),
  (CHAR(9,65)), (CHAR(9,65)), (CHAR(9,65)), (CHAR(9,65)),
  (CHAR(9,65)), (CHAR(9,65)), (CHAR(9,65)), (CHAR(9,65)),
  (CHAR(9,65)), (CHAR(9,65)), (CHAR(9,65)), (CHAR(9,65)),
  (CHAR(9,65)), (CHAR(9,65)), (CHAR(9,65)), (CHAR(9,65)),
  (CHAR(9,65)), (CHAR(9,65)), (CHAR(9,65)), (CHAR(9,65)),
  (CHAR(9,65)), (CHAR(9,65)), (CHAR(9,65)), (CHAR(9,65)),
  (CHAR(9,65)), (CHAR(9,65)), (CHAR(9,65)), (CHAR(9,65)),
  (CHAR(9,65)), (CHAR(9,65)), (CHAR(9,65)), (CHAR(9,65)),
  (CHAR(9,65)), (CHAR(9,65)), (CHAR(9,65)), (CHAR(9,65)),
  (CHAR(9,65)), (CHAR(9,65)), (CHAR(9,65)), (CHAR(9,65)),
  (CHAR(9,65)), (CHAR(9,65)), (CHAR(9,65)), (CHAR(9,65)),
  (CHAR(9,65)), (CHAR(9,65)), (CHAR(9,65)), (CHAR(9,65)),
  (CHAR(9,65)), (CHAR(9,65)), (CHAR(9,65)), (CHAR(9,65)),
  (CHAR(9,65)), (CHAR(9,65)), (CHAR(9,65)), (CHAR(9,65)),
  (CHAR(9,65)), (CHAR(9,65)), (CHAR(9,65)), (CHAR(9,65)),
  (CHAR(9,65)), (CHAR(9,65)), (CHAR(9,65)), (CHAR(9,65)),
  (CHAR(9,65)), (CHAR(9,65)), (CHAR(9,65)), (CHAR(9,65)),
  (CHAR(9,65)), (CHAR(9,65)), (CHAR(9,65)), (CHAR(9,65)),
  (CHAR(9,65)), (CHAR(9,65)), (CHAR(9,65)), (CHAR(9,65)),
  (CHAR(9,65)), (CHAR(9,65)), (CHAR(9,65)), (CHAR(9,65)),
  (CHAR(9,65)), (CHAR(9,65)), (CHAR(9,65)), (CHAR(9,65)),
  (CHAR(9,65)), (CHAR(9,65)), (CHAR(9,65)), (CHAR(9,65)),
  (CHAR(9,65)), (CHAR(9,65)), (CHAR(9,65)), (CHAR(9,65)),
  (CHAR(9,65)), (CHAR(9,65)), (CHAR(9,65)), (CHAR(9,65)),
  (CHAR(9,65)), (CHAR(9,65)), (CHAR(9,65)), (CHAR(9,65)),
  (CHAR(9,65)), (CHAR(9,65)), (CHAR(9,65)), (CHAR(9,65)),
  (CHAR(9,65)), (CHAR(9,65)), (CHAR(9,65)), (CHAR(9,65)),
  (CHAR(9,65)), (CHAR(9,65)), (CHAR(9,65)), (CHAR(9,65)),
  (CHAR(9,65)), (CHAR(9,65)), (CHAR(9,65)), (CHAR(9,65)),
  (CHAR(9,65)), (CHAR(9,65)), (CHAR(9,65)), (CHAR(9,65)),
  (CHAR(9,65)), (CHAR(9,65)), (CHAR(9,65)), (CHAR(9,65)),
  (CHAR(9,65)), (CHAR(9,65)), (CHAR(9,65)), (CHAR(9,65)),
  (CHAR(9,65)), (CHAR(9,65)), (CHAR(9,65)), (CHAR(9,65)),
  (CHAR(9,65)), (CHAR(9,65)), (CHAR(9,65)), (CHAR(9,65)),
  (CHAR(9,65)), (CHAR(9,65)), (CHAR(9,65)), (CHAR(9,65)),
  (CHAR(9,65)), (CHAR(9,65)), (CHAR(9,65)), (CHAR(9,65)),
  (CHAR(9,65)), (CHAR(9,65)), (CHAR(9,65)), (CHAR(9,65)),
  (CHAR(9,65)), (CHAR(9,65)), (CHAR(9,65)), (CHAR(9,65)),
  (CHAR(9,65)), (CHAR(9,65)), (CHAR(9,65)), (CHAR(9,65)),
  (CHAR(9,65)), (CHAR(9,65)), (CHAR(9,65)), (CHAR(9,65)),
  (CHAR(9,65)), (CHAR(9,65)), (CHAR(9,65)), (CHAR(9,65)),
  (CHAR(9,65)), (CHAR(9,65)), (CHAR(9,65)), (CHAR(9,65)),
  (CHAR(9,65)), (CHAR(9,65)), (CHAR(9,65)), (CHAR(9,65)),
  (CHAR(9,65)), (CHAR(9,65)), (CHAR(9,65)), (CHAR(9,65)),
  (CHAR(9,65)), (CHAR(9,65)), (CHAR(9,65)), (CHAR(9,65)),
  (CHAR(9,65)), (CHAR(9,65)), (CHAR(9,65)), (CHAR(9,65)),
  (CHAR(9,65)), (CHAR(9,65)), (CHAR(9,65)), (CHAR(9,65)),
  (CHAR(9,65)), (CHAR(9,65)), (CHAR(9,65)), (CHAR(9,65)),
  (CHAR(9,65)), (CHAR(9,65)), (CHAR(9,65)), (CHAR(9,65)),
  (CHAR(9,65)), (CHAR(9,65)), (CHAR(9,65)), (CHAR(9,65)),
  (CHAR(9,65)), (CHAR(9,65)), (CHAR(9,65)), (CHAR(9,65)),
  (CHAR(9,65)), (CHAR(9,65)), (CHAR(9,65)), (CHAR(9,65)),
  (CHAR(9,65)), (CHAR(9,65)), (CHAR(9,65)), (CHAR(9,65)),
  (CHAR(9,65)), (CHAR(9,65)), (CHAR(9,65)), (CHAR(9,65)),
  (CHAR(9,65)), (CHAR(9,65)), (CHAR(9,65)), (CHAR(9,65)),
  (CHAR(9,65)), (CHAR(9,65)), (CHAR(9,65)), (CHAR(9,65)),
  (CHAR(9,65)), (CHAR(9,65)), (CHAR(9,65)), (CHAR(9,65)),
  (''), (''), (''), (''),
  (' B'), (' B'), (' B'), (' B');
SELECT DISTINCT COUNT(*) FROM t1 WHERE c1 = '';
SELECT DISTINCT length(c1), c1 FROM t1 WHERE c1 = '';
SELECT DISTINCT COUNT(*) FROM t1 IGNORE INDEX (c1) WHERE c1 = '';
SELECT DISTINCT length(c1), c1 FROM t1 IGNORE INDEX (c1) WHERE c1 = '';
SELECT DISTINCT length(c1), c1 FROM t1 ORDER BY c1;
DROP TABLE t1;

--echo End of 4.1 tests


# Test varchar
#

let $default=`select @@storage_engine`;
set storage_engine=MyISAM;
source include/varchar.inc;

#
# Some errors/warnings on create
#

create table t1 (v varchar(65530), key(v));
drop table if exists t1;
create table t1 (v varchar(65536));
show create table t1;
drop table t1;
create table t1 (v varchar(65530) character set utf8);
show create table t1;
drop table t1;

# MyISAM specific varchar tests
--error 1118
create table t1 (v varchar(65535));

eval set storage_engine=$default;

#
# Test concurrent insert
# First with static record length
#
set @save_concurrent_insert=@@concurrent_insert;
set global concurrent_insert=1;
create table t1 (a int);
insert into t1 values (1),(2),(3),(4),(5);
lock table t1 read local;
connect (con1,localhost,root,,);
connection con1;
# Insert in table without hole
insert into t1 values(6),(7);
connection default;
unlock tables;
delete from t1 where a>=3 and a<=4;
lock table t1 read local;
connection con1;
set global concurrent_insert=2;
# Insert in table with hole -> Should insert at end
insert into t1 values (8),(9);
connection default;
unlock tables;
# Insert into hole
insert into t1 values (10),(11),(12);
select * from t1;
check table t1;
drop table t1;
disconnect con1;

# Same test with dynamic record length
create table t1 (a int, b varchar(30) default "hello");
insert into t1 (a) values (1),(2),(3),(4),(5);
lock table t1 read local;
connect (con1,localhost,root,,);
connection con1;
# Insert in table without hole
insert into t1 (a) values(6),(7);
connection default;
unlock tables;
delete from t1 where a>=3 and a<=4;
lock table t1 read local;
connection con1;
set global concurrent_insert=2;
# Insert in table with hole -> Should insert at end
insert into t1 (a) values (8),(9);
connection default;
unlock tables;
# Insert into hole
insert into t1 (a) values (10),(11),(12);
select a from t1;
check table t1;
drop table t1;
disconnect con1;
set global concurrent_insert=@save_concurrent_insert;


# BUG#9622 - ANALYZE TABLE and ALTER TABLE .. ENABLE INDEX produce
# different statistics on the same table with NULL values.
create table t1 (a int, key(a));

insert into t1 values (1),(2),(3),(4),(NULL),(NULL),(NULL),(NULL);
analyze table t1;
show keys from t1;

alter table t1 disable keys;
alter table t1 enable keys;
show keys from t1;

drop table t1;


#
# Bug#10056 - PACK_KEYS option take values greater than 1 while creating table
#
create table t1 (c1 int) engine=myisam pack_keys=0;
create table t2 (c1 int) engine=myisam pack_keys=1;
create table t3 (c1 int) engine=myisam pack_keys=default;
--error 1064
create table t4 (c1 int) engine=myisam pack_keys=2;
drop table t1, t2, t3;


#
# Bug#28476: force index on a disabled myisam index gives error 124
#
CREATE TABLE t1(a INT, b INT, KEY inx (a), UNIQUE KEY uinx (b)) ENGINE=MyISAM;
INSERT INTO t1(a,b) VALUES (1,1),(2,2),(3,3),(4,4),(5,5);
SELECT a FROM t1 FORCE INDEX (inx) WHERE a=1;
ALTER TABLE t1 DISABLE KEYS;
SELECT a FROM t1 FORCE INDEX (inx) WHERE a=1;
SELECT a FROM t1 USE INDEX (inx) WHERE a=1;
SELECT b FROM t1 FORCE INDEX (uinx) WHERE b=1;
SELECT b FROM t1 USE INDEX (uinx) WHERE b=1;
SELECT a FROM t1 FORCE INDEX (inx,uinx) WHERE a=1;
ALTER TABLE t1 ENABLE KEYS;
SELECT a FROM t1 FORCE INDEX (inx) WHERE a=1;
DROP TABLE t1;

#
# Bug#4692 - DISABLE/ENABLE KEYS waste a space
#
CREATE TABLE t1 (c1 INT, c2 INT, UNIQUE INDEX (c1), INDEX (c2)) ENGINE=MYISAM;
--replace_column 6 # 7 # 8 # 10 # 11 # 12 # 13 # 14 # 15 # 16 #
SHOW TABLE STATUS LIKE 't1';
INSERT INTO t1 VALUES (1,1);
--replace_column 6 # 7 # 8 # 10 # 11 # 12 # 13 # 14 # 15 # 16 #
SHOW TABLE STATUS LIKE 't1';
ALTER TABLE t1 DISABLE KEYS;
--replace_column 6 # 7 # 8 # 10 # 11 # 12 # 13 # 14 # 15 # 16 #
SHOW TABLE STATUS LIKE 't1';
ALTER TABLE t1 ENABLE KEYS;
--replace_column 6 # 7 # 8 # 10 # 11 # 12 # 13 # 14 # 15 # 16 #
SHOW TABLE STATUS LIKE 't1';
ALTER TABLE t1 DISABLE KEYS;
--replace_column 6 # 7 # 8 # 10 # 11 # 12 # 13 # 14 # 15 # 16 #
SHOW TABLE STATUS LIKE 't1';
ALTER TABLE t1 ENABLE KEYS;
--replace_column 6 # 7 # 8 # 10 # 11 # 12 # 13 # 14 # 15 # 16 #
SHOW TABLE STATUS LIKE 't1';
#--exec ls -log var/master-data/test/t1.MYI
#--exec myisamchk -dvv var/master-data/test/t1.MYI
#--exec myisamchk -iev var/master-data/test/t1.MYI
--echo # Enable keys with parallel repair
SET @@myisam_repair_threads=2;
ALTER TABLE t1 DISABLE KEYS;
ALTER TABLE t1 ENABLE KEYS;
SET @@myisam_repair_threads=1;
CHECK TABLE t1 EXTENDED;
DROP TABLE t1;

--echo End of 5.0 tests


#
# Test of key_block_size
#

create table t1 (a int not null, key `a` (a) key_block_size=1024);
show create table t1;
drop table t1;

create table t1 (a int not null, key `a` (a) key_block_size=2048);
show create table t1;
drop table t1;

create table t1 (a varchar(2048), key `a` (a));
show create table t1;
drop table t1;

create table t1 (a varchar(2048), key `a` (a) key_block_size=1024);
show create table t1;
drop table t1;

create table t1 (a int not null, b varchar(2048), key (a), key(b)) key_block_size=1024;
show create table t1;
alter table t1 key_block_size=2048;
show create table t1;
alter table t1 add c int, add key (c);
show create table t1;
alter table t1 key_block_size=0;
alter table t1 add d int, add key (d);
show create table t1;
drop table t1;

create table t1 (a int not null, b varchar(2048), key (a), key(b)) key_block_size=8192;
show create table t1;
drop table t1;

create table t1 (a int not null, b varchar(2048), key (a) key_block_size=1024, key(b)) key_block_size=8192;
show create table t1;
drop table t1;

create table t1 (a int not null, b int, key (a) key_block_size=1024, key(b) key_block_size=8192) key_block_size=16384;
show create table t1;
drop table t1;


# Test limits and errors of key_block_size

create table t1 (a int not null, key `a` (a) key_block_size=512);
show create table t1;
drop table t1;

create table t1 (a varchar(2048), key `a` (a) key_block_size=1000000000000000000);
show create table t1;
drop table t1;

create table t1 (a int not null, key `a` (a) key_block_size=1025);
show create table t1;
drop table t1;

--error 1064
create table t1 (a int not null, key key_block_size=1024 (a));
--error 1064
create table t1 (a int not null, key `a` key_block_size=1024 (a));

#
# Bug#22119 - Changing MI_KEY_BLOCK_LENGTH makes a wrong myisamchk
#
CREATE TABLE t1 (
  c1 INT,
  c2 VARCHAR(300),
  KEY (c1) KEY_BLOCK_SIZE 1024,
  KEY (c2) KEY_BLOCK_SIZE 8192
  );
INSERT INTO t1 VALUES (10, REPEAT('a', CEIL(RAND(10) * 300))),
  (11, REPEAT('b', CEIL(RAND() * 300))),
  (12, REPEAT('c', CEIL(RAND() * 300))),
  (13, REPEAT('d', CEIL(RAND() * 300))),
  (14, REPEAT('e', CEIL(RAND() * 300))),
  (15, REPEAT('f', CEIL(RAND() * 300))),
  (16, REPEAT('g', CEIL(RAND() * 300))),
  (17, REPEAT('h', CEIL(RAND() * 300))),
  (18, REPEAT('i', CEIL(RAND() * 300))),
  (19, REPEAT('j', CEIL(RAND() * 300))),
  (20, REPEAT('k', CEIL(RAND() * 300))),
  (21, REPEAT('l', CEIL(RAND() * 300))),
  (22, REPEAT('m', CEIL(RAND() * 300))),
  (23, REPEAT('n', CEIL(RAND() * 300))),
  (24, REPEAT('o', CEIL(RAND() * 300))),
  (25, REPEAT('p', CEIL(RAND() * 300))),
  (26, REPEAT('q', CEIL(RAND() * 300))),
  (27, REPEAT('r', CEIL(RAND() * 300))),
  (28, REPEAT('s', CEIL(RAND() * 300))),
  (29, REPEAT('t', CEIL(RAND() * 300))),
  (30, REPEAT('u', CEIL(RAND() * 300))),
  (31, REPEAT('v', CEIL(RAND() * 300))),
  (32, REPEAT('w', CEIL(RAND() * 300))),
  (33, REPEAT('x', CEIL(RAND() * 300))),
  (34, REPEAT('y', CEIL(RAND() * 300))),
  (35, REPEAT('z', CEIL(RAND() * 300)));
INSERT INTO t1 SELECT * FROM t1;
INSERT INTO t1 SELECT * FROM t1;
CHECK TABLE t1;
REPAIR TABLE t1;
DELETE FROM t1 WHERE c1 >= 10;
CHECK TABLE t1;
DROP TABLE t1;

<<<<<<< HEAD
--echo End of 5.0 tests


#
# Test of key_block_size
#

create table t1 (a int not null, key `a` (a) key_block_size=1024);
show create table t1;
drop table t1;

create table t1 (a int not null, key `a` (a) key_block_size=2048);
show create table t1;
drop table t1;

create table t1 (a varchar(2048), key `a` (a));
show create table t1;
drop table t1;

create table t1 (a varchar(2048), key `a` (a) key_block_size=1024);
show create table t1;
drop table t1;

create table t1 (a int not null, b varchar(2048), key (a), key(b)) key_block_size=1024;
show create table t1;
alter table t1 key_block_size=2048;
show create table t1;
alter table t1 add c int, add key (c);
show create table t1;
alter table t1 key_block_size=0;
alter table t1 add d int, add key (d);
show create table t1;
drop table t1;

create table t1 (a int not null, b varchar(2048), key (a), key(b)) key_block_size=8192;
show create table t1;
drop table t1;

create table t1 (a int not null, b varchar(2048), key (a) key_block_size=1024, key(b)) key_block_size=8192;
show create table t1;
drop table t1;

create table t1 (a int not null, b int, key (a) key_block_size=1024, key(b) key_block_size=8192) key_block_size=16384;
show create table t1;
drop table t1;


# Test limits and errors of key_block_size

create table t1 (a int not null, key `a` (a) key_block_size=512);
show create table t1;
drop table t1;

create table t1 (a varchar(2048), key `a` (a) key_block_size=1000000000000000000);
show create table t1;
drop table t1;

create table t1 (a int not null, key `a` (a) key_block_size=1025);
show create table t1;
drop table t1;

--error 1064
create table t1 (a int not null, key key_block_size=1024 (a));
--error 1064
create table t1 (a int not null, key `a` key_block_size=1024 (a));

#
# Bug#22119 - Changing MI_KEY_BLOCK_LENGTH makes a wrong myisamchk
#
CREATE TABLE t1 (
  c1 INT,
  c2 VARCHAR(300),
  KEY (c1) KEY_BLOCK_SIZE 1024,
  KEY (c2) KEY_BLOCK_SIZE 8192
  );
INSERT INTO t1 VALUES (10, REPEAT('a', CEIL(RAND(10) * 300))),
  (11, REPEAT('b', CEIL(RAND() * 300))),
  (12, REPEAT('c', CEIL(RAND() * 300))),
  (13, REPEAT('d', CEIL(RAND() * 300))),
  (14, REPEAT('e', CEIL(RAND() * 300))),
  (15, REPEAT('f', CEIL(RAND() * 300))),
  (16, REPEAT('g', CEIL(RAND() * 300))),
  (17, REPEAT('h', CEIL(RAND() * 300))),
  (18, REPEAT('i', CEIL(RAND() * 300))),
  (19, REPEAT('j', CEIL(RAND() * 300))),
  (20, REPEAT('k', CEIL(RAND() * 300))),
  (21, REPEAT('l', CEIL(RAND() * 300))),
  (22, REPEAT('m', CEIL(RAND() * 300))),
  (23, REPEAT('n', CEIL(RAND() * 300))),
  (24, REPEAT('o', CEIL(RAND() * 300))),
  (25, REPEAT('p', CEIL(RAND() * 300))),
  (26, REPEAT('q', CEIL(RAND() * 300))),
  (27, REPEAT('r', CEIL(RAND() * 300))),
  (28, REPEAT('s', CEIL(RAND() * 300))),
  (29, REPEAT('t', CEIL(RAND() * 300))),
  (30, REPEAT('u', CEIL(RAND() * 300))),
  (31, REPEAT('v', CEIL(RAND() * 300))),
  (32, REPEAT('w', CEIL(RAND() * 300))),
  (33, REPEAT('x', CEIL(RAND() * 300))),
  (34, REPEAT('y', CEIL(RAND() * 300))),
  (35, REPEAT('z', CEIL(RAND() * 300)));
INSERT INTO t1 SELECT * FROM t1;
INSERT INTO t1 SELECT * FROM t1;
CHECK TABLE t1;
REPAIR TABLE t1;
DELETE FROM t1 WHERE c1 >= 10;
CHECK TABLE t1;
DROP TABLE t1;

=======
>>>>>>> f45c6f31
--echo End of 5.1 tests
<|MERGE_RESOLUTION|>--- conflicted
+++ resolved
@@ -1261,116 +1261,4 @@
 CHECK TABLE t1;
 DROP TABLE t1;
 
-<<<<<<< HEAD
---echo End of 5.0 tests
-
-
-#
-# Test of key_block_size
-#
-
-create table t1 (a int not null, key `a` (a) key_block_size=1024);
-show create table t1;
-drop table t1;
-
-create table t1 (a int not null, key `a` (a) key_block_size=2048);
-show create table t1;
-drop table t1;
-
-create table t1 (a varchar(2048), key `a` (a));
-show create table t1;
-drop table t1;
-
-create table t1 (a varchar(2048), key `a` (a) key_block_size=1024);
-show create table t1;
-drop table t1;
-
-create table t1 (a int not null, b varchar(2048), key (a), key(b)) key_block_size=1024;
-show create table t1;
-alter table t1 key_block_size=2048;
-show create table t1;
-alter table t1 add c int, add key (c);
-show create table t1;
-alter table t1 key_block_size=0;
-alter table t1 add d int, add key (d);
-show create table t1;
-drop table t1;
-
-create table t1 (a int not null, b varchar(2048), key (a), key(b)) key_block_size=8192;
-show create table t1;
-drop table t1;
-
-create table t1 (a int not null, b varchar(2048), key (a) key_block_size=1024, key(b)) key_block_size=8192;
-show create table t1;
-drop table t1;
-
-create table t1 (a int not null, b int, key (a) key_block_size=1024, key(b) key_block_size=8192) key_block_size=16384;
-show create table t1;
-drop table t1;
-
-
-# Test limits and errors of key_block_size
-
-create table t1 (a int not null, key `a` (a) key_block_size=512);
-show create table t1;
-drop table t1;
-
-create table t1 (a varchar(2048), key `a` (a) key_block_size=1000000000000000000);
-show create table t1;
-drop table t1;
-
-create table t1 (a int not null, key `a` (a) key_block_size=1025);
-show create table t1;
-drop table t1;
-
---error 1064
-create table t1 (a int not null, key key_block_size=1024 (a));
---error 1064
-create table t1 (a int not null, key `a` key_block_size=1024 (a));
-
-#
-# Bug#22119 - Changing MI_KEY_BLOCK_LENGTH makes a wrong myisamchk
-#
-CREATE TABLE t1 (
-  c1 INT,
-  c2 VARCHAR(300),
-  KEY (c1) KEY_BLOCK_SIZE 1024,
-  KEY (c2) KEY_BLOCK_SIZE 8192
-  );
-INSERT INTO t1 VALUES (10, REPEAT('a', CEIL(RAND(10) * 300))),
-  (11, REPEAT('b', CEIL(RAND() * 300))),
-  (12, REPEAT('c', CEIL(RAND() * 300))),
-  (13, REPEAT('d', CEIL(RAND() * 300))),
-  (14, REPEAT('e', CEIL(RAND() * 300))),
-  (15, REPEAT('f', CEIL(RAND() * 300))),
-  (16, REPEAT('g', CEIL(RAND() * 300))),
-  (17, REPEAT('h', CEIL(RAND() * 300))),
-  (18, REPEAT('i', CEIL(RAND() * 300))),
-  (19, REPEAT('j', CEIL(RAND() * 300))),
-  (20, REPEAT('k', CEIL(RAND() * 300))),
-  (21, REPEAT('l', CEIL(RAND() * 300))),
-  (22, REPEAT('m', CEIL(RAND() * 300))),
-  (23, REPEAT('n', CEIL(RAND() * 300))),
-  (24, REPEAT('o', CEIL(RAND() * 300))),
-  (25, REPEAT('p', CEIL(RAND() * 300))),
-  (26, REPEAT('q', CEIL(RAND() * 300))),
-  (27, REPEAT('r', CEIL(RAND() * 300))),
-  (28, REPEAT('s', CEIL(RAND() * 300))),
-  (29, REPEAT('t', CEIL(RAND() * 300))),
-  (30, REPEAT('u', CEIL(RAND() * 300))),
-  (31, REPEAT('v', CEIL(RAND() * 300))),
-  (32, REPEAT('w', CEIL(RAND() * 300))),
-  (33, REPEAT('x', CEIL(RAND() * 300))),
-  (34, REPEAT('y', CEIL(RAND() * 300))),
-  (35, REPEAT('z', CEIL(RAND() * 300)));
-INSERT INTO t1 SELECT * FROM t1;
-INSERT INTO t1 SELECT * FROM t1;
-CHECK TABLE t1;
-REPAIR TABLE t1;
-DELETE FROM t1 WHERE c1 >= 10;
-CHECK TABLE t1;
-DROP TABLE t1;
-
-=======
->>>>>>> f45c6f31
 --echo End of 5.1 tests
