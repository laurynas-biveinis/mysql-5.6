--- conflicted
+++ resolved
@@ -1,6 +1,6 @@
 create database if not exists events_test;
 use events_test;
-<<<<<<< HEAD
+
 set @a=3;
 CREATE PROCEDURE p_16 () CREATE EVENT e_16 ON SCHEDULE EVERY @a SECOND DO SET @a=5;
 call p_16();
@@ -15,14 +15,13 @@
 ERROR HY000: Event 'e_16' already exists
 DROP PROCEDURE p_16;
 DROP EVENT e_16;
-=======
+
 create event e_55 on schedule at 99990101000000 do drop table t;
 ERROR HY000: Incorrect AT value: '99990101000000'
 create event e_55 on schedule every 10 hour starts 99990101000000 do drop table t;
 ERROR HY000: Incorrect STARTS value: '99990101000000'
 create event e_55 on schedule every 10 minute ends 99990101000000 do drop table t;
 ERROR HY000: ENDS is either invalid or before STARTS
->>>>>>> 3c67b803
 set global event_scheduler=0;
 "Wait a bit to settle down"
 delete from mysql.event;
