drop table if exists t1;
CREATE TABLE t1 (
a int not null,
b int not null,
c int not null,
primary key(a,b))
partition by key (a);
select count(*) from t1;
count(*)
0
show create table t1;
Table	Create Table
t1	CREATE TABLE `t1` (
  `a` int(11) NOT NULL,
  `b` int(11) NOT NULL,
  `c` int(11) NOT NULL,
  PRIMARY KEY (`a`,`b`)
) ENGINE=MyISAM DEFAULT CHARSET=latin1 PARTITION BY KEY (a) 
drop table t1;
CREATE TABLE t1 (
a int not null,
b int not null,
c int not null,
primary key(a,b))
partition by key (a, b);
drop table t1;
CREATE TABLE t1 (
a int not null,
b int not null,
c int not null,
primary key(a,b))
partition by key (a)
partitions 3
(partition x1, partition x2, partition x3);
drop table t1;
CREATE TABLE t1 (
a int not null,
b int not null,
c int not null,
primary key(a,b))
partition by key (a)
partitions 3
(partition x1 nodegroup 0,
partition x2 nodegroup 1,
partition x3 nodegroup 2);
drop table t1;
CREATE TABLE t1 (
a int not null,
b int not null,
c int not null,
primary key(a,b))
partition by key (a)
partitions 3
(partition x1 engine myisam,
partition x2 engine myisam,
partition x3 engine myisam);
drop table t1;
CREATE TABLE t1 (
a int not null,
b int not null,
c int not null,
primary key(a,b))
partition by key (a)
partitions 3
(partition x1 tablespace ts1,
partition x2 tablespace ts2,
partition x3 tablespace ts3);
CREATE TABLE t2 LIKE t1;
drop table t2;
drop table t1;
CREATE TABLE t1 (
a int not null,
b int not null,
c int not null,
primary key(a,b))
partition by list (a)
partitions 3
(partition x1 values in (1,2,9,4) tablespace ts1,
partition x2 values in (3, 11, 5, 7) tablespace ts2,
partition x3 values in (16, 8, 5+19, 70-43) tablespace ts3);
drop table t1;
CREATE TABLE t1 (
a int not null,
b int not null,
c int not null,
primary key(a,b))
partition by list (b*a)
partitions 3
(partition x1 values in (1,2,9,4) tablespace ts1,
partition x2 values in (3, 11, 5, 7) tablespace ts2,
partition x3 values in (16, 8, 5+19, 70-43) tablespace ts3);
drop table t1;
CREATE TABLE t1 (
a int not null,
b int not null,
c int not null,
primary key(a,b))
partition by list (b*a)
(partition x1 values in (1) tablespace ts1,
partition x2 values in (3, 11, 5, 7) tablespace ts2,
partition x3 values in (16, 8, 5+19, 70-43) tablespace ts3);
drop table t1;
CREATE TABLE t1 (
a int not null)
partition by key(a);
LOCK TABLES t1 WRITE;
insert into t1 values (1);
insert into t1 values (2);
insert into t1 values (3);
insert into t1 values (4);
UNLOCK TABLES;
drop table t1;
CREATE TABLE t1 (a int, name VARCHAR(50), purchased DATE)
PARTITION BY RANGE (a)
(PARTITION p0 VALUES LESS THAN (3),
PARTITION p1 VALUES LESS THAN (7),
PARTITION p2 VALUES LESS THAN (9),
PARTITION p3 VALUES LESS THAN (11));
INSERT INTO t1 VALUES
(1, 'desk organiser', '2003-10-15'),
(2, 'CD player', '1993-11-05'),
(3, 'TV set', '1996-03-10'),
(4, 'bookcase', '1982-01-10'),
(5, 'exercise bike', '2004-05-09'),
(6, 'sofa', '1987-06-05'),
(7, 'popcorn maker', '2001-11-22'),
(8, 'acquarium', '1992-08-04'),
(9, 'study desk', '1984-09-16'),
(10, 'lava lamp', '1998-12-25');
SELECT * from t1 ORDER BY a;
a	name	purchased
1	desk organiser	2003-10-15
2	CD player	1993-11-05
3	TV set	1996-03-10
4	bookcase	1982-01-10
5	exercise bike	2004-05-09
6	sofa	1987-06-05
7	popcorn maker	2001-11-22
8	acquarium	1992-08-04
9	study desk	1984-09-16
10	lava lamp	1998-12-25
ALTER TABLE t1 DROP PARTITION p0;
SELECT * from t1 ORDER BY a;
a	name	purchased
3	TV set	1996-03-10
4	bookcase	1982-01-10
5	exercise bike	2004-05-09
6	sofa	1987-06-05
7	popcorn maker	2001-11-22
8	acquarium	1992-08-04
9	study desk	1984-09-16
10	lava lamp	1998-12-25
drop table t1;
CREATE TABLE t1 (a int)
PARTITION BY LIST (a)
(PARTITION p0 VALUES IN (1,2,3), PARTITION p1 VALUES IN (4,5,6));
insert into t1 values (1),(2),(3),(4),(5),(6);
select * from t1;
a
1
2
3
4
5
6
truncate t1;
select * from t1;
a
truncate t1;
select * from t1;
a
drop table t1;
CREATE TABLE t1 (a int, b int, primary key(a,b))
PARTITION BY KEY(b,a) PARTITIONS 4;
insert into t1 values (0,0),(1,1),(2,2),(3,3),(4,4),(5,5),(6,6);
select * from t1 where a = 4;
a	b
4	4
drop table t1;
CREATE TABLE t1 (a int)
PARTITION BY LIST (a)
PARTITIONS 1
(PARTITION x1 VALUES IN (1) ENGINE=MEMORY);
show create table t1;
Table	Create Table
t1	CREATE TABLE `t1` (
  `a` int(11) DEFAULT NULL
) ENGINE=MEMORY DEFAULT CHARSET=latin1 PARTITION BY LIST (a) (PARTITION x1 VALUES IN (1) ENGINE = MEMORY)
drop table t1;
CREATE TABLE t1 (a int, unique(a))
PARTITION BY LIST (a)
(PARTITION x1 VALUES IN (10), PARTITION x2 VALUES IN (20));
REPLACE t1 SET a = 4;
ERROR HY000: Table has no partition for value 4
drop table t1;
CREATE TABLE t1 (a int)
PARTITION BY LIST (a)
(PARTITION x1 VALUES IN (2), PARTITION x2 VALUES IN (3));
insert into t1 values (2), (3);
insert into t1 values (4);
ERROR HY000: Table has no partition for value 4
insert into t1 values (1);
ERROR HY000: Table has no partition for value 1
drop table t1;
CREATE TABLE t1 (a int)
PARTITION BY HASH(a)
PARTITIONS 5;
SHOW CREATE TABLE t1;
Table	Create Table
t1	CREATE TABLE `t1` (
  `a` int(11) DEFAULT NULL
) ENGINE=MyISAM DEFAULT CHARSET=latin1 PARTITION BY HASH (a) PARTITIONS 5 
drop table t1;
CREATE TABLE t1 (a int)
PARTITION BY RANGE (a)
(PARTITION x1 VALUES LESS THAN (2));
insert into t1 values (1);
update t1 set a = 5;
ERROR HY000: Table has no partition for value 5
drop table t1;
CREATE TABLE t1 (a int)
PARTITION BY LIST (a)
(PARTITION x1 VALUES IN (10), PARTITION x2 VALUES IN (20));
analyze table t1;
Table	Op	Msg_type	Msg_text
test.t1	analyze	status	OK
drop table t1;
CREATE TABLE `t1` (
`id` int(11) default NULL
) ENGINE=BLACKHOLE DEFAULT CHARSET=latin1 PARTITION BY HASH (id) ;
SELECT * FROM t1;
id
drop table t1;
CREATE TABLE `t1` (
`id` int(11) default NULL
) ENGINE=BLACKHOLE DEFAULT CHARSET=latin1 PARTITION BY HASH (id) ;
SELECT * FROM t1;
id
drop table t1;
create table t1
(a int)
partition by range (a)
( partition p0 values less than(10),
partition p1 values less than (20),
partition p2 values less than (25));
alter table t1 reorganize partition p2 into (partition p2 values less than (30));
show create table t1;
Table	Create Table
t1	CREATE TABLE `t1` (
  `a` int(11) DEFAULT NULL
) ENGINE=MyISAM DEFAULT CHARSET=latin1 PARTITION BY RANGE (a) (PARTITION p0 VALUES LESS THAN (10) ENGINE = MyISAM, PARTITION p1 VALUES LESS THAN (20) ENGINE = MyISAM, PARTITION p2 VALUES LESS THAN (30) ENGINE = MyISAM)
drop table t1;
CREATE TABLE t1 (a int, b int)
PARTITION BY RANGE (a)
(PARTITION x0 VALUES LESS THAN (2),
PARTITION x1 VALUES LESS THAN (4),
PARTITION x2 VALUES LESS THAN (6),
PARTITION x3 VALUES LESS THAN (8),
PARTITION x4 VALUES LESS THAN (10),
PARTITION x5 VALUES LESS THAN (12),
PARTITION x6 VALUES LESS THAN (14),
PARTITION x7 VALUES LESS THAN (16),
PARTITION x8 VALUES LESS THAN (18),
PARTITION x9 VALUES LESS THAN (20));
ALTER TABLE t1 REORGANIZE PARTITION x0,x1,x2 INTO
(PARTITION x1 VALUES LESS THAN (6));
show create table t1;
Table	Create Table
t1	CREATE TABLE `t1` (
  `a` int(11) DEFAULT NULL,
  `b` int(11) DEFAULT NULL
) ENGINE=MyISAM DEFAULT CHARSET=latin1 PARTITION BY RANGE (a) (PARTITION x1 VALUES LESS THAN (6) ENGINE = MyISAM, PARTITION x3 VALUES LESS THAN (8) ENGINE = MyISAM, PARTITION x4 VALUES LESS THAN (10) ENGINE = MyISAM, PARTITION x5 VALUES LESS THAN (12) ENGINE = MyISAM, PARTITION x6 VALUES LESS THAN (14) ENGINE = MyISAM, PARTITION x7 VALUES LESS THAN (16) ENGINE = MyISAM, PARTITION x8 VALUES LESS THAN (18) ENGINE = MyISAM, PARTITION x9 VALUES LESS THAN (20) ENGINE = MyISAM)
drop table t1;
create table t1 (a int not null, b int not null) partition by LIST (a+b) (
partition p0 values in (12),
partition p1 values in (14)
);
insert into t1 values (10,1);
ERROR HY000: Table has no partition for value 11
drop table t1;
create table t1 (f1 integer,f2 integer, f3 varchar(10), primary key(f1,f2))
partition by range(f1) subpartition by hash(f2) subpartitions 2
(partition p1 values less than (0),
partition p2 values less than (2),
partition p3 values less than (2147483647));
insert into t1 values(10,10,'10');
insert into t1 values(2,2,'2');
select * from t1 where f1 = 2;
f1	f2	f3
2	2	2
drop table t1;
create table t1 (f1 integer,f2 integer, unique index(f1))
partition by range(f1 div 2)
subpartition by hash(f1) subpartitions 2
(partition partb values less than (2),
partition parte values less than (4),
partition partf values less than (10000));
insert into t1 values(10,1);
select * from t1 where f1 = 10;
f1	f2
10	1
drop table t1;
set session storage_engine= 'memory';
create table t1 (f_int1 int(11) default null) engine = memory
partition by range (f_int1) subpartition by hash (f_int1)
(partition part1 values less than (1000)
(subpartition subpart11 engine = memory));
drop table t1;
set session storage_engine='myisam';
create table t1 (f_int1 integer, f_int2 integer, primary key (f_int1))
partition by hash(f_int1) partitions 2;
insert into t1 values (1,1),(2,2);
replace into t1 values (1,1),(2,2);
drop table t1;
create table t1 (s1 int, unique (s1)) partition by list (s1) (partition x1 VALUES in (10), partition x2 values in (20));
alter table t1 add partition (partition x3 values in (30));
drop table t1;
CREATE TABLE t1 (
f_int1 INTEGER, f_int2 INTEGER,
f_char1 CHAR(10), f_char2 CHAR(10), f_charbig VARCHAR(1000)
)
PARTITION BY RANGE(f_int1 DIV 2)
SUBPARTITION BY HASH(f_int1)
SUBPARTITIONS 2
(PARTITION parta VALUES LESS THAN (0),
PARTITION partb VALUES LESS THAN (5),
PARTITION parte VALUES LESS THAN (10),
PARTITION partf VALUES LESS THAN (2147483647));
INSERT INTO t1 SET f_int1 = NULL , f_int2 = -20, f_char1 = CAST(-20 AS CHAR),
f_char2 = CAST(-20 AS CHAR), f_charbig = '#NULL#';
SELECT * FROM t1 WHERE f_int1 IS NULL;
f_int1	f_int2	f_char1	f_char2	f_charbig
NULL	-20	-20	-20	#NULL#
SELECT * FROM t1;
f_int1	f_int2	f_char1	f_char2	f_charbig
NULL	-20	-20	-20	#NULL#
drop table t1;
CREATE TABLE t1 (
f_int1 INTEGER, f_int2 INTEGER,
f_char1 CHAR(10), f_char2 CHAR(10), f_charbig VARCHAR(1000)  )
PARTITION BY LIST(MOD(f_int1,2))
SUBPARTITION BY KEY(f_int1)
(PARTITION part1 VALUES IN (-1) (SUBPARTITION sp1, SUBPARTITION sp2),
PARTITION part2 VALUES IN (0) (SUBPARTITION sp3, SUBPARTITION sp5),
PARTITION part3 VALUES IN (1) (SUBPARTITION sp4, SUBPARTITION sp6));
INSERT INTO t1 SET f_int1 = 2, f_int2 = 2, f_char1 = '2', f_char2 = '2', f_charbig = '===2===';
INSERT INTO t1 SET f_int1 = 2, f_int2 = 2, f_char1 = '2', f_char2 = '2', f_charbig = '===2===';
SELECT * FROM t1 WHERE f_int1  IS NULL;
f_int1	f_int2	f_char1	f_char2	f_charbig
drop table t1;
create procedure p ()
begin
create table t1 (s1 mediumint,s2 mediumint)
partition by list (s2)
(partition p1 values in (0),
partition p2 values in (1));
end//
call p()//
drop procedure p//
drop table t1;
create procedure p ()
begin
create table t1 (a int not null,b int not null,c int not null,primary key (a,b))
partition by range (a)
subpartition by hash (a+b)
(partition x1 values less than (1)
(subpartition x11,
subpartition x12),
partition x2 values less than (5)
(subpartition x21,
subpartition x22));
end//
call p()//
drop procedure p//
drop table t1//
create table t1 (a int,b int,c int,key(a,b))
partition by range (a)
partitions 3
(partition x1 values less than (0) tablespace ts1,
partition x2 values less than (10) tablespace ts2,
partition x3 values less than maxvalue tablespace ts3);
insert into t1 values (NULL, 1, 1);
insert into t1 values (0, 1, 1);
insert into t1 values (12, 1, 1);
select partition_name, partition_description, table_rows
from information_schema.partitions where table_schema ='test';
partition_name	partition_description	table_rows
x1	0	1
x2	10	1
x3	MAXVALUE	1
drop table t1;
create table t1 (a int,b int, c int)
partition by list(a)
partitions 2
(partition x123 values in (11,12),
partition x234 values in (1 ,NULL, NULL));
ERROR HY000: Multiple definition of same constant in list partitioning
create table t1 (a int,b int, c int)
partition by list(a)
partitions 2
(partition x123 values in (11, NULL),
partition x234 values in (1 ,NULL));
ERROR HY000: Multiple definition of same constant in list partitioning
create table t1 (a int,b int, c int)
partition by list(a)
partitions 2
(partition x123 values in (11, 12),
partition x234 values in (5, 1));
insert into t1 values (NULL,1,1);
ERROR HY000: Table has no partition for value NULL
drop table t1;
create table t1 (a int,b int, c int)
partition by list(a)
partitions 2
(partition x123 values in (11, 12),
partition x234 values in (NULL, 1));
insert into t1 values (11,1,6);
insert into t1 values (NULL,1,1);
select partition_name, partition_description, table_rows
from information_schema.partitions where table_schema ='test';
partition_name	partition_description	table_rows
x123	11,12	1
x234	NULL,1	1
drop table t1;
<<<<<<< HEAD
create table t1 (a int)
partition by list (a)
(partition p0 values in (1));
alter table t1 rebuild partition;
ERROR 42000: You have an error in your SQL syntax; check the manual that corresponds to your MySQL server version for the right syntax to use near '' at line 1
=======
create table t1 (a int) engine=innodb partition by hash(a) ;
show table status like 't1';
Name	Engine	Version	Row_format	Rows	Avg_row_length	Data_length	Max_data_length	Index_length	Data_free	Auto_increment	Create_time	Update_time	Check_time	Collation	Checksum	Create_options	Comment
t1	PARTITION	10	Compact	2	8192	16384	0	0	0	NULL	NULL	NULL	NULL	latin1_swedish_ci	NULL		
>>>>>>> b2fb280b
drop table t1;
End of 5.1 tests<|MERGE_RESOLUTION|>--- conflicted
+++ resolved
@@ -422,17 +422,15 @@
 x123	11,12	1
 x234	NULL,1	1
 drop table t1;
-<<<<<<< HEAD
 create table t1 (a int)
 partition by list (a)
 (partition p0 values in (1));
 alter table t1 rebuild partition;
 ERROR 42000: You have an error in your SQL syntax; check the manual that corresponds to your MySQL server version for the right syntax to use near '' at line 1
-=======
+drop table t1;
 create table t1 (a int) engine=innodb partition by hash(a) ;
 show table status like 't1';
 Name	Engine	Version	Row_format	Rows	Avg_row_length	Data_length	Max_data_length	Index_length	Data_free	Auto_increment	Create_time	Update_time	Check_time	Collation	Checksum	Create_options	Comment
 t1	PARTITION	10	Compact	2	8192	16384	0	0	0	NULL	NULL	NULL	NULL	latin1_swedish_ci	NULL		
->>>>>>> b2fb280b
 drop table t1;
 End of 5.1 tests