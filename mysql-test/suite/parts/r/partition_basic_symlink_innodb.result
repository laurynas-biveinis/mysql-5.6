--- conflicted
+++ resolved
@@ -85,11 +85,8 @@
 /*!50100 PARTITION BY HASH (c1)
 (PARTITION p0 DATA DIRECTORY = 'MYSQLTEST_VARDIR/mysql-test-data-dir/' ENGINE = MyISAM,
  PARTITION p1 DATA DIRECTORY = 'MYSQLTEST_VARDIR/mysql-test-data-dir/' ENGINE = MyISAM) */
-<<<<<<< HEAD
-=======
 Warnings:
 Warning	1287	The partition engine, used by table 'test.t1', is deprecated and will be removed in a future release. Please use native partitioning instead.
->>>>>>> 23032807
 # Verifying .frm, .par and MyISAM files (.MYD, MYI)
 ---- MYSQLD_DATADIR/test
 t1#P#p0.MYD
