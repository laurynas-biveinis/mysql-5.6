set optimizer_switch='semijoin=on,materialization=on,firstmatch=on,loosescan=on,index_condition_pushdown=on,mrr=on,mrr_cost_based=off';
select * from information_schema.OPTIMIZER_TRACE;
QUERY	TRACE	MISSING_BYTES_BEYOND_MAX_MEM_SIZE	INSUFFICIENT_PRIVILEGES
set optimizer_trace_max_mem_size=1048576;
set @@session.optimizer_trace="enabled=on";
select * from information_schema.OPTIMIZER_TRACE;
QUERY	TRACE	MISSING_BYTES_BEYOND_MAX_MEM_SIZE	INSUFFICIENT_PRIVILEGES
CREATE TABLE t5 (c int);
INSERT INTO t5 VALUES (NULL);
CREATE TABLE t6 (d int , KEY (d));
INSERT INTO t6 VALUES (NULL),(NULL);
SELECT (SELECT 1 FROM t6 WHERE d = c) AS RESULT FROM t5 ;
RESULT
NULL
select * from information_schema.OPTIMIZER_TRACE;
QUERY	TRACE	MISSING_BYTES_BEYOND_MAX_MEM_SIZE	INSUFFICIENT_PRIVILEGES
SELECT (SELECT 1 FROM t6 WHERE d = c) AS RESULT FROM t5	{
  "steps": [
    {
      "join_preparation": {
        "select#": 1,
        "steps": [
          {
            "join_preparation": {
              "select#": 2,
              "steps": [
                {
                  "expanded_query": "/* select#2 */ select 1 from `t6` where (`t6`.`d` = `t5`.`c`)"
                }
              ]
            }
          },
          {
            "expanded_query": "/* select#1 */ select (/* select#2 */ select 1 from `t6` where (`t6`.`d` = `t5`.`c`)) AS `RESULT` from `t5`"
          }
        ]
      }
    },
    {
      "join_optimization": {
        "select#": 1,
        "steps": [
          {
            "table_dependencies": [
              {
                "table": "`t5`",
                "row_may_be_null": false,
                "map_bit": 0,
                "depends_on_map_bits": [
                ]
              }
            ]
          },
          {
            "rows_estimation": [
              {
                "table": "`t5`",
                "rows": 1,
                "cost": 1,
                "table_type": "system",
                "empty": false
              }
            ]
          },
          {
            "attaching_conditions_to_tables": {
              "original_condition": null,
              "attached_conditions_computation": [
              ],
              "attached_conditions_summary": [
              ]
            }
          },
          {
            "refine_plan": [
            ]
          }
        ]
      }
    },
    {
      "join_optimization": {
        "select#": 2,
        "steps": [
          {
            "condition_processing": {
              "condition": "WHERE",
              "original_condition": "(`t6`.`d` = NULL)",
              "steps": [
                {
                  "transformation": "equality_propagation",
                  "resulting_condition": "multiple equal(NULL, `t6`.`d`)"
                },
                {
                  "transformation": "constant_propagation",
                  "resulting_condition": "multiple equal(NULL, `t6`.`d`)"
                },
                {
                  "transformation": "trivial_condition_removal",
                  "resulting_condition": "multiple equal(NULL, `t6`.`d`)"
                }
              ]
            }
          },
          {
            "substitute_generated_columns": {
            }
          },
          {
            "table_dependencies": [
              {
                "table": "`t6`",
                "row_may_be_null": false,
                "map_bit": 0,
                "depends_on_map_bits": [
                ]
              }
            ]
          },
          {
            "ref_optimizer_key_uses": [
              {
                "table": "`t6`",
                "field": "d",
                "equals": "NULL",
                "null_rejecting": true
              }
            ]
          },
          {
            "rows_estimation": [
              {
                "table": "`t6`",
                "range_analysis": {
                  "table_scan": {
                    "rows": 2,
                    "cost": 2.8009
                  },
                  "potential_range_indexes": [
                    {
                      "index": "d",
                      "usable": true,
                      "key_parts": [
                        "d"
                      ]
                    }
                  ],
                  "best_covering_index_scan": {
                    "index": "d",
                    "cost": 0.4558,
                    "chosen": true
                  },
                  "setup_range_conditions": [
                    {
                      "impossible_condition": {
                        "cause": "comparison_with_null_always_false"
                      }
                    }
                  ],
                  "impossible_range": true
                },
                "rows": 0,
                "cause": "impossible_where_condition"
              }
            ]
          }
        ],
        "empty_result": {
          "cause": "no matching row in const table"
        }
      }
    },
    {
      "join_execution": {
        "select#": 1,
        "steps": [
          {
            "subselect_execution": {
              "select#": 2,
              "steps": [
                {
                  "join_execution": {
                    "select#": 2,
                    "steps": [
                    ]
                  }
                }
              ]
            }
          }
        ]
      }
    }
  ]
}	0	0
select (1-length(replace(TRACE, " ", ""))/length(TRACE))*100
from information_schema.OPTIMIZER_TRACE;
(1-length(replace(TRACE, " ", ""))/length(TRACE))*100
53.9648
set optimizer_trace="one_line=on";
SELECT (SELECT 1 FROM t6 WHERE d = c) AS RESULT FROM t5 ;
RESULT
NULL
select * from information_schema.OPTIMIZER_TRACE;
QUERY	TRACE	MISSING_BYTES_BEYOND_MAX_MEM_SIZE	INSUFFICIENT_PRIVILEGES
SELECT (SELECT 1 FROM t6 WHERE d = c) AS RESULT FROM t5	{"steps": [{"join_preparation": {"select#": 1,"steps": [{"join_preparation": {"select#": 2,"steps": [{"expanded_query": "/* select#2 */ select 1 from `t6` where (`t6`.`d` = `t5`.`c`)"}]}},{"expanded_query": "/* select#1 */ select (/* select#2 */ select 1 from `t6` where (`t6`.`d` = `t5`.`c`)) AS `RESULT` from `t5`"}]}},{"join_optimization": {"select#": 1,"steps": [{"table_dependencies": [{"table": "`t5`","row_may_be_null": false,"map_bit": 0,"depends_on_map_bits": []}]},{"rows_estimation": [{"table": "`t5`","rows": 1,"cost": 1,"table_type": "system","empty": false}]},{"attaching_conditions_to_tables": {"original_condition": null,"attached_conditions_computation": [],"attached_conditions_summary": []}},{"refine_plan": []}]}},{"join_optimization": {"select#": 2,"steps": [{"condition_processing": {"condition": "WHERE","original_condition": "(`t6`.`d` = NULL)","steps": [{"transformation": "equality_propagation","resulting_condition": "multiple equal(NULL, `t6`.`d`)"},{"transformation": "constant_propagation","resulting_condition": "multiple equal(NULL, `t6`.`d`)"},{"transformation": "trivial_condition_removal","resulting_condition": "multiple equal(NULL, `t6`.`d`)"}]}},{"substitute_generated_columns": {}},{"table_dependencies": [{"table": "`t6`","row_may_be_null": false,"map_bit": 0,"depends_on_map_bits": []}]},{"ref_optimizer_key_uses": [{"table": "`t6`","field": "d","equals": "NULL","null_rejecting": true}]},{"rows_estimation": [{"table": "`t6`","range_analysis": {"table_scan": {"rows": 2,"cost": 2.8009},"potential_range_indexes": [{"index": "d","usable": true,"key_parts": ["d"]}],"best_covering_index_scan": {"index": "d","cost": 0.4558,"chosen": true},"setup_range_conditions": [{"impossible_condition": {"cause": "comparison_with_null_always_false"}}],"impossible_range": true},"rows": 0,"cause": "impossible_where_condition"}]}],"empty_result": {"cause": "no matching row in const table"}}},{"join_execution": {"select#": 1,"steps": [{"subselect_execution": {"select#": 2,"steps": [{"join_execution": {"select#": 2,"steps": []}}]}}]}}]}	0	0
select (1-length(replace(TRACE, " ", ""))/length(TRACE))*100
from information_schema.OPTIMIZER_TRACE;
(1-length(replace(TRACE, " ", ""))/length(TRACE))*100
6.0048
set end_markers_in_json=on;
set optimizer_trace="one_line=off";
EXPLAIN SELECT (SELECT 1 FROM t6 WHERE d = ifnull(c,null)) AS RESULT FROM t5 ;
id	select_type	table	partitions	type	possible_keys	key	key_len	ref	rows	filtered	Extra
1	PRIMARY	t5	NULL	system	NULL	NULL	NULL	NULL	1	100.00	NULL
2	DEPENDENT SUBQUERY	NULL	NULL	NULL	NULL	NULL	NULL	NULL	NULL	NULL	no matching row in const table
Warnings:
Note	1276	Field or reference 'test.t5.c' of SELECT #2 was resolved in SELECT #1
Note	1003	/* select#1 */ select (/* select#2 */ select 1 from `test`.`t6` where (`test`.`t6`.`d` = ifnull(NULL,NULL))) AS `RESULT` from dual
select * from information_schema.OPTIMIZER_TRACE;
QUERY	TRACE	MISSING_BYTES_BEYOND_MAX_MEM_SIZE	INSUFFICIENT_PRIVILEGES
EXPLAIN SELECT (SELECT 1 FROM t6 WHERE d = ifnull(c,null)) AS RESULT FROM t5	{
  "steps": [
    {
      "join_preparation": {
        "select#": 1,
        "steps": [
          {
            "join_preparation": {
              "select#": 2,
              "steps": [
                {
                  "expanded_query": "/* select#2 */ select 1 from `t6` where (`t6`.`d` = ifnull(`t5`.`c`,NULL))"
                }
              ] /* steps */
            } /* join_preparation */
          },
          {
            "expanded_query": "/* select#1 */ select (/* select#2 */ select 1 from `t6` where (`t6`.`d` = ifnull(`t5`.`c`,NULL))) AS `RESULT` from `t5`"
          }
        ] /* steps */
      } /* join_preparation */
    },
    {
      "join_optimization": {
        "select#": 1,
        "steps": [
          {
            "table_dependencies": [
              {
                "table": "`t5`",
                "row_may_be_null": false,
                "map_bit": 0,
                "depends_on_map_bits": [
                ] /* depends_on_map_bits */
              }
            ] /* table_dependencies */
          },
          {
            "rows_estimation": [
              {
                "table": "`t5`",
                "rows": 1,
                "cost": 1,
                "table_type": "system",
                "empty": false
              }
            ] /* rows_estimation */
          },
          {
            "attaching_conditions_to_tables": {
              "original_condition": null,
              "attached_conditions_computation": [
              ] /* attached_conditions_computation */,
              "attached_conditions_summary": [
              ] /* attached_conditions_summary */
            } /* attaching_conditions_to_tables */
          },
          {
            "refine_plan": [
            ] /* refine_plan */
          }
        ] /* steps */
      } /* join_optimization */
    },
    {
      "join_optimization": {
        "select#": 2,
        "steps": [
          {
            "condition_processing": {
              "condition": "WHERE",
              "original_condition": "(`t6`.`d` = ifnull(NULL,NULL))",
              "steps": [
                {
                  "transformation": "equality_propagation",
                  "resulting_condition": "(`t6`.`d` = ifnull(NULL,NULL))"
                },
                {
                  "transformation": "constant_propagation",
                  "resulting_condition": "(`t6`.`d` = ifnull(NULL,NULL))"
                },
                {
                  "transformation": "trivial_condition_removal",
                  "resulting_condition": "(`t6`.`d` = ifnull(NULL,NULL))"
                }
              ] /* steps */
            } /* condition_processing */
          },
          {
            "substitute_generated_columns": {
            } /* substitute_generated_columns */
          },
          {
            "table_dependencies": [
              {
                "table": "`t6`",
                "row_may_be_null": false,
                "map_bit": 0,
                "depends_on_map_bits": [
                ] /* depends_on_map_bits */
              }
            ] /* table_dependencies */
          },
          {
            "ref_optimizer_key_uses": [
              {
                "table": "`t6`",
                "field": "d",
                "equals": "ifnull(NULL,NULL)",
                "null_rejecting": false
              }
            ] /* ref_optimizer_key_uses */
          },
          {
            "rows_estimation": [
              {
                "table": "`t6`",
                "range_analysis": {
                  "table_scan": {
                    "rows": 2,
                    "cost": 2.8009
                  } /* table_scan */,
                  "potential_range_indexes": [
                    {
                      "index": "d",
                      "usable": true,
                      "key_parts": [
                        "d"
                      ] /* key_parts */
                    }
                  ] /* potential_range_indexes */,
                  "best_covering_index_scan": {
                    "index": "d",
                    "cost": 0.4558,
                    "chosen": true
                  } /* best_covering_index_scan */,
                  "setup_range_conditions": [
                    {
                      "impossible_condition": {
                        "cause": "comparison_with_null_always_false"
                      } /* impossible_condition */
                    }
                  ] /* setup_range_conditions */,
                  "impossible_range": true
                } /* range_analysis */,
                "rows": 0,
                "cause": "impossible_where_condition"
              }
            ] /* rows_estimation */
          }
        ] /* steps */,
        "empty_result": {
          "cause": "no matching row in const table"
        } /* empty_result */
      } /* join_optimization */
    },
    {
      "join_explain": {
        "select#": 1,
        "steps": [
          {
            "join_explain": {
              "select#": 2,
              "steps": [
              ] /* steps */
            } /* join_explain */
          }
        ] /* steps */
      } /* join_explain */
    }
  ] /* steps */
}	0	0
SELECT /* should be last */ (SELECT 1 FROM t6 WHERE d = ifnull(c,null)) AS RESULT FROM t5 ;
RESULT
NULL
select * from information_schema.OPTIMIZER_TRACE;
QUERY	TRACE	MISSING_BYTES_BEYOND_MAX_MEM_SIZE	INSUFFICIENT_PRIVILEGES
SELECT /* should be last */ (SELECT 1 FROM t6 WHERE d = ifnull(c,null)) AS RESULT FROM t5	{
  "steps": [
    {
      "join_preparation": {
        "select#": 1,
        "steps": [
          {
            "join_preparation": {
              "select#": 2,
              "steps": [
                {
                  "expanded_query": "/* select#2 */ select 1 from `t6` where (`t6`.`d` = ifnull(`t5`.`c`,NULL))"
                }
              ] /* steps */
            } /* join_preparation */
          },
          {
            "expanded_query": "/* select#1 */ select (/* select#2 */ select 1 from `t6` where (`t6`.`d` = ifnull(`t5`.`c`,NULL))) AS `RESULT` from `t5`"
          }
        ] /* steps */
      } /* join_preparation */
    },
    {
      "join_optimization": {
        "select#": 1,
        "steps": [
          {
            "table_dependencies": [
              {
                "table": "`t5`",
                "row_may_be_null": false,
                "map_bit": 0,
                "depends_on_map_bits": [
                ] /* depends_on_map_bits */
              }
            ] /* table_dependencies */
          },
          {
            "rows_estimation": [
              {
                "table": "`t5`",
                "rows": 1,
                "cost": 1,
                "table_type": "system",
                "empty": false
              }
            ] /* rows_estimation */
          },
          {
            "attaching_conditions_to_tables": {
              "original_condition": null,
              "attached_conditions_computation": [
              ] /* attached_conditions_computation */,
              "attached_conditions_summary": [
              ] /* attached_conditions_summary */
            } /* attaching_conditions_to_tables */
          },
          {
            "refine_plan": [
            ] /* refine_plan */
          }
        ] /* steps */
      } /* join_optimization */
    },
    {
      "join_optimization": {
        "select#": 2,
        "steps": [
          {
            "condition_processing": {
              "condition": "WHERE",
              "original_condition": "(`t6`.`d` = ifnull(NULL,NULL))",
              "steps": [
                {
                  "transformation": "equality_propagation",
                  "resulting_condition": "(`t6`.`d` = ifnull(NULL,NULL))"
                },
                {
                  "transformation": "constant_propagation",
                  "resulting_condition": "(`t6`.`d` = ifnull(NULL,NULL))"
                },
                {
                  "transformation": "trivial_condition_removal",
                  "resulting_condition": "(`t6`.`d` = ifnull(NULL,NULL))"
                }
              ] /* steps */
            } /* condition_processing */
          },
          {
            "substitute_generated_columns": {
            } /* substitute_generated_columns */
          },
          {
            "table_dependencies": [
              {
                "table": "`t6`",
                "row_may_be_null": false,
                "map_bit": 0,
                "depends_on_map_bits": [
                ] /* depends_on_map_bits */
              }
            ] /* table_dependencies */
          },
          {
            "ref_optimizer_key_uses": [
              {
                "table": "`t6`",
                "field": "d",
                "equals": "ifnull(NULL,NULL)",
                "null_rejecting": false
              }
            ] /* ref_optimizer_key_uses */
          },
          {
            "rows_estimation": [
              {
                "table": "`t6`",
                "range_analysis": {
                  "table_scan": {
                    "rows": 2,
                    "cost": 2.8009
                  } /* table_scan */,
                  "potential_range_indexes": [
                    {
                      "index": "d",
                      "usable": true,
                      "key_parts": [
                        "d"
                      ] /* key_parts */
                    }
                  ] /* potential_range_indexes */,
                  "best_covering_index_scan": {
                    "index": "d",
                    "cost": 0.4558,
                    "chosen": true
                  } /* best_covering_index_scan */,
                  "setup_range_conditions": [
                    {
                      "impossible_condition": {
                        "cause": "comparison_with_null_always_false"
                      } /* impossible_condition */
                    }
                  ] /* setup_range_conditions */,
                  "impossible_range": true
                } /* range_analysis */,
                "rows": 0,
                "cause": "impossible_where_condition"
              }
            ] /* rows_estimation */
          }
        ] /* steps */,
        "empty_result": {
          "cause": "no matching row in const table"
        } /* empty_result */
      } /* join_optimization */
    },
    {
      "join_execution": {
        "select#": 1,
        "steps": [
          {
            "subselect_execution": {
              "select#": 2,
              "steps": [
                {
                  "join_execution": {
                    "select#": 2,
                    "steps": [
                    ] /* steps */
                  } /* join_execution */
                }
              ] /* steps */
            } /* subselect_execution */
          }
        ] /* steps */
      } /* join_execution */
    }
  ] /* steps */
}	0	0
set @@session.optimizer_trace="enabled=off";
SELECT /* bug if you see this*/ (SELECT 1 FROM t6 WHERE d = ifnull(c,null)) AS RESULT FROM t5 ;
RESULT
NULL
select QUERY from information_schema.OPTIMIZER_TRACE;
QUERY
SELECT /* should be last */ (SELECT 1 FROM t6 WHERE d = ifnull(c,null)) AS RESULT FROM t5
set @@session.optimizer_trace="enabled=on";
SELECT (SELECT 1 FROM t6 WHERE d = ifnull(c,null) UNION SELECT 2 FROM t6 WHERE d = ifnull(c,null)) AS RESULT FROM t5 ;
RESULT
NULL
select * from information_schema.OPTIMIZER_TRACE;
QUERY	TRACE	MISSING_BYTES_BEYOND_MAX_MEM_SIZE	INSUFFICIENT_PRIVILEGES
SELECT (SELECT 1 FROM t6 WHERE d = ifnull(c,null) UNION SELECT 2 FROM t6 WHERE d = ifnull(c,null)) AS RESULT FROM t5	{
  "steps": [
    {
      "join_preparation": {
        "select#": 1,
        "steps": [
          {
            "join_preparation": {
              "select#": 2,
              "steps": [
                {
                  "expanded_query": "/* select#2 */ select 1 from `t6` where (`t6`.`d` = ifnull(`t5`.`c`,NULL))"
                }
              ] /* steps */
            } /* join_preparation */
          },
          {
            "join_preparation": {
              "select#": 3,
              "steps": [
                {
                  "expanded_query": "/* select#3 */ select 2 from `t6` where (`t6`.`d` = ifnull(`t5`.`c`,NULL))"
                }
              ] /* steps */
            } /* join_preparation */
          },
          {
            "creating_tmp_table": {
              "tmp_table_info": {
                "table": "intermediate_tmp_table",
                "row_length": 9,
                "key_length": 8,
                "unique_constraint": false,
                "location": "memory (heap)",
                "row_limit_estimate": 1864135
              } /* tmp_table_info */
            } /* creating_tmp_table */
          },
          {
            "join_preparation": {
              "select#": "fake",
              "steps": [
                {
                  "expanded_query": "/* select#fake */ select `1` from dual"
                }
              ] /* steps */
            } /* join_preparation */
          },
          {
            "expanded_query": "/* select#1 */ select (/* select#2 */ select 1 from `t6` where (`t6`.`d` = ifnull(`t5`.`c`,NULL)) union /* select#3 */ select 2 from `t6` where (`t6`.`d` = ifnull(`t5`.`c`,NULL))) AS `RESULT` from `t5`"
          }
        ] /* steps */
      } /* join_preparation */
    },
    {
      "join_optimization": {
        "select#": 1,
        "steps": [
          {
            "table_dependencies": [
              {
                "table": "`t5`",
                "row_may_be_null": false,
                "map_bit": 0,
                "depends_on_map_bits": [
                ] /* depends_on_map_bits */
              }
            ] /* table_dependencies */
          },
          {
            "rows_estimation": [
              {
                "table": "`t5`",
                "rows": 1,
                "cost": 1,
                "table_type": "system",
                "empty": false
              }
            ] /* rows_estimation */
          },
          {
            "attaching_conditions_to_tables": {
              "original_condition": null,
              "attached_conditions_computation": [
              ] /* attached_conditions_computation */,
              "attached_conditions_summary": [
              ] /* attached_conditions_summary */
            } /* attaching_conditions_to_tables */
          },
          {
            "refine_plan": [
            ] /* refine_plan */
          }
        ] /* steps */
      } /* join_optimization */
    },
    {
      "join_optimization": {
        "select#": 2,
        "steps": [
          {
            "condition_processing": {
              "condition": "WHERE",
              "original_condition": "(`t6`.`d` = ifnull(NULL,NULL))",
              "steps": [
                {
                  "transformation": "equality_propagation",
                  "resulting_condition": "(`t6`.`d` = ifnull(NULL,NULL))"
                },
                {
                  "transformation": "constant_propagation",
                  "resulting_condition": "(`t6`.`d` = ifnull(NULL,NULL))"
                },
                {
                  "transformation": "trivial_condition_removal",
                  "resulting_condition": "(`t6`.`d` = ifnull(NULL,NULL))"
                }
              ] /* steps */
            } /* condition_processing */
          },
          {
            "substitute_generated_columns": {
            } /* substitute_generated_columns */
          },
          {
            "table_dependencies": [
              {
                "table": "`t6`",
                "row_may_be_null": false,
                "map_bit": 0,
                "depends_on_map_bits": [
                ] /* depends_on_map_bits */
              }
            ] /* table_dependencies */
          },
          {
            "ref_optimizer_key_uses": [
              {
                "table": "`t6`",
                "field": "d",
                "equals": "ifnull(NULL,NULL)",
                "null_rejecting": false
              }
            ] /* ref_optimizer_key_uses */
          },
          {
            "rows_estimation": [
              {
                "table": "`t6`",
                "range_analysis": {
                  "table_scan": {
                    "rows": 2,
                    "cost": 2.8009
                  } /* table_scan */,
                  "potential_range_indexes": [
                    {
                      "index": "d",
                      "usable": true,
                      "key_parts": [
                        "d"
                      ] /* key_parts */
                    }
                  ] /* potential_range_indexes */,
                  "best_covering_index_scan": {
                    "index": "d",
                    "cost": 0.4558,
                    "chosen": true
                  } /* best_covering_index_scan */,
                  "setup_range_conditions": [
                    {
                      "impossible_condition": {
                        "cause": "comparison_with_null_always_false"
                      } /* impossible_condition */
                    }
                  ] /* setup_range_conditions */,
                  "impossible_range": true
                } /* range_analysis */,
                "rows": 0,
                "cause": "impossible_where_condition"
              }
            ] /* rows_estimation */
          }
        ] /* steps */,
        "empty_result": {
          "cause": "no matching row in const table"
        } /* empty_result */
      } /* join_optimization */
    },
    {
      "join_optimization": {
        "select#": 3,
        "steps": [
          {
            "condition_processing": {
              "condition": "WHERE",
              "original_condition": "(`t6`.`d` = ifnull(NULL,NULL))",
              "steps": [
                {
                  "transformation": "equality_propagation",
                  "resulting_condition": "(`t6`.`d` = ifnull(NULL,NULL))"
                },
                {
                  "transformation": "constant_propagation",
                  "resulting_condition": "(`t6`.`d` = ifnull(NULL,NULL))"
                },
                {
                  "transformation": "trivial_condition_removal",
                  "resulting_condition": "(`t6`.`d` = ifnull(NULL,NULL))"
                }
              ] /* steps */
            } /* condition_processing */
          },
          {
            "substitute_generated_columns": {
            } /* substitute_generated_columns */
          },
          {
            "table_dependencies": [
              {
                "table": "`t6`",
                "row_may_be_null": false,
                "map_bit": 0,
                "depends_on_map_bits": [
                ] /* depends_on_map_bits */
              }
            ] /* table_dependencies */
          },
          {
            "ref_optimizer_key_uses": [
              {
                "table": "`t6`",
                "field": "d",
                "equals": "ifnull(NULL,NULL)",
                "null_rejecting": false
              }
            ] /* ref_optimizer_key_uses */
          },
          {
            "rows_estimation": [
              {
                "table": "`t6`",
                "range_analysis": {
                  "table_scan": {
                    "rows": 2,
                    "cost": 2.8009
                  } /* table_scan */,
                  "potential_range_indexes": [
                    {
                      "index": "d",
                      "usable": true,
                      "key_parts": [
                        "d"
                      ] /* key_parts */
                    }
                  ] /* potential_range_indexes */,
                  "best_covering_index_scan": {
                    "index": "d",
                    "cost": 0.4558,
                    "chosen": true
                  } /* best_covering_index_scan */,
                  "setup_range_conditions": [
                    {
                      "impossible_condition": {
                        "cause": "comparison_with_null_always_false"
                      } /* impossible_condition */
                    }
                  ] /* setup_range_conditions */,
                  "impossible_range": true
                } /* range_analysis */,
                "rows": 0,
                "cause": "impossible_where_condition"
              }
            ] /* rows_estimation */
          }
        ] /* steps */,
        "empty_result": {
          "cause": "no matching row in const table"
        } /* empty_result */
      } /* join_optimization */
    },
    {
      "join_optimization": {
        "select#": "fake",
        "steps": [
          {
            "table_dependencies": [
              {
                "table": "``.``",
                "row_may_be_null": false,
                "map_bit": 0,
                "depends_on_map_bits": [
                ] /* depends_on_map_bits */
              }
            ] /* table_dependencies */
          },
          {
            "rows_estimation": [
              {
                "table": "``.``",
                "table_scan": {
                  "rows": 0,
                  "cost": 2.5
                } /* table_scan */
              }
            ] /* rows_estimation */
          },
          {
            "considered_execution_plans": [
              {
                "plan_prefix": [
                ] /* plan_prefix */,
                "table": "``.``",
                "best_access_path": {
                  "considered_access_paths": [
                    {
                      "rows_to_scan": 0,
                      "access_type": "scan",
                      "resulting_rows": 0,
                      "cost": 2.5,
                      "chosen": true
                    }
                  ] /* considered_access_paths */
                } /* best_access_path */,
                "condition_filtering_pct": 100,
                "rows_for_plan": 0,
                "cost_for_plan": 2.5,
                "chosen": true
              }
            ] /* considered_execution_plans */
          },
          {
            "attaching_conditions_to_tables": {
              "original_condition": null,
              "attached_conditions_computation": [
              ] /* attached_conditions_computation */,
              "attached_conditions_summary": [
                {
                  "table": "``.``",
                  "attached": null
                }
              ] /* attached_conditions_summary */
            } /* attaching_conditions_to_tables */
          },
          {
            "refine_plan": [
              {
                "table": "``.``"
              }
            ] /* refine_plan */
          }
        ] /* steps */
      } /* join_optimization */
    },
    {
      "join_execution": {
        "select#": 1,
        "steps": [
          {
            "subselect_execution": {
              "select#": 2,
              "steps": [
                {
                  "join_execution": {
                    "select#": 2,
                    "steps": [
                    ] /* steps */
                  } /* join_execution */
                },
                {
                  "join_execution": {
                    "select#": 3,
                    "steps": [
                    ] /* steps */
                  } /* join_execution */
                },
                {
                  "join_execution": {
                    "select#": "fake",
                    "steps": [
                    ] /* steps */
                  } /* join_execution */
                }
              ] /* steps */
            } /* subselect_execution */
          }
        ] /* steps */
      } /* join_execution */
    }
  ] /* steps */
}	0	0
SELECT * FROM t5 WHERE 5 IN (SELECT 1 FROM t6 WHERE d = ifnull(c,null) UNION SELECT 2 FROM t6 WHERE d = ifnull(c,null));
c
select * from information_schema.OPTIMIZER_TRACE;
QUERY	TRACE	MISSING_BYTES_BEYOND_MAX_MEM_SIZE	INSUFFICIENT_PRIVILEGES
SELECT * FROM t5 WHERE 5 IN (SELECT 1 FROM t6 WHERE d = ifnull(c,null) UNION SELECT 2 FROM t6 WHERE d = ifnull(c,null))	{
  "steps": [
    {
      "join_preparation": {
        "select#": 1,
        "steps": [
          {
            "join_preparation": {
              "select#": 2,
              "steps": [
                {
                  "expanded_query": "/* select#2 */ select 1 from `t6` where ((`t6`.`d` = ifnull(`t5`.`c`,NULL)) and (<cache>(5) = 1))"
                },
                {
                  "transformation": {
                    "select#": 2,
                    "from": "IN (SELECT)",
                    "to": "semijoin",
                    "chosen": false
                  } /* transformation */
                }
              ] /* steps */
            } /* join_preparation */
          },
          {
            "join_preparation": {
              "select#": 3,
              "steps": [
                {
                  "expanded_query": "/* select#3 */ select 2 from `t6` where ((`t6`.`d` = ifnull(`t5`.`c`,NULL)) and (<cache>(5) = 2))"
                },
                {
                  "transformation": {
                    "select#": 3,
                    "from": "IN (SELECT)",
                    "to": "semijoin",
                    "chosen": false
                  } /* transformation */
                }
              ] /* steps */
            } /* join_preparation */
          },
          {
            "creating_tmp_table": {
              "tmp_table_info": {
                "table": "intermediate_tmp_table",
                "row_length": 9,
                "key_length": 8,
                "unique_constraint": false,
                "location": "memory (heap)",
                "row_limit_estimate": 1864135
              } /* tmp_table_info */
            } /* creating_tmp_table */
          },
          {
            "join_preparation": {
              "select#": "fake",
              "steps": [
                {
                  "expanded_query": "/* select#fake */ select `1` from dual"
                }
              ] /* steps */
            } /* join_preparation */
          },
          {
            "expanded_query": "/* select#1 */ select `t5`.`c` AS `c` from `t5` where <in_optimizer>(5,<exists>(/* select#2 */ select 1 from `t6` where ((`t6`.`d` = ifnull(`t5`.`c`,NULL)) and (<cache>(5) = 1)) union /* select#3 */ select 2 from `t6` where ((`t6`.`d` = ifnull(`t5`.`c`,NULL)) and (<cache>(5) = 2))))"
          }
        ] /* steps */
      } /* join_preparation */
    },
    {
      "join_optimization": {
        "select#": 1,
        "steps": [
          {
            "condition_processing": {
              "condition": "WHERE",
              "original_condition": "<in_optimizer>(5,<exists>(/* select#2 */ select 1 from `t6` where ((`t6`.`d` = ifnull(`t5`.`c`,NULL)) and (<cache>(5) = 1)) union /* select#3 */ select 2 from `t6` where ((`t6`.`d` = ifnull(`t5`.`c`,NULL)) and (<cache>(5) = 2))))",
              "steps": [
                {
                  "transformation": "equality_propagation",
                  "subselect_evaluation": [
                  ] /* subselect_evaluation */,
                  "resulting_condition": "<in_optimizer>(5,<exists>(/* select#2 */ select 1 from `t6` where ((`t6`.`d` = ifnull(`t5`.`c`,NULL)) and (<cache>(5) = 1)) union /* select#3 */ select 2 from `t6` where ((`t6`.`d` = ifnull(`t5`.`c`,NULL)) and (<cache>(5) = 2))))"
                },
                {
                  "transformation": "constant_propagation",
                  "subselect_evaluation": [
                  ] /* subselect_evaluation */,
                  "resulting_condition": "<in_optimizer>(5,<exists>(/* select#2 */ select 1 from `t6` where ((`t6`.`d` = ifnull(`t5`.`c`,NULL)) and (<cache>(5) = 1)) union /* select#3 */ select 2 from `t6` where ((`t6`.`d` = ifnull(`t5`.`c`,NULL)) and (<cache>(5) = 2))))"
                },
                {
                  "transformation": "trivial_condition_removal",
                  "subselect_evaluation": [
                  ] /* subselect_evaluation */,
                  "resulting_condition": "<in_optimizer>(5,<exists>(/* select#2 */ select 1 from `t6` where ((`t6`.`d` = ifnull(`t5`.`c`,NULL)) and (<cache>(5) = 1)) union /* select#3 */ select 2 from `t6` where ((`t6`.`d` = ifnull(`t5`.`c`,NULL)) and (<cache>(5) = 2))))"
                }
              ] /* steps */
            } /* condition_processing */
          },
          {
            "substitute_generated_columns": {
            } /* substitute_generated_columns */
          },
          {
            "table_dependencies": [
              {
                "table": "`t5`",
                "row_may_be_null": false,
                "map_bit": 0,
                "depends_on_map_bits": [
                ] /* depends_on_map_bits */
              }
            ] /* table_dependencies */
          },
          {
            "ref_optimizer_key_uses": [
            ] /* ref_optimizer_key_uses */
          },
          {
            "rows_estimation": [
              {
                "table": "`t5`",
                "rows": 1,
                "cost": 1,
                "table_type": "system",
                "empty": false
              }
            ] /* rows_estimation */
          },
          {
            "subselect_execution": {
              "select#": 2,
              "steps": [
                {
                  "join_optimization": {
                    "select#": 2,
                    "steps": [
                      {
                        "condition_processing": {
                          "condition": "WHERE",
                          "original_condition": "((`t6`.`d` = ifnull(NULL,NULL)) and (<cache>(5) = 1))",
                          "steps": [
                            {
                              "transformation": "equality_propagation",
                              "resulting_condition": "((`t6`.`d` = ifnull(NULL,NULL)) and (<cache>(5) = 1))"
                            },
                            {
                              "transformation": "constant_propagation",
                              "resulting_condition": "((`t6`.`d` = NULL) and (<cache>(5) = 1))"
                            },
                            {
                              "transformation": "trivial_condition_removal",
                              "resulting_condition": null
                            }
                          ] /* steps */
                        } /* condition_processing */
                      }
                    ] /* steps */,
                    "empty_result": {
                      "cause": "Impossible WHERE"
                    } /* empty_result */
                  } /* join_optimization */
                },
                {
                  "join_optimization": {
                    "select#": 3,
                    "steps": [
                      {
                        "condition_processing": {
                          "condition": "WHERE",
                          "original_condition": "((`t6`.`d` = ifnull(NULL,NULL)) and (<cache>(5) = 2))",
                          "steps": [
                            {
                              "transformation": "equality_propagation",
                              "resulting_condition": "((`t6`.`d` = ifnull(NULL,NULL)) and (<cache>(5) = 2))"
                            },
                            {
                              "transformation": "constant_propagation",
                              "resulting_condition": "((`t6`.`d` = NULL) and (<cache>(5) = 2))"
                            },
                            {
                              "transformation": "trivial_condition_removal",
                              "resulting_condition": null
                            }
                          ] /* steps */
                        } /* condition_processing */
                      }
                    ] /* steps */,
                    "empty_result": {
                      "cause": "Impossible WHERE"
                    } /* empty_result */
                  } /* join_optimization */
                },
                {
                  "join_optimization": {
                    "select#": "fake",
                    "steps": [
                      {
                        "table_dependencies": [
                          {
                            "table": "``.``",
                            "row_may_be_null": false,
                            "map_bit": 0,
                            "depends_on_map_bits": [
                            ] /* depends_on_map_bits */
                          }
                        ] /* table_dependencies */
                      },
                      {
                        "rows_estimation": [
                          {
                            "table": "``.``",
                            "table_scan": {
                              "rows": 0,
                              "cost": 2.5
                            } /* table_scan */
                          }
                        ] /* rows_estimation */
                      },
                      {
                        "considered_execution_plans": [
                          {
                            "plan_prefix": [
                            ] /* plan_prefix */,
                            "table": "``.``",
                            "best_access_path": {
                              "considered_access_paths": [
                                {
                                  "rows_to_scan": 0,
                                  "access_type": "scan",
                                  "resulting_rows": 0,
                                  "cost": 2.5,
                                  "chosen": true
                                }
                              ] /* considered_access_paths */
                            } /* best_access_path */,
                            "condition_filtering_pct": 100,
                            "rows_for_plan": 0,
                            "cost_for_plan": 2.5,
                            "chosen": true
                          }
                        ] /* considered_execution_plans */
                      },
                      {
                        "attaching_conditions_to_tables": {
                          "original_condition": null,
                          "attached_conditions_computation": [
                          ] /* attached_conditions_computation */,
                          "attached_conditions_summary": [
                            {
                              "table": "``.``",
                              "attached": null
                            }
                          ] /* attached_conditions_summary */
                        } /* attaching_conditions_to_tables */
                      },
                      {
                        "refine_plan": [
                          {
                            "table": "``.``"
                          }
                        ] /* refine_plan */
                      }
                    ] /* steps */
                  } /* join_optimization */
                },
                {
                  "join_execution": {
                    "select#": 2,
                    "steps": [
                    ] /* steps */
                  } /* join_execution */
                },
                {
                  "join_execution": {
                    "select#": 3,
                    "steps": [
                    ] /* steps */
                  } /* join_execution */
                },
                {
                  "join_execution": {
                    "select#": "fake",
                    "steps": [
                    ] /* steps */
                  } /* join_execution */
                }
              ] /* steps */
            } /* subselect_execution */
          },
          {
            "condition_on_constant_tables": "<in_optimizer>(5,<exists>(/* select#2 */ select 1 from `t6` where 0 union /* select#3 */ select 2 from `t6` where 0))",
            "condition_value": false
          }
        ] /* steps */,
        "empty_result": {
          "cause": "Impossible WHERE noticed after reading const tables"
        } /* empty_result */
      } /* join_optimization */
    },
    {
      "join_execution": {
        "select#": 1,
        "steps": [
        ] /* steps */
      } /* join_execution */
    }
  ] /* steps */
}	0	0
select (@query:=QUERY)+NULL, (@trace:=TRACE)+NULL from information_schema.OPTIMIZER_TRACE;
(@query:=QUERY)+NULL	(@trace:=TRACE)+NULL
NULL	NULL
select length(@trace);
length(@trace)
12473
set @max_mem_size=13900;
set optimizer_trace_max_mem_size=@max_mem_size;
select length(@query)+length(@trace) > @@optimizer_trace_max_mem_size;
length(@query)+length(@trace) > @@optimizer_trace_max_mem_size
0
SELECT * FROM t5 WHERE 5 IN (SELECT 1 FROM t6 WHERE d = ifnull(c,null) UNION SELECT 2 FROM t6 WHERE d = ifnull(c,null));
c
select (@missing_bytes:=missing_bytes_beyond_max_mem_size) from information_schema.OPTIMIZER_TRACE;
(@missing_bytes:=missing_bytes_beyond_max_mem_size)
0
select (@query2:=QUERY)+NULL,(@trace2:=TRACE)+NULL from information_schema.OPTIMIZER_TRACE;
(@query2:=QUERY)+NULL	(@trace2:=TRACE)+NULL
NULL	NULL
select length(@trace2),
(length(@trace2) + @missing_bytes) = length(@trace),
@query2 = @query;
length(@trace2)	(length(@trace2) + @missing_bytes) = length(@trace)	@query2 = @query
12473	1	1
select length(@query2) + length(@trace2)
between (@@optimizer_trace_max_mem_size-200) and (@@optimizer_trace_max_mem_size+200);
length(@query2) + length(@trace2)
between (@@optimizer_trace_max_mem_size-200) and (@@optimizer_trace_max_mem_size+200)
0
select instr(@trace, @trace2) = 1;
instr(@trace, @trace2) = 1
1
set optimizer_trace_max_mem_size=1;
select 1;
1
1
select * from information_schema.OPTIMIZER_TRACE;
QUERY	TRACE	MISSING_BYTES_BEYOND_MAX_MEM_SIZE	INSUFFICIENT_PRIVILEGES
select 1		521	0
set optimizer_trace_max_mem_size=0;
select 1;
1
1
select * from information_schema.OPTIMIZER_TRACE;
QUERY	TRACE	MISSING_BYTES_BEYOND_MAX_MEM_SIZE	INSUFFICIENT_PRIVILEGES
		529	0
set optimizer_trace_max_mem_size=1048576;
explain SELECT c FROM t5 where c+1 in (select d+1 from t6 where d is null);
id	select_type	table	partitions	type	possible_keys	key	key_len	ref	rows	filtered	Extra
1	SIMPLE	t5	NULL	system	NULL	NULL	NULL	NULL	1	100.00	NULL
1	SIMPLE	t6	NULL	ref	d	d	5	const	1	100.00	Using where; Using index; FirstMatch(t5)
Warnings:
Note	1003	/* select#1 */ select NULL AS `c` from (`test`.`t6`) where (isnull(`test`.`t6`.`d`) and (<cache>((NULL + 1)) = (`test`.`t6`.`d` + 1)))
select * from information_schema.OPTIMIZER_TRACE;
QUERY	TRACE	MISSING_BYTES_BEYOND_MAX_MEM_SIZE	INSUFFICIENT_PRIVILEGES
explain SELECT c FROM t5 where c+1 in (select d+1 from t6 where d is null)	{
  "steps": [
    {
      "join_preparation": {
        "select#": 1,
        "steps": [
          {
            "join_preparation": {
              "select#": 2,
              "steps": [
                {
                  "expanded_query": "/* select#2 */ select (`t6`.`d` + 1) from `t6` where isnull(`t6`.`d`)"
                },
                {
                  "transformation": {
                    "select#": 2,
                    "from": "IN (SELECT)",
                    "to": "semijoin",
                    "chosen": true
                  } /* transformation */
                }
              ] /* steps */
            } /* join_preparation */
          },
          {
            "expanded_query": "/* select#1 */ select `t5`.`c` AS `c` from `t5` where (`t5`.`c` + 1) in (/* select#2 */ select (`t6`.`d` + 1) from `t6` where isnull(`t6`.`d`))"
          },
          {
            "transformation": {
              "select#": 2,
              "from": "IN (SELECT)",
              "to": "semijoin",
              "chosen": true,
              "evaluating_constant_semijoin_conditions": [
              ] /* evaluating_constant_semijoin_conditions */
            } /* transformation */
          },
          {
            "transformations_to_nested_joins": {
              "transformations": [
                "semijoin"
              ] /* transformations */,
              "expanded_query": "/* select#1 */ select `t5`.`c` AS `c` from `t5` semi join (`t6`) where (1 and isnull(`t6`.`d`) and ((`t5`.`c` + 1) = (`t6`.`d` + 1)))"
            } /* transformations_to_nested_joins */
          }
        ] /* steps */
      } /* join_preparation */
    },
    {
      "join_optimization": {
        "select#": 1,
        "steps": [
          {
            "condition_processing": {
              "condition": "WHERE",
              "original_condition": "(1 and isnull(`t6`.`d`) and ((`t5`.`c` + 1) = (`t6`.`d` + 1)))",
              "steps": [
                {
                  "transformation": "equality_propagation",
                  "resulting_condition": "(1 and isnull(`t6`.`d`) and ((`t5`.`c` + 1) = (`t6`.`d` + 1)))"
                },
                {
                  "transformation": "constant_propagation",
                  "resulting_condition": "(1 and isnull(`t6`.`d`) and ((`t5`.`c` + 1) = (`t6`.`d` + 1)))"
                },
                {
                  "transformation": "trivial_condition_removal",
                  "resulting_condition": "(isnull(`t6`.`d`) and ((`t5`.`c` + 1) = (`t6`.`d` + 1)))"
                }
              ] /* steps */
            } /* condition_processing */
          },
          {
            "substitute_generated_columns": {
            } /* substitute_generated_columns */
          },
          {
            "table_dependencies": [
              {
                "table": "`t5`",
                "row_may_be_null": false,
                "map_bit": 0,
                "depends_on_map_bits": [
                ] /* depends_on_map_bits */
              },
              {
                "table": "`t6`",
                "row_may_be_null": false,
                "map_bit": 1,
                "depends_on_map_bits": [
                ] /* depends_on_map_bits */
              }
            ] /* table_dependencies */
          },
          {
            "ref_optimizer_key_uses": [
              {
                "table": "`t6`",
                "field": "d",
                "equals": "NULL",
                "null_rejecting": false
              }
            ] /* ref_optimizer_key_uses */
          },
          {
            "pulled_out_semijoin_tables": [
            ] /* pulled_out_semijoin_tables */
          },
          {
            "rows_estimation": [
              {
                "table": "`t5`",
                "rows": 1,
                "cost": 1,
                "table_type": "system",
                "empty": false
              },
              {
                "table": "`t6`",
                "range_analysis": {
                  "table_scan": {
                    "rows": 2,
                    "cost": 2.8009
                  } /* table_scan */,
                  "potential_range_indexes": [
                    {
                      "index": "d",
                      "usable": true,
                      "key_parts": [
                        "d"
                      ] /* key_parts */
                    }
                  ] /* potential_range_indexes */,
                  "best_covering_index_scan": {
                    "index": "d",
                    "cost": 0.4558,
                    "chosen": true
                  } /* best_covering_index_scan */,
                  "setup_range_conditions": [
                  ] /* setup_range_conditions */,
                  "group_index_range": {
                    "chosen": false,
                    "cause": "not_single_table"
                  } /* group_index_range */,
                  "analyzing_range_alternatives": {
                    "range_scan_alternatives": [
                      {
                        "index": "d",
                        "ranges": [
                          "NULL <= d <= NULL"
                        ] /* ranges */,
                        "index_dives_for_eq_ranges": true,
                        "rowid_ordered": true,
                        "using_mrr": false,
                        "index_only": true,
                        "rows": 1,
                        "cost": 0.36,
                        "chosen": true
                      }
                    ] /* range_scan_alternatives */,
                    "analyzing_roworder_intersect": {
                      "usable": false,
                      "cause": "too_few_roworder_scans"
                    } /* analyzing_roworder_intersect */
                  } /* analyzing_range_alternatives */,
                  "chosen_range_access_summary": {
                    "range_access_plan": {
                      "type": "range_scan",
                      "index": "d",
                      "rows": 1,
                      "ranges": [
                        "NULL <= d <= NULL"
                      ] /* ranges */
                    } /* range_access_plan */,
                    "rows_for_plan": 1,
                    "cost_for_plan": 0.36,
                    "chosen": true
                  } /* chosen_range_access_summary */
                } /* range_analysis */
              }
            ] /* rows_estimation */
          },
          {
            "execution_plan_for_potential_materialization": {
              "steps": [
                {
                  "considered_execution_plans": [
                    {
                      "plan_prefix": [
                      ] /* plan_prefix */,
                      "table": "`t6`",
                      "best_access_path": {
                        "considered_access_paths": [
                          {
                            "access_type": "ref",
                            "index": "d",
                            "rows": 1,
                            "cost": 0.35,
                            "chosen": true
                          },
                          {
                            "access_type": "range",
                            "range_details": {
                              "used_index": "d"
                            } /* range_details */,
                            "chosen": false,
                            "cause": "heuristic_index_cheaper"
                          }
                        ] /* considered_access_paths */
                      } /* best_access_path */,
                      "condition_filtering_pct": 100,
                      "rows_for_plan": 1,
                      "cost_for_plan": 0.35,
                      "chosen": true
                    }
                  ] /* considered_execution_plans */
                }
              ] /* steps */
            } /* execution_plan_for_potential_materialization */
          },
          {
            "considered_execution_plans": [
              {
                "plan_prefix": [
                  "`t5`"
                ] /* plan_prefix */,
                "table": "`t6`",
                "best_access_path": {
                  "considered_access_paths": [
                    {
                      "access_type": "ref",
                      "index": "d",
                      "rows": 1,
                      "cost": 0.35,
                      "chosen": true
                    },
                    {
                      "access_type": "range",
                      "range_details": {
                        "used_index": "d"
                      } /* range_details */,
                      "chosen": false,
                      "cause": "heuristic_index_cheaper"
                    }
                  ] /* considered_access_paths */
                } /* best_access_path */,
                "condition_filtering_pct": 100,
                "rows_for_plan": 1,
                "cost_for_plan": 0.35,
                "semijoin_strategy_choice": [
                  {
                    "strategy": "FirstMatch",
                    "recalculate_access_paths_and_cost": {
                      "tables": [
                      ] /* tables */
                    } /* recalculate_access_paths_and_cost */,
                    "cost": 0.35,
                    "rows": 1,
                    "chosen": true
                  },
                  {
                    "strategy": "MaterializeLookup",
                    "cost": 1.55,
                    "rows": 1,
                    "duplicate_tables_left": false,
                    "chosen": false
                  },
                  {
                    "strategy": "DuplicatesWeedout",
                    "cost": 1.55,
                    "rows": 1,
                    "duplicate_tables_left": false,
                    "chosen": false
                  }
                ] /* semijoin_strategy_choice */,
                "chosen": true
              },
              {
                "final_semijoin_strategy": "FirstMatch",
                "recalculate_access_paths_and_cost": {
                  "tables": [
                  ] /* tables */
                } /* recalculate_access_paths_and_cost */
              }
            ] /* considered_execution_plans */
          },
          {
            "attaching_conditions_to_tables": {
              "original_condition": "(isnull(`t6`.`d`) and ((NULL + 1) = (`t6`.`d` + 1)))",
              "attached_conditions_computation": [
              ] /* attached_conditions_computation */,
              "attached_conditions_summary": [
                {
                  "table": "`t6`",
                  "attached": "(isnull(`t6`.`d`) and ((NULL + 1) = (`t6`.`d` + 1)))"
                }
              ] /* attached_conditions_summary */
            } /* attaching_conditions_to_tables */
          },
          {
            "refine_plan": [
              {
                "table": "`t6`"
              }
            ] /* refine_plan */
          }
        ] /* steps */
      } /* join_optimization */
    },
    {
      "join_explain": {
        "select#": 1,
        "steps": [
        ] /* steps */
      } /* join_explain */
    }
  ] /* steps */
}	0	0
set @old_opt_switch=@@optimizer_switch;
explain SELECT c FROM t5 where c+1 in (select d+1 from t6 where d is null);
id	select_type	table	partitions	type	possible_keys	key	key_len	ref	rows	filtered	Extra
1	PRIMARY	NULL	NULL	NULL	NULL	NULL	NULL	NULL	NULL	NULL	Impossible WHERE noticed after reading const tables
2	SUBQUERY	t6	NULL	ref	d	d	5	const	1	100.00	Using where; Using index
Warnings:
Note	1003	/* select#1 */ select NULL AS `c` from dual where <in_optimizer>((NULL + 1),(NULL + 1) in ( <materialize> (/* select#2 */ select (`test`.`t6`.`d` + 1) from `test`.`t6` where isnull(`test`.`t6`.`d`) ), <primary_index_lookup>((NULL + 1) in <temporary table> on <auto_key> where (((NULL + 1) = `materialized-subquery`.`d+1`)))))
select * from information_schema.OPTIMIZER_TRACE;
QUERY	TRACE	MISSING_BYTES_BEYOND_MAX_MEM_SIZE	INSUFFICIENT_PRIVILEGES
explain SELECT c FROM t5 where c+1 in (select d+1 from t6 where d is null)	{
  "steps": [
    {
      "join_preparation": {
        "select#": 1,
        "steps": [
          {
            "join_preparation": {
              "select#": 2,
              "steps": [
                {
                  "expanded_query": "/* select#2 */ select (`t6`.`d` + 1) from `t6` where isnull(`t6`.`d`)"
                },
                {
                  "transformation": {
                    "select#": 2,
                    "from": "IN (SELECT)",
                    "to": "semijoin",
                    "chosen": false
                  } /* transformation */
                },
                {
                  "transformation": {
                    "select#": 2,
                    "from": "IN (SELECT)",
                    "to": "EXISTS (CORRELATED SELECT)",
                    "chosen": true,
                    "evaluating_constant_where_conditions": [
                    ] /* evaluating_constant_where_conditions */
                  } /* transformation */
                }
              ] /* steps */
            } /* join_preparation */
          },
          {
            "expanded_query": "/* select#1 */ select `t5`.`c` AS `c` from `t5` where <in_optimizer>((`t5`.`c` + 1),<exists>(/* select#2 */ select (`t6`.`d` + 1) from `t6` where (isnull(`t6`.`d`) and (<cache>((`t5`.`c` + 1)) = (`t6`.`d` + 1)))))"
          }
        ] /* steps */
      } /* join_preparation */
    },
    {
      "join_optimization": {
        "select#": 1,
        "steps": [
          {
            "condition_processing": {
              "condition": "WHERE",
              "original_condition": "<in_optimizer>((`t5`.`c` + 1),<exists>(/* select#2 */ select (`t6`.`d` + 1) from `t6` where (isnull(`t6`.`d`) and (<cache>((`t5`.`c` + 1)) = (`t6`.`d` + 1)))))",
              "steps": [
                {
                  "transformation": "equality_propagation",
                  "subselect_evaluation": [
                  ] /* subselect_evaluation */,
                  "resulting_condition": "<in_optimizer>((`t5`.`c` + 1),<exists>(/* select#2 */ select (`t6`.`d` + 1) from `t6` where (isnull(`t6`.`d`) and (<cache>((`t5`.`c` + 1)) = (`t6`.`d` + 1)))))"
                },
                {
                  "transformation": "constant_propagation",
                  "subselect_evaluation": [
                  ] /* subselect_evaluation */,
                  "resulting_condition": "<in_optimizer>((`t5`.`c` + 1),<exists>(/* select#2 */ select (`t6`.`d` + 1) from `t6` where (isnull(`t6`.`d`) and (<cache>((`t5`.`c` + 1)) = (`t6`.`d` + 1)))))"
                },
                {
                  "transformation": "trivial_condition_removal",
                  "subselect_evaluation": [
                  ] /* subselect_evaluation */,
                  "resulting_condition": "<in_optimizer>((`t5`.`c` + 1),<exists>(/* select#2 */ select (`t6`.`d` + 1) from `t6` where (isnull(`t6`.`d`) and (<cache>((`t5`.`c` + 1)) = (`t6`.`d` + 1)))))"
                }
              ] /* steps */
            } /* condition_processing */
          },
          {
            "substitute_generated_columns": {
            } /* substitute_generated_columns */
          },
          {
            "table_dependencies": [
              {
                "table": "`t5`",
                "row_may_be_null": false,
                "map_bit": 0,
                "depends_on_map_bits": [
                ] /* depends_on_map_bits */
              }
            ] /* table_dependencies */
          },
          {
            "ref_optimizer_key_uses": [
            ] /* ref_optimizer_key_uses */
          },
          {
            "rows_estimation": [
              {
                "table": "`t5`",
                "rows": 1,
                "cost": 1,
                "table_type": "system",
                "empty": false
              }
            ] /* rows_estimation */
          },
          {
            "condition_on_constant_tables": "<in_optimizer>((NULL + 1),<exists>(/* select#2 */ select (`t6`.`d` + 1) from `t6` where (isnull(`t6`.`d`) and (<cache>((NULL + 1)) = (`t6`.`d` + 1)))))",
            "condition_value": false
          }
        ] /* steps */,
        "empty_result": {
          "cause": "Impossible WHERE noticed after reading const tables"
        } /* empty_result */
      } /* join_optimization */
    },
    {
      "join_optimization": {
        "select#": 2,
        "steps": [
          {
            "condition_processing": {
              "condition": "WHERE",
              "original_condition": "(isnull(`t6`.`d`) and (<cache>((NULL + 1)) = (`t6`.`d` + 1)))",
              "steps": [
                {
                  "transformation": "equality_propagation",
                  "resulting_condition": "(isnull(`t6`.`d`) and (<cache>((NULL + 1)) = (`t6`.`d` + 1)))"
                },
                {
                  "transformation": "constant_propagation",
                  "resulting_condition": "(isnull(`t6`.`d`) and (<cache>((NULL + 1)) = (`t6`.`d` + 1)))"
                },
                {
                  "transformation": "trivial_condition_removal",
                  "resulting_condition": "(isnull(`t6`.`d`) and (<cache>((NULL + 1)) = (`t6`.`d` + 1)))"
                }
              ] /* steps */
            } /* condition_processing */
          },
          {
            "substitute_generated_columns": {
            } /* substitute_generated_columns */
          },
          {
            "table_dependencies": [
              {
                "table": "`t6`",
                "row_may_be_null": false,
                "map_bit": 0,
                "depends_on_map_bits": [
                ] /* depends_on_map_bits */
              }
            ] /* table_dependencies */
          },
          {
            "ref_optimizer_key_uses": [
              {
                "table": "`t6`",
                "field": "d",
                "equals": "NULL",
                "null_rejecting": false
              }
            ] /* ref_optimizer_key_uses */
          },
          {
            "rows_estimation": [
              {
                "table": "`t6`",
                "range_analysis": {
                  "table_scan": {
                    "rows": 2,
                    "cost": 2.8009
                  } /* table_scan */,
                  "potential_range_indexes": [
                    {
                      "index": "d",
                      "usable": true,
                      "key_parts": [
                        "d"
                      ] /* key_parts */
                    }
                  ] /* potential_range_indexes */,
                  "best_covering_index_scan": {
                    "index": "d",
                    "cost": 0.4558,
                    "chosen": true
                  } /* best_covering_index_scan */,
                  "setup_range_conditions": [
                  ] /* setup_range_conditions */,
                  "group_index_range": {
                    "chosen": false,
                    "cause": "not_group_by_or_distinct"
                  } /* group_index_range */,
                  "analyzing_range_alternatives": {
                    "range_scan_alternatives": [
                      {
                        "index": "d",
                        "ranges": [
                          "NULL <= d <= NULL"
                        ] /* ranges */,
                        "index_dives_for_eq_ranges": true,
                        "rowid_ordered": true,
                        "using_mrr": false,
                        "index_only": true,
                        "rows": 1,
                        "cost": 0.36,
                        "chosen": true
                      }
                    ] /* range_scan_alternatives */,
                    "analyzing_roworder_intersect": {
                      "usable": false,
                      "cause": "too_few_roworder_scans"
                    } /* analyzing_roworder_intersect */
                  } /* analyzing_range_alternatives */,
                  "chosen_range_access_summary": {
                    "range_access_plan": {
                      "type": "range_scan",
                      "index": "d",
                      "rows": 1,
                      "ranges": [
                        "NULL <= d <= NULL"
                      ] /* ranges */
                    } /* range_access_plan */,
                    "rows_for_plan": 1,
                    "cost_for_plan": 0.36,
                    "chosen": true
                  } /* chosen_range_access_summary */
                } /* range_analysis */
              }
            ] /* rows_estimation */
          },
          {
            "considered_execution_plans": [
              {
                "plan_prefix": [
                ] /* plan_prefix */,
                "table": "`t6`",
                "best_access_path": {
                  "considered_access_paths": [
                    {
                      "access_type": "ref",
                      "index": "d",
                      "rows": 1,
                      "cost": 0.35,
                      "chosen": true
                    },
                    {
                      "access_type": "range",
                      "range_details": {
                        "used_index": "d"
                      } /* range_details */,
                      "chosen": false,
                      "cause": "heuristic_index_cheaper"
                    }
                  ] /* considered_access_paths */
                } /* best_access_path */,
                "condition_filtering_pct": 100,
                "rows_for_plan": 1,
                "cost_for_plan": 0.35,
                "chosen": true
              }
            ] /* considered_execution_plans */
          },
          {
            "transformation": {
              "select#": 2,
              "from": "IN (SELECT)",
              "to": "materialization",
              "has_nullable_expressions": true,
              "treat_UNKNOWN_as_FALSE": true,
              "possible": true
            } /* transformation */
          },
          {
            "execution_plan_for_potential_materialization": {
              "steps": [
                {
                  "considered_execution_plans": [
                    {
                      "plan_prefix": [
                      ] /* plan_prefix */,
                      "table": "`t6`",
                      "best_access_path": {
                        "considered_access_paths": [
                          {
                            "access_type": "ref",
                            "index": "d",
                            "rows": 1,
                            "cost": 0.35,
                            "chosen": true
                          },
                          {
                            "access_type": "range",
                            "range_details": {
                              "used_index": "d"
                            } /* range_details */,
                            "chosen": false,
                            "cause": "heuristic_index_cheaper"
                          }
                        ] /* considered_access_paths */
                      } /* best_access_path */,
                      "condition_filtering_pct": 100,
                      "rows_for_plan": 1,
                      "cost_for_plan": 0.35,
                      "chosen": true
                    }
                  ] /* considered_execution_plans */
                }
              ] /* steps */,
              "subq_mat_decision": {
                "parent_fanouts": [
                  {
                    "select#": 1,
                    "subq_attached_to_const_table": true,
                    "fanout": 1,
                    "cacheable": true
                  }
                ] /* parent_fanouts */,
                "cost_to_create_and_fill_materialized_table": 1.449,
                "cost_of_one_EXISTS": 0.349,
                "number_of_subquery_evaluations": 1,
                "cost_of_materialization": 1.549,
                "cost_of_EXISTS": 0.349,
                "chosen": true
              } /* subq_mat_decision */
            } /* execution_plan_for_potential_materialization */
          },
          {
            "transformation": {
              "select#": 2,
              "from": "IN (SELECT)",
              "to": "materialization",
              "chosen": true,
              "unknown_key_1": {
                "creating_tmp_table": {
                  "tmp_table_info": {
                    "row_length": 9,
                    "key_length": 9,
                    "unique_constraint": false,
                    "location": "memory (heap)",
                    "row_limit_estimate": 1864135
                  } /* tmp_table_info */
                } /* creating_tmp_table */
              }
            } /* transformation */
          },
          {
            "attaching_conditions_to_tables": {
              "original_condition": "isnull(`t6`.`d`)",
              "attached_conditions_computation": [
              ] /* attached_conditions_computation */,
              "attached_conditions_summary": [
                {
                  "table": "`t6`",
                  "attached": "isnull(`t6`.`d`)"
                }
              ] /* attached_conditions_summary */
            } /* attaching_conditions_to_tables */
          },
          {
            "refine_plan": [
              {
                "table": "`t6`"
              }
            ] /* refine_plan */
          }
        ] /* steps */
      } /* join_optimization */
    },
    {
      "join_explain": {
        "select#": 1,
        "steps": [
          {
            "join_explain": {
              "select#": 2,
              "steps": [
              ] /* steps */
            } /* join_explain */
          }
        ] /* steps */
      } /* join_explain */
    }
  ] /* steps */
}	0	0
set optimizer_switch=@old_opt_switch;
CREATE TABLE t1 (s1 CHAR(5),
s2 CHAR(5)) CHARSET utf8mb4;
INSERT INTO t1 VALUES ('z','?'),('y','!');
explain extended select * from t1 where s1 > any (select s2 from t1);
id	select_type	table	partitions	type	possible_keys	key	key_len	ref	rows	filtered	Extra
1	PRIMARY	t1	NULL	ALL	NULL	NULL	NULL	NULL	2	50.00	Using where
2	SUBQUERY	t1	NULL	ALL	NULL	NULL	NULL	NULL	2	100.00	NULL
Warnings:
Warning	1681	'EXTENDED' is deprecated and will be removed in a future release.
Note	1003	/* select#1 */ select `test`.`t1`.`s1` AS `s1`,`test`.`t1`.`s2` AS `s2` from `test`.`t1` where <nop>((`test`.`t1`.`s1` > (/* select#2 */ select min(`test`.`t1`.`s2`) from `test`.`t1`)))
select * from information_schema.OPTIMIZER_TRACE;
QUERY	TRACE	MISSING_BYTES_BEYOND_MAX_MEM_SIZE	INSUFFICIENT_PRIVILEGES
explain extended select * from t1 where s1 > any (select s2 from t1)	{
  "steps": [
    {
      "join_preparation": {
        "select#": 1,
        "steps": [
          {
            "join_preparation": {
              "select#": 2,
              "steps": [
                {
                  "expanded_query": "/* select#2 */ select `t1`.`s2` from `t1`"
                },
                {
                  "transformation": {
                    "select#": 2,
                    "from": "> ALL/ANY (SELECT)",
                    "to": "SELECT(MIN)",
                    "chosen": true
                  } /* transformation */
                }
              ] /* steps */
            } /* join_preparation */
          },
          {
            "expanded_query": "/* select#1 */ select `t1`.`s1` AS `s1`,`t1`.`s2` AS `s2` from `t1` where <nop>((`t1`.`s1` > (/* select#2 */ select min(`t1`.`s2`) from `t1`)))"
          }
        ] /* steps */
      } /* join_preparation */
    },
    {
      "join_optimization": {
        "select#": 1,
        "steps": [
          {
            "condition_processing": {
              "condition": "WHERE",
              "original_condition": "<nop>((`t1`.`s1` > (/* select#2 */ select min(`t1`.`s2`) from `t1`)))",
              "steps": [
                {
                  "transformation": "equality_propagation",
                  "subselect_evaluation": [
                  ] /* subselect_evaluation */,
                  "resulting_condition": "<nop>((`t1`.`s1` > (/* select#2 */ select min(`t1`.`s2`) from `t1`)))"
                },
                {
                  "transformation": "constant_propagation",
                  "subselect_evaluation": [
                  ] /* subselect_evaluation */,
                  "resulting_condition": "<nop>((`t1`.`s1` > (/* select#2 */ select min(`t1`.`s2`) from `t1`)))"
                },
                {
                  "transformation": "trivial_condition_removal",
                  "subselect_evaluation": [
                  ] /* subselect_evaluation */,
                  "resulting_condition": "<nop>((`t1`.`s1` > (/* select#2 */ select min(`t1`.`s2`) from `t1`)))"
                }
              ] /* steps */
            } /* condition_processing */
          },
          {
            "substitute_generated_columns": {
            } /* substitute_generated_columns */
          },
          {
            "table_dependencies": [
              {
                "table": "`t1`",
                "row_may_be_null": false,
                "map_bit": 0,
                "depends_on_map_bits": [
                ] /* depends_on_map_bits */
              }
            ] /* table_dependencies */
          },
          {
            "ref_optimizer_key_uses": [
            ] /* ref_optimizer_key_uses */
          },
          {
            "rows_estimation": [
              {
                "table": "`t1`",
                "table_scan": {
                  "rows": 2,
                  "cost": 0.505
                } /* table_scan */
              }
            ] /* rows_estimation */
          },
          {
            "considered_execution_plans": [
              {
                "plan_prefix": [
                ] /* plan_prefix */,
                "table": "`t1`",
                "best_access_path": {
                  "considered_access_paths": [
                    {
                      "rows_to_scan": 2,
                      "access_type": "scan",
                      "resulting_rows": 1,
                      "cost": 0.705,
                      "chosen": true
                    }
                  ] /* considered_access_paths */
                } /* best_access_path */,
                "condition_filtering_pct": 100,
                "rows_for_plan": 1,
                "cost_for_plan": 0.705,
                "chosen": true
              }
            ] /* considered_execution_plans */
          },
          {
            "attaching_conditions_to_tables": {
              "original_condition": "<nop>((`t1`.`s1` > (/* select#2 */ select min(`t1`.`s2`) from `t1`)))",
              "attached_conditions_computation": [
              ] /* attached_conditions_computation */,
              "attached_conditions_summary": [
                {
                  "table": "`t1`",
                  "attached": "<nop>((`t1`.`s1` > (/* select#2 */ select min(`t1`.`s2`) from `t1`)))"
                }
              ] /* attached_conditions_summary */
            } /* attaching_conditions_to_tables */
          },
          {
            "refine_plan": [
              {
                "table": "`t1`"
              }
            ] /* refine_plan */
          }
        ] /* steps */
      } /* join_optimization */
    },
    {
      "join_optimization": {
        "select#": 2,
        "steps": [
          {
            "table_dependencies": [
              {
                "table": "`t1`",
                "row_may_be_null": false,
                "map_bit": 0,
                "depends_on_map_bits": [
                ] /* depends_on_map_bits */
              }
            ] /* table_dependencies */
          },
          {
            "rows_estimation": [
              {
                "table": "`t1`",
                "table_scan": {
                  "rows": 2,
                  "cost": 0.505
                } /* table_scan */
              }
            ] /* rows_estimation */
          },
          {
            "considered_execution_plans": [
              {
                "plan_prefix": [
                ] /* plan_prefix */,
                "table": "`t1`",
                "best_access_path": {
                  "considered_access_paths": [
                    {
                      "rows_to_scan": 2,
                      "access_type": "scan",
                      "resulting_rows": 2,
                      "cost": 0.705,
                      "chosen": true
                    }
                  ] /* considered_access_paths */
                } /* best_access_path */,
                "condition_filtering_pct": 100,
                "rows_for_plan": 2,
                "cost_for_plan": 0.705,
                "chosen": true
              }
            ] /* considered_execution_plans */
          },
          {
            "attaching_conditions_to_tables": {
              "original_condition": null,
              "attached_conditions_computation": [
              ] /* attached_conditions_computation */,
              "attached_conditions_summary": [
                {
                  "table": "`t1`",
                  "attached": null
                }
              ] /* attached_conditions_summary */
            } /* attaching_conditions_to_tables */
          },
          {
            "refine_plan": [
              {
                "table": "`t1`"
              }
            ] /* refine_plan */
          }
        ] /* steps */
      } /* join_optimization */
    },
    {
      "join_explain": {
        "select#": 1,
        "steps": [
          {
            "join_explain": {
              "select#": 2,
              "steps": [
              ] /* steps */
            } /* join_explain */
          }
        ] /* steps */
      } /* join_explain */
    }
  ] /* steps */
}	0	0
explain extended select * from t1 where s1 > any (select max(s2) from t1);
id	select_type	table	partitions	type	possible_keys	key	key_len	ref	rows	filtered	Extra
1	PRIMARY	t1	NULL	ALL	NULL	NULL	NULL	NULL	2	50.00	Using where
2	SUBQUERY	t1	NULL	ALL	NULL	NULL	NULL	NULL	2	100.00	NULL
Warnings:
Warning	1681	'EXTENDED' is deprecated and will be removed in a future release.
Note	1003	/* select#1 */ select `test`.`t1`.`s1` AS `s1`,`test`.`t1`.`s2` AS `s2` from `test`.`t1` where <nop>((`test`.`t1`.`s1` > <min>(/* select#2 */ select max(`test`.`t1`.`s2`) from `test`.`t1`)))
select * from information_schema.OPTIMIZER_TRACE;
QUERY	TRACE	MISSING_BYTES_BEYOND_MAX_MEM_SIZE	INSUFFICIENT_PRIVILEGES
explain extended select * from t1 where s1 > any (select max(s2) from t1)	{
  "steps": [
    {
      "join_preparation": {
        "select#": 1,
        "steps": [
          {
            "join_preparation": {
              "select#": 2,
              "steps": [
                {
                  "expanded_query": "/* select#2 */ select max(`t1`.`s2`) from `t1`"
                },
                {
                  "transformation": {
                    "select#": 2,
                    "from": "> ALL/ANY (SELECT)",
                    "to": "MIN (SELECT)",
                    "chosen": true
                  } /* transformation */
                }
              ] /* steps */
            } /* join_preparation */
          },
          {
            "expanded_query": "/* select#1 */ select `t1`.`s1` AS `s1`,`t1`.`s2` AS `s2` from `t1` where <nop>((`t1`.`s1` > <min>(/* select#2 */ select max(`t1`.`s2`) from `t1`)))"
          }
        ] /* steps */
      } /* join_preparation */
    },
    {
      "join_optimization": {
        "select#": 1,
        "steps": [
          {
            "condition_processing": {
              "condition": "WHERE",
              "original_condition": "<nop>((`t1`.`s1` > <min>(/* select#2 */ select max(`t1`.`s2`) from `t1`)))",
              "steps": [
                {
                  "transformation": "equality_propagation",
                  "subselect_evaluation": [
                  ] /* subselect_evaluation */,
                  "resulting_condition": "<nop>((`t1`.`s1` > <min>(/* select#2 */ select max(`t1`.`s2`) from `t1`)))"
                },
                {
                  "transformation": "constant_propagation",
                  "subselect_evaluation": [
                  ] /* subselect_evaluation */,
                  "resulting_condition": "<nop>((`t1`.`s1` > <min>(/* select#2 */ select max(`t1`.`s2`) from `t1`)))"
                },
                {
                  "transformation": "trivial_condition_removal",
                  "subselect_evaluation": [
                  ] /* subselect_evaluation */,
                  "resulting_condition": "<nop>((`t1`.`s1` > <min>(/* select#2 */ select max(`t1`.`s2`) from `t1`)))"
                }
              ] /* steps */
            } /* condition_processing */
          },
          {
            "substitute_generated_columns": {
            } /* substitute_generated_columns */
          },
          {
            "table_dependencies": [
              {
                "table": "`t1`",
                "row_may_be_null": false,
                "map_bit": 0,
                "depends_on_map_bits": [
                ] /* depends_on_map_bits */
              }
            ] /* table_dependencies */
          },
          {
            "ref_optimizer_key_uses": [
            ] /* ref_optimizer_key_uses */
          },
          {
            "rows_estimation": [
              {
                "table": "`t1`",
                "table_scan": {
                  "rows": 2,
                  "cost": 0.505
                } /* table_scan */
              }
            ] /* rows_estimation */
          },
          {
            "considered_execution_plans": [
              {
                "plan_prefix": [
                ] /* plan_prefix */,
                "table": "`t1`",
                "best_access_path": {
                  "considered_access_paths": [
                    {
                      "rows_to_scan": 2,
                      "access_type": "scan",
                      "resulting_rows": 1,
                      "cost": 0.705,
                      "chosen": true
                    }
                  ] /* considered_access_paths */
                } /* best_access_path */,
                "condition_filtering_pct": 100,
                "rows_for_plan": 1,
                "cost_for_plan": 0.705,
                "chosen": true
              }
            ] /* considered_execution_plans */
          },
          {
            "attaching_conditions_to_tables": {
              "original_condition": "<nop>((`t1`.`s1` > <min>(/* select#2 */ select max(`t1`.`s2`) from `t1`)))",
              "attached_conditions_computation": [
              ] /* attached_conditions_computation */,
              "attached_conditions_summary": [
                {
                  "table": "`t1`",
                  "attached": "<nop>((`t1`.`s1` > <min>(/* select#2 */ select max(`t1`.`s2`) from `t1`)))"
                }
              ] /* attached_conditions_summary */
            } /* attaching_conditions_to_tables */
          },
          {
            "refine_plan": [
              {
                "table": "`t1`"
              }
            ] /* refine_plan */
          }
        ] /* steps */
      } /* join_optimization */
    },
    {
      "join_optimization": {
        "select#": 2,
        "steps": [
          {
            "table_dependencies": [
              {
                "table": "`t1`",
                "row_may_be_null": false,
                "map_bit": 0,
                "depends_on_map_bits": [
                ] /* depends_on_map_bits */
              }
            ] /* table_dependencies */
          },
          {
            "rows_estimation": [
              {
                "table": "`t1`",
                "table_scan": {
                  "rows": 2,
                  "cost": 0.505
                } /* table_scan */
              }
            ] /* rows_estimation */
          },
          {
            "considered_execution_plans": [
              {
                "plan_prefix": [
                ] /* plan_prefix */,
                "table": "`t1`",
                "best_access_path": {
                  "considered_access_paths": [
                    {
                      "rows_to_scan": 2,
                      "access_type": "scan",
                      "resulting_rows": 2,
                      "cost": 0.705,
                      "chosen": true
                    }
                  ] /* considered_access_paths */
                } /* best_access_path */,
                "condition_filtering_pct": 100,
                "rows_for_plan": 2,
                "cost_for_plan": 0.705,
                "chosen": true
              }
            ] /* considered_execution_plans */
          },
          {
            "attaching_conditions_to_tables": {
              "original_condition": null,
              "attached_conditions_computation": [
              ] /* attached_conditions_computation */,
              "attached_conditions_summary": [
                {
                  "table": "`t1`",
                  "attached": null
                }
              ] /* attached_conditions_summary */
            } /* attaching_conditions_to_tables */
          },
          {
            "refine_plan": [
              {
                "table": "`t1`"
              }
            ] /* refine_plan */
          }
        ] /* steps */
      } /* join_optimization */
    },
    {
      "join_explain": {
        "select#": 1,
        "steps": [
          {
            "join_explain": {
              "select#": 2,
              "steps": [
              ] /* steps */
            } /* join_explain */
          }
        ] /* steps */
      } /* join_explain */
    }
  ] /* steps */
}	0	0
explain extended select * from t1 where s1 in (select s2 from t1);
id	select_type	table	partitions	type	possible_keys	key	key_len	ref	rows	filtered	Extra
1	PRIMARY	t1	NULL	ALL	NULL	NULL	NULL	NULL	2	100.00	Using where
2	DEPENDENT SUBQUERY	t1	NULL	ALL	NULL	NULL	NULL	NULL	2	50.00	Using where
Warnings:
Warning	1681	'EXTENDED' is deprecated and will be removed in a future release.
Note	1003	/* select#1 */ select `test`.`t1`.`s1` AS `s1`,`test`.`t1`.`s2` AS `s2` from `test`.`t1` where <in_optimizer>(`test`.`t1`.`s1`,<exists>(/* select#2 */ select 1 from `test`.`t1` where (<cache>(`test`.`t1`.`s1`) = `test`.`t1`.`s2`)))
select * from information_schema.OPTIMIZER_TRACE;
QUERY	TRACE	MISSING_BYTES_BEYOND_MAX_MEM_SIZE	INSUFFICIENT_PRIVILEGES
explain extended select * from t1 where s1 in (select s2 from t1)	{
  "steps": [
    {
      "join_preparation": {
        "select#": 1,
        "steps": [
          {
            "join_preparation": {
              "select#": 2,
              "steps": [
                {
                  "expanded_query": "/* select#2 */ select `t1`.`s2` from `t1`"
                },
                {
                  "transformation": {
                    "select#": 2,
                    "from": "IN (SELECT)",
                    "to": "semijoin",
                    "chosen": false
                  } /* transformation */
                },
                {
                  "transformation": {
                    "select#": 2,
                    "from": "IN (SELECT)",
                    "to": "EXISTS (CORRELATED SELECT)",
                    "chosen": true,
                    "evaluating_constant_where_conditions": [
                    ] /* evaluating_constant_where_conditions */
                  } /* transformation */
                }
              ] /* steps */
            } /* join_preparation */
          },
          {
            "expanded_query": "/* select#1 */ select `t1`.`s1` AS `s1`,`t1`.`s2` AS `s2` from `t1` where <in_optimizer>(`t1`.`s1`,<exists>(/* select#2 */ select `t1`.`s2` from `t1` where (<cache>(`t1`.`s1`) = `t1`.`s2`)))"
          }
        ] /* steps */
      } /* join_preparation */
    },
    {
      "join_optimization": {
        "select#": 1,
        "steps": [
          {
            "condition_processing": {
              "condition": "WHERE",
              "original_condition": "<in_optimizer>(`t1`.`s1`,<exists>(/* select#2 */ select `t1`.`s2` from `t1` where (<cache>(`t1`.`s1`) = `t1`.`s2`)))",
              "steps": [
                {
                  "transformation": "equality_propagation",
                  "subselect_evaluation": [
                  ] /* subselect_evaluation */,
                  "resulting_condition": "<in_optimizer>(`t1`.`s1`,<exists>(/* select#2 */ select `t1`.`s2` from `t1` where (<cache>(`t1`.`s1`) = `t1`.`s2`)))"
                },
                {
                  "transformation": "constant_propagation",
                  "subselect_evaluation": [
                  ] /* subselect_evaluation */,
                  "resulting_condition": "<in_optimizer>(`t1`.`s1`,<exists>(/* select#2 */ select `t1`.`s2` from `t1` where (<cache>(`t1`.`s1`) = `t1`.`s2`)))"
                },
                {
                  "transformation": "trivial_condition_removal",
                  "subselect_evaluation": [
                  ] /* subselect_evaluation */,
                  "resulting_condition": "<in_optimizer>(`t1`.`s1`,<exists>(/* select#2 */ select `t1`.`s2` from `t1` where (<cache>(`t1`.`s1`) = `t1`.`s2`)))"
                }
              ] /* steps */
            } /* condition_processing */
          },
          {
            "substitute_generated_columns": {
            } /* substitute_generated_columns */
          },
          {
            "table_dependencies": [
              {
                "table": "`t1`",
                "row_may_be_null": false,
                "map_bit": 0,
                "depends_on_map_bits": [
                ] /* depends_on_map_bits */
              }
            ] /* table_dependencies */
          },
          {
            "ref_optimizer_key_uses": [
            ] /* ref_optimizer_key_uses */
          },
          {
            "rows_estimation": [
              {
                "table": "`t1`",
                "table_scan": {
                  "rows": 2,
                  "cost": 0.505
                } /* table_scan */
              }
            ] /* rows_estimation */
          },
          {
            "considered_execution_plans": [
              {
                "plan_prefix": [
                ] /* plan_prefix */,
                "table": "`t1`",
                "best_access_path": {
                  "considered_access_paths": [
                    {
                      "rows_to_scan": 2,
                      "access_type": "scan",
                      "resulting_rows": 2,
                      "cost": 0.705,
                      "chosen": true
                    }
                  ] /* considered_access_paths */
                } /* best_access_path */,
                "condition_filtering_pct": 100,
                "rows_for_plan": 2,
                "cost_for_plan": 0.705,
                "chosen": true
              }
            ] /* considered_execution_plans */
          },
          {
            "attaching_conditions_to_tables": {
              "original_condition": "<in_optimizer>(`t1`.`s1`,<exists>(/* select#2 */ select `t1`.`s2` from `t1` where (<cache>(`t1`.`s1`) = `t1`.`s2`)))",
              "attached_conditions_computation": [
              ] /* attached_conditions_computation */,
              "attached_conditions_summary": [
                {
                  "table": "`t1`",
                  "attached": "<in_optimizer>(`t1`.`s1`,<exists>(/* select#2 */ select `t1`.`s2` from `t1` where (<cache>(`t1`.`s1`) = `t1`.`s2`)))"
                }
              ] /* attached_conditions_summary */
            } /* attaching_conditions_to_tables */
          },
          {
            "refine_plan": [
              {
                "table": "`t1`"
              }
            ] /* refine_plan */
          }
        ] /* steps */
      } /* join_optimization */
    },
    {
      "join_optimization": {
        "select#": 2,
        "steps": [
          {
            "condition_processing": {
              "condition": "WHERE",
              "original_condition": "(<cache>(`t1`.`s1`) = `t1`.`s2`)",
              "steps": [
                {
                  "transformation": "equality_propagation",
                  "resulting_condition": "(<cache>(`t1`.`s1`) = `t1`.`s2`)"
                },
                {
                  "transformation": "constant_propagation",
                  "resulting_condition": "(<cache>(`t1`.`s1`) = `t1`.`s2`)"
                },
                {
                  "transformation": "trivial_condition_removal",
                  "resulting_condition": "(<cache>(`t1`.`s1`) = `t1`.`s2`)"
                }
              ] /* steps */
            } /* condition_processing */
          },
          {
            "substitute_generated_columns": {
            } /* substitute_generated_columns */
          },
          {
            "table_dependencies": [
              {
                "table": "`t1`",
                "row_may_be_null": false,
                "map_bit": 0,
                "depends_on_map_bits": [
                ] /* depends_on_map_bits */
              }
            ] /* table_dependencies */
          },
          {
            "ref_optimizer_key_uses": [
            ] /* ref_optimizer_key_uses */
          },
          {
            "rows_estimation": [
              {
                "table": "`t1`",
                "table_scan": {
                  "rows": 2,
                  "cost": 0.505
                } /* table_scan */
              }
            ] /* rows_estimation */
          },
          {
            "considered_execution_plans": [
              {
                "plan_prefix": [
                ] /* plan_prefix */,
                "table": "`t1`",
                "best_access_path": {
                  "considered_access_paths": [
                    {
                      "rows_to_scan": 2,
                      "access_type": "scan",
                      "resulting_rows": 2,
                      "cost": 0.705,
                      "chosen": true
                    }
                  ] /* considered_access_paths */
                } /* best_access_path */,
                "condition_filtering_pct": 50,
                "rows_for_plan": 1,
                "cost_for_plan": 0.705,
                "chosen": true
              }
            ] /* considered_execution_plans */
          },
          {
            "transformation": {
              "select#": 2,
              "from": "IN (SELECT)",
              "to": "EXISTS (CORRELATED SELECT)",
              "put_1_in_SELECT_list": true
            } /* transformation */
          },
          {
            "attaching_conditions_to_tables": {
              "original_condition": "(<cache>(`t1`.`s1`) = `t1`.`s2`)",
              "attached_conditions_computation": [
              ] /* attached_conditions_computation */,
              "attached_conditions_summary": [
                {
                  "table": "`t1`",
                  "attached": "(<cache>(`t1`.`s1`) = `t1`.`s2`)"
                }
              ] /* attached_conditions_summary */
            } /* attaching_conditions_to_tables */
          },
          {
            "refine_plan": [
              {
                "table": "`t1`"
              }
            ] /* refine_plan */
          }
        ] /* steps */
      } /* join_optimization */
    },
    {
      "join_explain": {
        "select#": 1,
        "steps": [
          {
            "join_explain": {
              "select#": 2,
              "steps": [
              ] /* steps */
            } /* join_explain */
          }
        ] /* steps */
      } /* join_explain */
    }
  ] /* steps */
}	0	0
explain extended select * from t1 where (s1,s2) in (select s2,s1 from t1);
id	select_type	table	partitions	type	possible_keys	key	key_len	ref	rows	filtered	Extra
1	PRIMARY	t1	NULL	ALL	NULL	NULL	NULL	NULL	2	100.00	Using where
2	DEPENDENT SUBQUERY	t1	NULL	ALL	NULL	NULL	NULL	NULL	2	50.00	Using where
Warnings:
Warning	1681	'EXTENDED' is deprecated and will be removed in a future release.
Note	1003	/* select#1 */ select `test`.`t1`.`s1` AS `s1`,`test`.`t1`.`s2` AS `s2` from `test`.`t1` where <in_optimizer>((`test`.`t1`.`s1`,`test`.`t1`.`s2`),<exists>(/* select#2 */ select 1,1 from `test`.`t1` where ((<cache>(`test`.`t1`.`s1`) = `test`.`t1`.`s2`) and (<cache>(`test`.`t1`.`s2`) = `test`.`t1`.`s1`))))
select * from information_schema.OPTIMIZER_TRACE;
QUERY	TRACE	MISSING_BYTES_BEYOND_MAX_MEM_SIZE	INSUFFICIENT_PRIVILEGES
explain extended select * from t1 where (s1,s2) in (select s2,s1 from t1)	{
  "steps": [
    {
      "join_preparation": {
        "select#": 1,
        "steps": [
          {
            "join_preparation": {
              "select#": 2,
              "steps": [
                {
                  "expanded_query": "/* select#2 */ select `t1`.`s2`,`t1`.`s1` from `t1`"
                },
                {
                  "transformation": {
                    "select#": 2,
                    "from": "IN (SELECT)",
                    "to": "semijoin",
                    "chosen": false
                  } /* transformation */
                },
                {
                  "transformation": {
                    "select#": 2,
                    "from": "IN (SELECT)",
                    "to": "EXISTS (CORRELATED SELECT)",
                    "chosen": true,
                    "evaluating_constant_where_conditions": [
                    ] /* evaluating_constant_where_conditions */
                  } /* transformation */
                }
              ] /* steps */
            } /* join_preparation */
          },
          {
            "expanded_query": "/* select#1 */ select `t1`.`s1` AS `s1`,`t1`.`s2` AS `s2` from `t1` where <in_optimizer>((`t1`.`s1`,`t1`.`s2`),<exists>(/* select#2 */ select `t1`.`s2`,`t1`.`s1` from `t1` where ((<cache>(`t1`.`s1`) = `t1`.`s2`) and (<cache>(`t1`.`s2`) = `t1`.`s1`))))"
          }
        ] /* steps */
      } /* join_preparation */
    },
    {
      "join_optimization": {
        "select#": 1,
        "steps": [
          {
            "condition_processing": {
              "condition": "WHERE",
              "original_condition": "<in_optimizer>((`t1`.`s1`,`t1`.`s2`),<exists>(/* select#2 */ select `t1`.`s2`,`t1`.`s1` from `t1` where ((<cache>(`t1`.`s1`) = `t1`.`s2`) and (<cache>(`t1`.`s2`) = `t1`.`s1`))))",
              "steps": [
                {
                  "transformation": "equality_propagation",
                  "subselect_evaluation": [
                  ] /* subselect_evaluation */,
                  "resulting_condition": "<in_optimizer>((`t1`.`s1`,`t1`.`s2`),<exists>(/* select#2 */ select `t1`.`s2`,`t1`.`s1` from `t1` where ((<cache>(`t1`.`s1`) = `t1`.`s2`) and (<cache>(`t1`.`s2`) = `t1`.`s1`))))"
                },
                {
                  "transformation": "constant_propagation",
                  "subselect_evaluation": [
                  ] /* subselect_evaluation */,
                  "resulting_condition": "<in_optimizer>((`t1`.`s1`,`t1`.`s2`),<exists>(/* select#2 */ select `t1`.`s2`,`t1`.`s1` from `t1` where ((<cache>(`t1`.`s1`) = `t1`.`s2`) and (<cache>(`t1`.`s2`) = `t1`.`s1`))))"
                },
                {
                  "transformation": "trivial_condition_removal",
                  "subselect_evaluation": [
                  ] /* subselect_evaluation */,
                  "resulting_condition": "<in_optimizer>((`t1`.`s1`,`t1`.`s2`),<exists>(/* select#2 */ select `t1`.`s2`,`t1`.`s1` from `t1` where ((<cache>(`t1`.`s1`) = `t1`.`s2`) and (<cache>(`t1`.`s2`) = `t1`.`s1`))))"
                }
              ] /* steps */
            } /* condition_processing */
          },
          {
            "substitute_generated_columns": {
            } /* substitute_generated_columns */
          },
          {
            "table_dependencies": [
              {
                "table": "`t1`",
                "row_may_be_null": false,
                "map_bit": 0,
                "depends_on_map_bits": [
                ] /* depends_on_map_bits */
              }
            ] /* table_dependencies */
          },
          {
            "ref_optimizer_key_uses": [
            ] /* ref_optimizer_key_uses */
          },
          {
            "rows_estimation": [
              {
                "table": "`t1`",
                "table_scan": {
                  "rows": 2,
                  "cost": 0.505
                } /* table_scan */
              }
            ] /* rows_estimation */
          },
          {
            "considered_execution_plans": [
              {
                "plan_prefix": [
                ] /* plan_prefix */,
                "table": "`t1`",
                "best_access_path": {
                  "considered_access_paths": [
                    {
                      "rows_to_scan": 2,
                      "access_type": "scan",
                      "resulting_rows": 2,
                      "cost": 0.705,
                      "chosen": true
                    }
                  ] /* considered_access_paths */
                } /* best_access_path */,
                "condition_filtering_pct": 100,
                "rows_for_plan": 2,
                "cost_for_plan": 0.705,
                "chosen": true
              }
            ] /* considered_execution_plans */
          },
          {
            "attaching_conditions_to_tables": {
              "original_condition": "<in_optimizer>((`t1`.`s1`,`t1`.`s2`),<exists>(/* select#2 */ select `t1`.`s2`,`t1`.`s1` from `t1` where ((<cache>(`t1`.`s1`) = `t1`.`s2`) and (<cache>(`t1`.`s2`) = `t1`.`s1`))))",
              "attached_conditions_computation": [
              ] /* attached_conditions_computation */,
              "attached_conditions_summary": [
                {
                  "table": "`t1`",
                  "attached": "<in_optimizer>((`t1`.`s1`,`t1`.`s2`),<exists>(/* select#2 */ select `t1`.`s2`,`t1`.`s1` from `t1` where ((<cache>(`t1`.`s1`) = `t1`.`s2`) and (<cache>(`t1`.`s2`) = `t1`.`s1`))))"
                }
              ] /* attached_conditions_summary */
            } /* attaching_conditions_to_tables */
          },
          {
            "refine_plan": [
              {
                "table": "`t1`"
              }
            ] /* refine_plan */
          }
        ] /* steps */
      } /* join_optimization */
    },
    {
      "join_optimization": {
        "select#": 2,
        "steps": [
          {
            "condition_processing": {
              "condition": "WHERE",
              "original_condition": "((<cache>(`t1`.`s1`) = `t1`.`s2`) and (<cache>(`t1`.`s2`) = `t1`.`s1`))",
              "steps": [
                {
                  "transformation": "equality_propagation",
                  "resulting_condition": "((<cache>(`t1`.`s1`) = `t1`.`s2`) and (<cache>(`t1`.`s2`) = `t1`.`s1`))"
                },
                {
                  "transformation": "constant_propagation",
                  "resulting_condition": "((<cache>(`t1`.`s1`) = `t1`.`s2`) and (<cache>(`t1`.`s2`) = `t1`.`s1`))"
                },
                {
                  "transformation": "trivial_condition_removal",
                  "resulting_condition": "((<cache>(`t1`.`s1`) = `t1`.`s2`) and (<cache>(`t1`.`s2`) = `t1`.`s1`))"
                }
              ] /* steps */
            } /* condition_processing */
          },
          {
            "substitute_generated_columns": {
            } /* substitute_generated_columns */
          },
          {
            "table_dependencies": [
              {
                "table": "`t1`",
                "row_may_be_null": false,
                "map_bit": 0,
                "depends_on_map_bits": [
                ] /* depends_on_map_bits */
              }
            ] /* table_dependencies */
          },
          {
            "ref_optimizer_key_uses": [
            ] /* ref_optimizer_key_uses */
          },
          {
            "rows_estimation": [
              {
                "table": "`t1`",
                "table_scan": {
                  "rows": 2,
                  "cost": 0.505
                } /* table_scan */
              }
            ] /* rows_estimation */
          },
          {
            "considered_execution_plans": [
              {
                "plan_prefix": [
                ] /* plan_prefix */,
                "table": "`t1`",
                "best_access_path": {
                  "considered_access_paths": [
                    {
                      "rows_to_scan": 2,
                      "access_type": "scan",
                      "resulting_rows": 2,
                      "cost": 0.705,
                      "chosen": true
                    }
                  ] /* considered_access_paths */
                } /* best_access_path */,
                "condition_filtering_pct": 50,
                "rows_for_plan": 1,
                "cost_for_plan": 0.705,
                "chosen": true
              }
            ] /* considered_execution_plans */
          },
          {
            "transformation": {
              "select#": 2,
              "from": "IN (SELECT)",
              "to": "EXISTS (CORRELATED SELECT)",
              "put_1_in_SELECT_list": true
            } /* transformation */
          },
          {
            "attaching_conditions_to_tables": {
              "original_condition": "((<cache>(`t1`.`s1`) = `t1`.`s2`) and (<cache>(`t1`.`s2`) = `t1`.`s1`))",
              "attached_conditions_computation": [
              ] /* attached_conditions_computation */,
              "attached_conditions_summary": [
                {
                  "table": "`t1`",
                  "attached": "((<cache>(`t1`.`s1`) = `t1`.`s2`) and (<cache>(`t1`.`s2`) = `t1`.`s1`))"
                }
              ] /* attached_conditions_summary */
            } /* attaching_conditions_to_tables */
          },
          {
            "refine_plan": [
              {
                "table": "`t1`"
              }
            ] /* refine_plan */
          }
        ] /* steps */
      } /* join_optimization */
    },
    {
      "join_explain": {
        "select#": 1,
        "steps": [
          {
            "join_explain": {
              "select#": 2,
              "steps": [
              ] /* steps */
            } /* join_explain */
          }
        ] /* steps */
      } /* join_explain */
    }
  ] /* steps */
}	0	0
set optimizer_switch=@old_opt_switch;
drop table t1;
create table t1(a int);
create table t2(a int);
insert into t1 values(1),(2),(3);
insert into t2 values(1),(2);
set @@session.optimizer_prune_level=0;
explain select * from t1,t2;
id	select_type	table	partitions	type	possible_keys	key	key_len	ref	rows	filtered	Extra
1	SIMPLE	t2	NULL	ALL	NULL	NULL	NULL	NULL	2	100.00	NULL
1	SIMPLE	t1	NULL	ALL	NULL	NULL	NULL	NULL	3	100.00	Using join buffer (Block Nested Loop)
Warnings:
Note	1003	/* select#1 */ select `test`.`t1`.`a` AS `a`,`test`.`t2`.`a` AS `a` from `test`.`t1` join `test`.`t2`
select * from information_schema.OPTIMIZER_TRACE;
QUERY	TRACE	MISSING_BYTES_BEYOND_MAX_MEM_SIZE	INSUFFICIENT_PRIVILEGES
explain select * from t1,t2	{
  "steps": [
    {
      "join_preparation": {
        "select#": 1,
        "steps": [
          {
            "expanded_query": "/* select#1 */ select `t1`.`a` AS `a`,`t2`.`a` AS `a` from `t1` join `t2`"
          }
        ] /* steps */
      } /* join_preparation */
    },
    {
      "join_optimization": {
        "select#": 1,
        "steps": [
          {
            "table_dependencies": [
              {
                "table": "`t1`",
                "row_may_be_null": false,
                "map_bit": 0,
                "depends_on_map_bits": [
                ] /* depends_on_map_bits */
              },
              {
                "table": "`t2`",
                "row_may_be_null": false,
                "map_bit": 1,
                "depends_on_map_bits": [
                ] /* depends_on_map_bits */
              }
            ] /* table_dependencies */
          },
          {
            "rows_estimation": [
              {
                "table": "`t1`",
                "table_scan": {
                  "rows": 3,
                  "cost": 0.5013
                } /* table_scan */
              },
              {
                "table": "`t2`",
                "table_scan": {
                  "rows": 2,
                  "cost": 0.5009
                } /* table_scan */
              }
            ] /* rows_estimation */
          },
          {
            "considered_execution_plans": [
              {
                "plan_prefix": [
                ] /* plan_prefix */,
                "table": "`t2`",
                "best_access_path": {
                  "considered_access_paths": [
                    {
                      "rows_to_scan": 2,
                      "access_type": "scan",
                      "resulting_rows": 2,
                      "cost": 0.7009,
                      "chosen": true
                    }
                  ] /* considered_access_paths */
                } /* best_access_path */,
                "condition_filtering_pct": 100,
                "rows_for_plan": 2,
                "cost_for_plan": 0.7009,
                "rest_of_plan": [
                  {
                    "plan_prefix": [
                      "`t2`"
                    ] /* plan_prefix */,
                    "table": "`t1`",
                    "best_access_path": {
                      "considered_access_paths": [
                        {
                          "rows_to_scan": 3,
                          "access_type": "scan",
                          "using_join_cache": true,
                          "buffers_needed": 1,
                          "resulting_rows": 3,
                          "cost": 1.1013,
                          "chosen": true
                        }
                      ] /* considered_access_paths */
                    } /* best_access_path */,
                    "condition_filtering_pct": 100,
                    "rows_for_plan": 6,
                    "cost_for_plan": 1.8022,
                    "chosen": true
                  }
                ] /* rest_of_plan */
              },
              {
                "plan_prefix": [
                ] /* plan_prefix */,
                "table": "`t1`",
                "best_access_path": {
                  "considered_access_paths": [
                    {
                      "rows_to_scan": 3,
                      "access_type": "scan",
                      "resulting_rows": 3,
                      "cost": 0.8013,
                      "chosen": true
                    }
                  ] /* considered_access_paths */
                } /* best_access_path */,
                "condition_filtering_pct": 100,
                "rows_for_plan": 3,
                "cost_for_plan": 0.8013,
                "rest_of_plan": [
                  {
                    "plan_prefix": [
                      "`t1`"
                    ] /* plan_prefix */,
                    "table": "`t2`",
                    "best_access_path": {
                      "considered_access_paths": [
                        {
                          "rows_to_scan": 2,
                          "access_type": "scan",
                          "using_join_cache": true,
                          "buffers_needed": 1,
                          "resulting_rows": 2,
                          "cost": 1.1009,
                          "chosen": true
                        }
                      ] /* considered_access_paths */
                    } /* best_access_path */,
                    "condition_filtering_pct": 100,
                    "rows_for_plan": 6,
                    "cost_for_plan": 1.9022,
                    "pruned_by_cost": true
                  }
                ] /* rest_of_plan */
              }
            ] /* considered_execution_plans */
          },
          {
            "attaching_conditions_to_tables": {
              "original_condition": null,
              "attached_conditions_computation": [
              ] /* attached_conditions_computation */,
              "attached_conditions_summary": [
                {
                  "table": "`t2`",
                  "attached": null
                },
                {
                  "table": "`t1`",
                  "attached": null
                }
              ] /* attached_conditions_summary */
            } /* attaching_conditions_to_tables */
          },
          {
            "refine_plan": [
              {
                "table": "`t2`"
              },
              {
                "table": "`t1`"
              }
            ] /* refine_plan */
          }
        ] /* steps */
      } /* join_optimization */
    },
    {
      "join_explain": {
        "select#": 1,
        "steps": [
        ] /* steps */
      } /* join_explain */
    }
  ] /* steps */
}	0	0
select @@optimizer_trace_features;
@@optimizer_trace_features
greedy_search=on,range_optimizer=on,dynamic_range=on,repeated_subselect=on
set @@optimizer_trace_features="greedy_search=off";
explain select * from t1,t2;
id	select_type	table	partitions	type	possible_keys	key	key_len	ref	rows	filtered	Extra
1	SIMPLE	t2	NULL	ALL	NULL	NULL	NULL	NULL	2	100.00	NULL
1	SIMPLE	t1	NULL	ALL	NULL	NULL	NULL	NULL	3	100.00	Using join buffer (Block Nested Loop)
Warnings:
Note	1003	/* select#1 */ select `test`.`t1`.`a` AS `a`,`test`.`t2`.`a` AS `a` from `test`.`t1` join `test`.`t2`
select * from information_schema.OPTIMIZER_TRACE;
QUERY	TRACE	MISSING_BYTES_BEYOND_MAX_MEM_SIZE	INSUFFICIENT_PRIVILEGES
explain select * from t1,t2	{
  "steps": [
    {
      "join_preparation": {
        "select#": 1,
        "steps": [
          {
            "expanded_query": "/* select#1 */ select `t1`.`a` AS `a`,`t2`.`a` AS `a` from `t1` join `t2`"
          }
        ] /* steps */
      } /* join_preparation */
    },
    {
      "join_optimization": {
        "select#": 1,
        "steps": [
          {
            "table_dependencies": [
              {
                "table": "`t1`",
                "row_may_be_null": false,
                "map_bit": 0,
                "depends_on_map_bits": [
                ] /* depends_on_map_bits */
              },
              {
                "table": "`t2`",
                "row_may_be_null": false,
                "map_bit": 1,
                "depends_on_map_bits": [
                ] /* depends_on_map_bits */
              }
            ] /* table_dependencies */
          },
          {
            "rows_estimation": [
              {
                "table": "`t1`",
                "table_scan": {
                  "rows": 3,
                  "cost": 0.5013
                } /* table_scan */
              },
              {
                "table": "`t2`",
                "table_scan": {
                  "rows": 2,
                  "cost": 0.5009
                } /* table_scan */
              }
            ] /* rows_estimation */
          },
          {
            "considered_execution_plans": "..."
          },
          {
            "attaching_conditions_to_tables": {
              "original_condition": null,
              "attached_conditions_computation": [
              ] /* attached_conditions_computation */,
              "attached_conditions_summary": [
                {
                  "table": "`t2`",
                  "attached": null
                },
                {
                  "table": "`t1`",
                  "attached": null
                }
              ] /* attached_conditions_summary */
            } /* attaching_conditions_to_tables */
          },
          {
            "refine_plan": [
              {
                "table": "`t2`"
              },
              {
                "table": "`t1`"
              }
            ] /* refine_plan */
          }
        ] /* steps */
      } /* join_optimization */
    },
    {
      "join_explain": {
        "select#": 1,
        "steps": [
        ] /* steps */
      } /* join_explain */
    }
  ] /* steps */
}	0	0
set @@optimizer_trace_features=default;
set @@session.optimizer_prune_level=default;
drop table t1, t2;
set @prefix_len = 6;
set @blob_len = 16;
set @suffix_len = @blob_len - @prefix_len;
create table t1_16 (a1 blob(16), a2 blob(16));
create table t2_16 (b1 blob(16), b2 blob(16));
create table t3_16 (c1 blob(16), c2 blob(16));
insert into t1_16 values
(concat('1 - 00', repeat('x', @suffix_len)), concat('2 - 00', repeat('x', @suffix_len)));
insert into t1_16 values
(concat('1 - 01', repeat('x', @suffix_len)), concat('2 - 01', repeat('x', @suffix_len)));
insert into t1_16 values
(concat('1 - 02', repeat('x', @suffix_len)), concat('2 - 02', repeat('x', @suffix_len)));
insert into t2_16 values
(concat('1 - 01', repeat('x', @suffix_len)), concat('2 - 01', repeat('x', @suffix_len)));
insert into t2_16 values
(concat('1 - 02', repeat('x', @suffix_len)), concat('2 - 02', repeat('x', @suffix_len)));
insert into t2_16 values
(concat('1 - 03', repeat('x', @suffix_len)), concat('2 - 03', repeat('x', @suffix_len)));
insert into t3_16 values
(concat('1 - 01', repeat('x', @suffix_len)), concat('2 - 01', repeat('x', @suffix_len)));
insert into t3_16 values
(concat('1 - 02', repeat('x', @suffix_len)), concat('2 - 02', repeat('x', @suffix_len)));
insert into t3_16 values
(concat('1 - 03', repeat('x', @suffix_len)), concat('2 - 03', repeat('x', @suffix_len)));
insert into t3_16 values
(concat('1 - 04', repeat('x', @suffix_len)), concat('2 - 04', repeat('x', @suffix_len)));
explain extended select left(a1,7), left(a2,7)
from t1_16
where a1 in (select b1 from t2_16 where b1 > '0');
id	select_type	table	partitions	type	possible_keys	key	key_len	ref	rows	filtered	Extra
1	PRIMARY	t1_16	NULL	ALL	NULL	NULL	NULL	NULL	3	100.00	Using where
2	DEPENDENT SUBQUERY	t2_16	NULL	ALL	NULL	NULL	NULL	NULL	3	33.33	Using where
Warnings:
Warning	1681	'EXTENDED' is deprecated and will be removed in a future release.
Note	1003	/* select#1 */ select left(`test`.`t1_16`.`a1`,7) AS `left(a1,7)`,left(`test`.`t1_16`.`a2`,7) AS `left(a2,7)` from `test`.`t1_16` where <in_optimizer>(`test`.`t1_16`.`a1`,<exists>(/* select#2 */ select 1 from `test`.`t2_16` where ((`test`.`t2_16`.`b1` > '0') and (<cache>(`test`.`t1_16`.`a1`) = `test`.`t2_16`.`b1`))))
select * from information_schema.OPTIMIZER_TRACE;
QUERY	TRACE	MISSING_BYTES_BEYOND_MAX_MEM_SIZE	INSUFFICIENT_PRIVILEGES
explain extended select left(a1,7), left(a2,7)
from t1_16
where a1 in (select b1 from t2_16 where b1 > '0')	{
  "steps": [
    {
      "join_preparation": {
        "select#": 1,
        "steps": [
          {
            "join_preparation": {
              "select#": 2,
              "steps": [
                {
                  "expanded_query": "/* select#2 */ select `t2_16`.`b1` from `t2_16` where (`t2_16`.`b1` > '0')"
                },
                {
                  "transformation": {
                    "select#": 2,
                    "from": "IN (SELECT)",
                    "to": "semijoin",
                    "chosen": false
                  } /* transformation */
                },
                {
                  "transformation": {
                    "select#": 2,
                    "from": "IN (SELECT)",
                    "to": "EXISTS (CORRELATED SELECT)",
                    "chosen": true,
                    "evaluating_constant_where_conditions": [
                    ] /* evaluating_constant_where_conditions */
                  } /* transformation */
                }
              ] /* steps */
            } /* join_preparation */
          },
          {
            "expanded_query": "/* select#1 */ select left(`t1_16`.`a1`,7) AS `left(a1,7)`,left(`t1_16`.`a2`,7) AS `left(a2,7)` from `t1_16` where <in_optimizer>(`t1_16`.`a1`,<exists>(/* select#2 */ select `t2_16`.`b1` from `t2_16` where ((`t2_16`.`b1` > '0') and (<cache>(`t1_16`.`a1`) = `t2_16`.`b1`))))"
          }
        ] /* steps */
      } /* join_preparation */
    },
    {
      "join_optimization": {
        "select#": 1,
        "steps": [
          {
            "condition_processing": {
              "condition": "WHERE",
              "original_condition": "<in_optimizer>(`t1_16`.`a1`,<exists>(/* select#2 */ select `t2_16`.`b1` from `t2_16` where ((`t2_16`.`b1` > '0') and (<cache>(`t1_16`.`a1`) = `t2_16`.`b1`))))",
              "steps": [
                {
                  "transformation": "equality_propagation",
                  "subselect_evaluation": [
                  ] /* subselect_evaluation */,
                  "resulting_condition": "<in_optimizer>(`t1_16`.`a1`,<exists>(/* select#2 */ select `t2_16`.`b1` from `t2_16` where ((`t2_16`.`b1` > '0') and (<cache>(`t1_16`.`a1`) = `t2_16`.`b1`))))"
                },
                {
                  "transformation": "constant_propagation",
                  "subselect_evaluation": [
                  ] /* subselect_evaluation */,
                  "resulting_condition": "<in_optimizer>(`t1_16`.`a1`,<exists>(/* select#2 */ select `t2_16`.`b1` from `t2_16` where ((`t2_16`.`b1` > '0') and (<cache>(`t1_16`.`a1`) = `t2_16`.`b1`))))"
                },
                {
                  "transformation": "trivial_condition_removal",
                  "subselect_evaluation": [
                  ] /* subselect_evaluation */,
                  "resulting_condition": "<in_optimizer>(`t1_16`.`a1`,<exists>(/* select#2 */ select `t2_16`.`b1` from `t2_16` where ((`t2_16`.`b1` > '0') and (<cache>(`t1_16`.`a1`) = `t2_16`.`b1`))))"
                }
              ] /* steps */
            } /* condition_processing */
          },
          {
            "substitute_generated_columns": {
            } /* substitute_generated_columns */
          },
          {
            "table_dependencies": [
              {
                "table": "`t1_16`",
                "row_may_be_null": false,
                "map_bit": 0,
                "depends_on_map_bits": [
                ] /* depends_on_map_bits */
              }
            ] /* table_dependencies */
          },
          {
            "ref_optimizer_key_uses": [
            ] /* ref_optimizer_key_uses */
          },
          {
            "rows_estimation": [
              {
                "table": "`t1_16`",
                "table_scan": {
                  "rows": 3,
                  "cost": 0.5073
                } /* table_scan */
              }
            ] /* rows_estimation */
          },
          {
            "considered_execution_plans": [
              {
                "plan_prefix": [
                ] /* plan_prefix */,
                "table": "`t1_16`",
                "best_access_path": {
                  "considered_access_paths": [
                    {
                      "rows_to_scan": 3,
                      "access_type": "scan",
                      "resulting_rows": 3,
                      "cost": 0.8073,
                      "chosen": true
                    }
                  ] /* considered_access_paths */
                } /* best_access_path */,
                "condition_filtering_pct": 100,
                "rows_for_plan": 3,
                "cost_for_plan": 0.8073,
                "chosen": true
              }
            ] /* considered_execution_plans */
          },
          {
            "attaching_conditions_to_tables": {
              "original_condition": "<in_optimizer>(`t1_16`.`a1`,<exists>(/* select#2 */ select `t2_16`.`b1` from `t2_16` where ((`t2_16`.`b1` > '0') and (<cache>(`t1_16`.`a1`) = `t2_16`.`b1`))))",
              "attached_conditions_computation": [
              ] /* attached_conditions_computation */,
              "attached_conditions_summary": [
                {
                  "table": "`t1_16`",
                  "attached": "<in_optimizer>(`t1_16`.`a1`,<exists>(/* select#2 */ select `t2_16`.`b1` from `t2_16` where ((`t2_16`.`b1` > '0') and (<cache>(`t1_16`.`a1`) = `t2_16`.`b1`))))"
                }
              ] /* attached_conditions_summary */
            } /* attaching_conditions_to_tables */
          },
          {
            "refine_plan": [
              {
                "table": "`t1_16`"
              }
            ] /* refine_plan */
          }
        ] /* steps */
      } /* join_optimization */
    },
    {
      "join_optimization": {
        "select#": 2,
        "steps": [
          {
            "condition_processing": {
              "condition": "WHERE",
              "original_condition": "((`t2_16`.`b1` > '0') and (<cache>(`t1_16`.`a1`) = `t2_16`.`b1`))",
              "steps": [
                {
                  "transformation": "equality_propagation",
                  "resulting_condition": "((`t2_16`.`b1` > '0') and (<cache>(`t1_16`.`a1`) = `t2_16`.`b1`))"
                },
                {
                  "transformation": "constant_propagation",
                  "resulting_condition": "((`t2_16`.`b1` > '0') and (<cache>(`t1_16`.`a1`) = `t2_16`.`b1`))"
                },
                {
                  "transformation": "trivial_condition_removal",
                  "resulting_condition": "((`t2_16`.`b1` > '0') and (<cache>(`t1_16`.`a1`) = `t2_16`.`b1`))"
                }
              ] /* steps */
            } /* condition_processing */
          },
          {
            "substitute_generated_columns": {
            } /* substitute_generated_columns */
          },
          {
            "table_dependencies": [
              {
                "table": "`t2_16`",
                "row_may_be_null": false,
                "map_bit": 0,
                "depends_on_map_bits": [
                ] /* depends_on_map_bits */
              }
            ] /* table_dependencies */
          },
          {
            "ref_optimizer_key_uses": [
            ] /* ref_optimizer_key_uses */
          },
          {
            "rows_estimation": [
              {
                "table": "`t2_16`",
                "table_scan": {
                  "rows": 3,
                  "cost": 0.5073
                } /* table_scan */
              }
            ] /* rows_estimation */
          },
          {
            "considered_execution_plans": [
              {
                "plan_prefix": [
                ] /* plan_prefix */,
                "table": "`t2_16`",
                "best_access_path": {
                  "considered_access_paths": [
                    {
                      "rows_to_scan": 3,
                      "access_type": "scan",
                      "resulting_rows": 1,
                      "cost": 0.8073,
                      "chosen": true
                    }
                  ] /* considered_access_paths */
                } /* best_access_path */,
                "condition_filtering_pct": 100,
                "rows_for_plan": 1,
                "cost_for_plan": 0.8073,
                "chosen": true
              }
            ] /* considered_execution_plans */
          },
          {
            "transformation": {
              "select#": 2,
              "from": "IN (SELECT)",
              "to": "materialization",
              "possible": false,
              "cause": "inner blob"
            } /* transformation */
          },
          {
            "transformation": {
              "select#": 2,
              "from": "IN (SELECT)",
              "to": "EXISTS (CORRELATED SELECT)",
              "put_1_in_SELECT_list": true
            } /* transformation */
          },
          {
            "attaching_conditions_to_tables": {
              "original_condition": "((`t2_16`.`b1` > '0') and (<cache>(`t1_16`.`a1`) = `t2_16`.`b1`))",
              "attached_conditions_computation": [
              ] /* attached_conditions_computation */,
              "attached_conditions_summary": [
                {
                  "table": "`t2_16`",
                  "attached": "((`t2_16`.`b1` > '0') and (<cache>(`t1_16`.`a1`) = `t2_16`.`b1`))"
                }
              ] /* attached_conditions_summary */
            } /* attaching_conditions_to_tables */
          },
          {
            "refine_plan": [
              {
                "table": "`t2_16`"
              }
            ] /* refine_plan */
          }
        ] /* steps */
      } /* join_optimization */
    },
    {
      "join_explain": {
        "select#": 1,
        "steps": [
          {
            "join_explain": {
              "select#": 2,
              "steps": [
              ] /* steps */
            } /* join_explain */
          }
        ] /* steps */
      } /* join_explain */
    }
  ] /* steps */
}	0	0
drop table t1_16,t2_16,t3_16;
set @@optimizer_switch=@old_opt_switch;
CREATE table t1 ( c1 integer );
INSERT INTO t1 VALUES ( 1 );
INSERT INTO t1 VALUES ( 2 );
INSERT INTO t1 VALUES ( 3 );
CREATE TABLE t2 ( c2 integer );
INSERT INTO t2 VALUES ( 1 );
INSERT INTO t2 VALUES ( 4 );
INSERT INTO t2 VALUES ( 5 );
SELECT * FROM t1 LEFT JOIN t2 ON c1 = c2
WHERE c2 IN ( SELECT c2 FROM t2 WHERE c2 IN ( 1 ) );
c1	c2
1	1
select * from information_schema.OPTIMIZER_TRACE;
QUERY	TRACE	MISSING_BYTES_BEYOND_MAX_MEM_SIZE	INSUFFICIENT_PRIVILEGES
SELECT * FROM t1 LEFT JOIN t2 ON c1 = c2
WHERE c2 IN ( SELECT c2 FROM t2 WHERE c2 IN ( 1 ) )	{
  "steps": [
    {
      "join_preparation": {
        "select#": 1,
        "steps": [
          {
            "expanded_query": "/* select#1 */ select `t1`.`c1` AS `c1`,`t2`.`c2` AS `c2` from `t1` semi join (`t2`) join `t2` where (1 and (`t2`.`c2` = 1) and (`t2`.`c2` = `t2`.`c2`) and (`t1`.`c1` = `t2`.`c2`))"
          }
        ] /* steps */
      } /* join_preparation */
    },
    {
      "join_optimization": {
        "select#": 1,
        "steps": [
          {
            "condition_processing": {
              "condition": "WHERE",
              "original_condition": "(1 and (`t2`.`c2` = 1) and (`t2`.`c2` = `t2`.`c2`) and (`t1`.`c1` = `t2`.`c2`))",
              "steps": [
                {
                  "transformation": "equality_propagation",
                  "resulting_condition": "(1 and multiple equal(1, `t2`.`c2`, `t2`.`c2`, `t1`.`c1`))"
                },
                {
                  "transformation": "constant_propagation",
                  "resulting_condition": "(1 and multiple equal(1, `t2`.`c2`, `t2`.`c2`, `t1`.`c1`))"
                },
                {
                  "transformation": "trivial_condition_removal",
                  "resulting_condition": "multiple equal(1, `t2`.`c2`, `t2`.`c2`, `t1`.`c1`)"
                }
              ] /* steps */
            } /* condition_processing */
          },
          {
            "substitute_generated_columns": {
            } /* substitute_generated_columns */
          },
          {
            "table_dependencies": [
              {
                "table": "`t1`",
                "row_may_be_null": false,
                "map_bit": 0,
                "depends_on_map_bits": [
                ] /* depends_on_map_bits */
              },
              {
                "table": "`t2`",
                "row_may_be_null": false,
                "map_bit": 1,
                "depends_on_map_bits": [
                ] /* depends_on_map_bits */
              },
              {
                "table": "`t2`",
                "row_may_be_null": false,
                "map_bit": 2,
                "depends_on_map_bits": [
                ] /* depends_on_map_bits */
              }
            ] /* table_dependencies */
          },
          {
            "ref_optimizer_key_uses": [
            ] /* ref_optimizer_key_uses */
          },
          {
            "pulled_out_semijoin_tables": [
            ] /* pulled_out_semijoin_tables */
          },
          {
            "rows_estimation": [
              {
                "table": "`t1`",
                "table_scan": {
                  "rows": 3,
                  "cost": 0.5013
                } /* table_scan */
              },
              {
                "table": "`t2`",
                "table_scan": {
                  "rows": 3,
                  "cost": 0.5013
                } /* table_scan */
              },
              {
                "table": "`t2`",
                "table_scan": {
                  "rows": 3,
                  "cost": 0.5013
                } /* table_scan */
              }
            ] /* rows_estimation */
          },
          {
            "execution_plan_for_potential_materialization": {
              "steps": [
                {
                  "considered_execution_plans": [
                    {
                      "plan_prefix": [
                      ] /* plan_prefix */,
                      "table": "`t2`",
                      "best_access_path": {
                        "considered_access_paths": [
                          {
                            "rows_to_scan": 3,
                            "access_type": "scan",
                            "resulting_rows": 1,
                            "cost": 0.8013,
                            "chosen": true
                          }
                        ] /* considered_access_paths */
                      } /* best_access_path */,
                      "condition_filtering_pct": 100,
                      "rows_for_plan": 1,
                      "cost_for_plan": 0.8013,
                      "chosen": true
                    }
                  ] /* considered_execution_plans */
                }
              ] /* steps */
            } /* execution_plan_for_potential_materialization */
          },
          {
            "considered_execution_plans": [
              {
                "plan_prefix": [
                ] /* plan_prefix */,
                "table": "`t1`",
                "best_access_path": {
                  "considered_access_paths": [
                    {
                      "rows_to_scan": 3,
                      "access_type": "scan",
                      "resulting_rows": 1,
                      "cost": 0.8013,
                      "chosen": true
                    }
                  ] /* considered_access_paths */
                } /* best_access_path */,
                "condition_filtering_pct": 100,
                "rows_for_plan": 1,
                "cost_for_plan": 0.8013,
                "semijoin_strategy_choice": [
                ] /* semijoin_strategy_choice */,
                "rest_of_plan": [
                  {
                    "plan_prefix": [
                      "`t1`"
                    ] /* plan_prefix */,
                    "table": "`t2`",
                    "best_access_path": {
                      "considered_access_paths": [
                        {
                          "rows_to_scan": 3,
                          "access_type": "scan",
                          "using_join_cache": true,
                          "buffers_needed": 1,
                          "resulting_rows": 1,
                          "cost": 0.8013,
                          "chosen": true
                        }
                      ] /* considered_access_paths */
                    } /* best_access_path */,
                    "condition_filtering_pct": 100,
                    "rows_for_plan": 1,
                    "cost_for_plan": 1.6026,
                    "semijoin_strategy_choice": [
                    ] /* semijoin_strategy_choice */,
                    "rest_of_plan": [
                      {
                        "plan_prefix": [
                          "`t1`",
                          "`t2`"
                        ] /* plan_prefix */,
                        "table": "`t2`",
                        "best_access_path": {
                          "considered_access_paths": [
                            {
                              "rows_to_scan": 3,
                              "access_type": "scan",
                              "using_join_cache": true,
                              "buffers_needed": 1,
                              "resulting_rows": 1,
                              "cost": 0.8013,
                              "chosen": true
                            }
                          ] /* considered_access_paths */
                        } /* best_access_path */,
                        "condition_filtering_pct": 100,
                        "rows_for_plan": 1,
                        "cost_for_plan": 2.4039,
                        "semijoin_strategy_choice": [
                          {
                            "strategy": "FirstMatch",
                            "recalculate_access_paths_and_cost": {
                              "tables": [
                                {
                                  "table": "`t2`",
                                  "best_access_path": {
                                    "considered_access_paths": [
                                      {
                                        "rows_to_scan": 3,
                                        "access_type": "scan",
                                        "using_join_cache": true,
                                        "buffers_needed": 1,
                                        "resulting_rows": 1,
                                        "cost": 0.8013,
                                        "chosen": true
                                      }
                                    ] /* considered_access_paths */
                                  } /* best_access_path */
                                }
                              ] /* tables */
                            } /* recalculate_access_paths_and_cost */,
                            "cost": 2.4039,
                            "rows": 1,
                            "chosen": true
                          },
                          {
                            "strategy": "MaterializeLookup",
                            "cost": 3.6039,
                            "rows": 1,
                            "duplicate_tables_left": false,
                            "chosen": false
                          },
                          {
                            "strategy": "DuplicatesWeedout",
                            "cost": 3.6039,
                            "rows": 1,
                            "duplicate_tables_left": false,
                            "chosen": false
                          }
                        ] /* semijoin_strategy_choice */,
                        "chosen": true
                      }
                    ] /* rest_of_plan */
                  },
                  {
                    "plan_prefix": [
                      "`t1`"
                    ] /* plan_prefix */,
                    "table": "`t2`",
                    "best_access_path": {
                      "considered_access_paths": [
                        {
                          "rows_to_scan": 3,
                          "access_type": "scan",
                          "using_join_cache": true,
                          "buffers_needed": 1,
                          "resulting_rows": 1,
                          "cost": 0.8013,
                          "chosen": true
                        }
                      ] /* considered_access_paths */
                    } /* best_access_path */,
                    "condition_filtering_pct": 100,
                    "rows_for_plan": 1,
                    "cost_for_plan": 1.6026,
                    "semijoin_strategy_choice": [
                      {
                        "strategy": "MaterializeScan",
                        "choice": "deferred"
                      }
                    ] /* semijoin_strategy_choice */,
                    "pruned_by_heuristic": true
                  }
                ] /* rest_of_plan */
              },
              {
                "plan_prefix": [
                ] /* plan_prefix */,
                "table": "`t2`",
                "best_access_path": {
                  "considered_access_paths": [
                    {
                      "rows_to_scan": 3,
                      "access_type": "scan",
                      "resulting_rows": 1,
                      "cost": 0.8013,
                      "chosen": true
                    }
                  ] /* considered_access_paths */
                } /* best_access_path */,
                "condition_filtering_pct": 100,
                "rows_for_plan": 1,
                "cost_for_plan": 0.8013,
                "semijoin_strategy_choice": [
                ] /* semijoin_strategy_choice */,
                "pruned_by_heuristic": true
              },
              {
                "plan_prefix": [
                ] /* plan_prefix */,
                "table": "`t2`",
                "best_access_path": {
                  "considered_access_paths": [
                    {
                      "rows_to_scan": 3,
                      "access_type": "scan",
                      "resulting_rows": 1,
                      "cost": 0.8013,
                      "chosen": true
                    }
                  ] /* considered_access_paths */
                } /* best_access_path */,
                "condition_filtering_pct": 100,
                "rows_for_plan": 1,
                "cost_for_plan": 0.8013,
                "semijoin_strategy_choice": [
                  {
                    "strategy": "MaterializeScan",
                    "choice": "deferred"
                  }
                ] /* semijoin_strategy_choice */,
                "pruned_by_heuristic": true
              },
              {
                "final_semijoin_strategy": "FirstMatch",
                "recalculate_access_paths_and_cost": {
                  "tables": [
                    {
                      "table": "`t2`",
                      "best_access_path": {
                        "considered_access_paths": [
                          {
                            "rows_to_scan": 3,
                            "access_type": "scan",
                            "using_join_cache": true,
                            "buffers_needed": 1,
                            "resulting_rows": 1,
                            "cost": 0.8013,
                            "chosen": true
                          }
                        ] /* considered_access_paths */
                      } /* best_access_path */
                    }
                  ] /* tables */
                } /* recalculate_access_paths_and_cost */
              }
            ] /* considered_execution_plans */
          },
          {
            "attaching_conditions_to_tables": {
              "original_condition": "((`t1`.`c1` = 1) and (`t2`.`c2` = 1) and (`t2`.`c2` = 1))",
              "attached_conditions_computation": [
              ] /* attached_conditions_computation */,
              "attached_conditions_summary": [
                {
                  "table": "`t1`",
                  "attached": "(`t1`.`c1` = 1)"
                },
                {
                  "table": "`t2`",
                  "attached": "(`t2`.`c2` = 1)"
                },
                {
                  "table": "`t2`",
                  "attached": "(`t2`.`c2` = 1)"
                }
              ] /* attached_conditions_summary */
            } /* attaching_conditions_to_tables */
          },
          {
            "refine_plan": [
              {
                "table": "`t1`"
              },
              {
                "table": "`t2`",
                "unknown_key_1": {
                  "constant_condition_in_bnl": "(`t2`.`c2` = 1)"
                }
              },
              {
                "table": "`t2`",
                "unknown_key_2": {
                  "constant_condition_in_bnl": "(`t2`.`c2` = 1)"
                }
              }
            ] /* refine_plan */
          }
        ] /* steps */
      } /* join_optimization */
    },
    {
      "join_execution": {
        "select#": 1,
        "steps": [
        ] /* steps */
      } /* join_execution */
    }
  ] /* steps */
}	0	0
SELECT * FROM t1 WHERE c1=5 UNION SELECT * FROM t2 WHERE c2=5;
c1
5
select * from information_schema.OPTIMIZER_TRACE;
QUERY	TRACE	MISSING_BYTES_BEYOND_MAX_MEM_SIZE	INSUFFICIENT_PRIVILEGES
SELECT * FROM t1 WHERE c1=5 UNION SELECT * FROM t2 WHERE c2=5	{
  "steps": [
    {
      "join_preparation": {
        "select#": 1,
        "steps": [
          {
            "expanded_query": "/* select#1 */ select `t1`.`c1` AS `c1` from `t1` where (`t1`.`c1` = 5)"
          }
        ] /* steps */
      } /* join_preparation */
    },
    {
      "join_preparation": {
        "select#": 2,
        "steps": [
          {
            "expanded_query": "/* select#2 */ select `t2`.`c2` AS `c2` from `t2` where (`t2`.`c2` = 5)"
          }
        ] /* steps */
      } /* join_preparation */
    },
    {
      "creating_tmp_table": {
        "tmp_table_info": {
          "table": "intermediate_tmp_table",
          "row_length": 5,
          "key_length": 5,
          "unique_constraint": false,
          "location": "memory (heap)",
          "row_limit_estimate": 3355443
        } /* tmp_table_info */
      } /* creating_tmp_table */
    },
    {
      "join_preparation": {
        "select#": "fake",
        "steps": [
          {
            "expanded_query": "/* select#fake */ select `c1` AS `c1` from dual"
          }
        ] /* steps */
      } /* join_preparation */
    },
    {
      "join_optimization": {
        "select#": 1,
        "steps": [
          {
            "condition_processing": {
              "condition": "WHERE",
              "original_condition": "(`t1`.`c1` = 5)",
              "steps": [
                {
                  "transformation": "equality_propagation",
                  "resulting_condition": "multiple equal(5, `t1`.`c1`)"
                },
                {
                  "transformation": "constant_propagation",
                  "resulting_condition": "multiple equal(5, `t1`.`c1`)"
                },
                {
                  "transformation": "trivial_condition_removal",
                  "resulting_condition": "multiple equal(5, `t1`.`c1`)"
                }
              ] /* steps */
            } /* condition_processing */
          },
          {
            "substitute_generated_columns": {
            } /* substitute_generated_columns */
          },
          {
            "table_dependencies": [
              {
                "table": "`t1`",
                "row_may_be_null": false,
                "map_bit": 0,
                "depends_on_map_bits": [
                ] /* depends_on_map_bits */
              }
            ] /* table_dependencies */
          },
          {
            "ref_optimizer_key_uses": [
            ] /* ref_optimizer_key_uses */
          },
          {
            "rows_estimation": [
              {
                "table": "`t1`",
                "table_scan": {
                  "rows": 3,
                  "cost": 0.5013
                } /* table_scan */
              }
            ] /* rows_estimation */
          },
          {
            "considered_execution_plans": [
              {
                "plan_prefix": [
                ] /* plan_prefix */,
                "table": "`t1`",
                "best_access_path": {
                  "considered_access_paths": [
                    {
                      "rows_to_scan": 3,
                      "access_type": "scan",
                      "resulting_rows": 3,
                      "cost": 0.8013,
                      "chosen": true
                    }
                  ] /* considered_access_paths */
                } /* best_access_path */,
                "condition_filtering_pct": 100,
                "rows_for_plan": 3,
                "cost_for_plan": 0.8013,
                "chosen": true
              }
            ] /* considered_execution_plans */
          },
          {
            "attaching_conditions_to_tables": {
              "original_condition": "(`t1`.`c1` = 5)",
              "attached_conditions_computation": [
              ] /* attached_conditions_computation */,
              "attached_conditions_summary": [
                {
                  "table": "`t1`",
                  "attached": "(`t1`.`c1` = 5)"
                }
              ] /* attached_conditions_summary */
            } /* attaching_conditions_to_tables */
          },
          {
            "refine_plan": [
              {
                "table": "`t1`"
              }
            ] /* refine_plan */
          }
        ] /* steps */
      } /* join_optimization */
    },
    {
      "join_optimization": {
        "select#": 2,
        "steps": [
          {
            "condition_processing": {
              "condition": "WHERE",
              "original_condition": "(`t2`.`c2` = 5)",
              "steps": [
                {
                  "transformation": "equality_propagation",
                  "resulting_condition": "multiple equal(5, `t2`.`c2`)"
                },
                {
                  "transformation": "constant_propagation",
                  "resulting_condition": "multiple equal(5, `t2`.`c2`)"
                },
                {
                  "transformation": "trivial_condition_removal",
                  "resulting_condition": "multiple equal(5, `t2`.`c2`)"
                }
              ] /* steps */
            } /* condition_processing */
          },
          {
            "substitute_generated_columns": {
            } /* substitute_generated_columns */
          },
          {
            "table_dependencies": [
              {
                "table": "`t2`",
                "row_may_be_null": false,
                "map_bit": 0,
                "depends_on_map_bits": [
                ] /* depends_on_map_bits */
              }
            ] /* table_dependencies */
          },
          {
            "ref_optimizer_key_uses": [
            ] /* ref_optimizer_key_uses */
          },
          {
            "rows_estimation": [
              {
                "table": "`t2`",
                "table_scan": {
                  "rows": 3,
                  "cost": 0.5013
                } /* table_scan */
              }
            ] /* rows_estimation */
          },
          {
            "considered_execution_plans": [
              {
                "plan_prefix": [
                ] /* plan_prefix */,
                "table": "`t2`",
                "best_access_path": {
                  "considered_access_paths": [
                    {
                      "rows_to_scan": 3,
                      "access_type": "scan",
                      "resulting_rows": 3,
                      "cost": 0.8013,
                      "chosen": true
                    }
                  ] /* considered_access_paths */
                } /* best_access_path */,
                "condition_filtering_pct": 100,
                "rows_for_plan": 3,
                "cost_for_plan": 0.8013,
                "chosen": true
              }
            ] /* considered_execution_plans */
          },
          {
            "attaching_conditions_to_tables": {
              "original_condition": "(`t2`.`c2` = 5)",
              "attached_conditions_computation": [
              ] /* attached_conditions_computation */,
              "attached_conditions_summary": [
                {
                  "table": "`t2`",
                  "attached": "(`t2`.`c2` = 5)"
                }
              ] /* attached_conditions_summary */
            } /* attaching_conditions_to_tables */
          },
          {
            "refine_plan": [
              {
                "table": "`t2`"
              }
            ] /* refine_plan */
          }
        ] /* steps */
      } /* join_optimization */
    },
    {
      "join_optimization": {
        "select#": "fake",
        "steps": [
          {
            "table_dependencies": [
              {
                "table": "``.``",
                "row_may_be_null": false,
                "map_bit": 0,
                "depends_on_map_bits": [
                ] /* depends_on_map_bits */
              }
            ] /* table_dependencies */
          },
          {
            "rows_estimation": [
              {
                "table": "``.``",
                "table_scan": {
                  "rows": 0,
                  "cost": 2.5
                } /* table_scan */
              }
            ] /* rows_estimation */
          },
          {
            "considered_execution_plans": [
              {
                "plan_prefix": [
                ] /* plan_prefix */,
                "table": "``.``",
                "best_access_path": {
                  "considered_access_paths": [
                    {
                      "rows_to_scan": 0,
                      "access_type": "scan",
                      "resulting_rows": 0,
                      "cost": 2.5,
                      "chosen": true
                    }
                  ] /* considered_access_paths */
                } /* best_access_path */,
                "condition_filtering_pct": 100,
                "rows_for_plan": 0,
                "cost_for_plan": 2.5,
                "chosen": true
              }
            ] /* considered_execution_plans */
          },
          {
            "attaching_conditions_to_tables": {
              "original_condition": null,
              "attached_conditions_computation": [
              ] /* attached_conditions_computation */,
              "attached_conditions_summary": [
                {
                  "table": "``.``",
                  "attached": null
                }
              ] /* attached_conditions_summary */
            } /* attaching_conditions_to_tables */
          },
          {
            "refine_plan": [
              {
                "table": "``.``"
              }
            ] /* refine_plan */
          }
        ] /* steps */
      } /* join_optimization */
    },
    {
      "join_execution": {
        "select#": 1,
        "steps": [
        ] /* steps */
      } /* join_execution */
    },
    {
      "join_execution": {
        "select#": 2,
        "steps": [
        ] /* steps */
      } /* join_execution */
    },
    {
      "join_execution": {
        "select#": "fake",
        "steps": [
        ] /* steps */
      } /* join_execution */
    }
  ] /* steps */
}	0	0
explain
select * from t1
where concat(c1,'x') IN
(select left(c2,8) from t2)
and
concat(c1,'y') IN
(select left(c2,9) from t2);
id	select_type	table	partitions	type	possible_keys	key	key_len	ref	rows	filtered	Extra
1	PRIMARY	t1	NULL	ALL	NULL	NULL	NULL	NULL	3	100.00	Using where
3	SUBQUERY	t2	NULL	ALL	NULL	NULL	NULL	NULL	3	100.00	NULL
2	SUBQUERY	t2	NULL	ALL	NULL	NULL	NULL	NULL	3	100.00	NULL
Warnings:
Note	1003	/* select#1 */ select `test`.`t1`.`c1` AS `c1` from `test`.`t1` where (<in_optimizer>(concat(`test`.`t1`.`c1`,'x'),concat(`test`.`t1`.`c1`,'x') in ( <materialize> (/* select#2 */ select left(`test`.`t2`.`c2`,8) from `test`.`t2` where 1 ), <primary_index_lookup>(concat(`test`.`t1`.`c1`,'x') in <temporary table> on <auto_key> where ((concat(`test`.`t1`.`c1`,'x') = `materialized-subquery`.`left(c2,8)`))))) and <in_optimizer>(concat(`test`.`t1`.`c1`,'y'),concat(`test`.`t1`.`c1`,'y') in ( <materialize> (/* select#3 */ select left(`test`.`t2`.`c2`,9) from `test`.`t2` where 1 ), <primary_index_lookup>(concat(`test`.`t1`.`c1`,'y') in <temporary table> on <auto_key> where ((concat(`test`.`t1`.`c1`,'y') = `materialized-subquery`.`left(c2,9)`))))))
select * from information_schema.OPTIMIZER_TRACE;
QUERY	TRACE	MISSING_BYTES_BEYOND_MAX_MEM_SIZE	INSUFFICIENT_PRIVILEGES
explain
select * from t1
where concat(c1,'x') IN
(select left(c2,8) from t2)
and
concat(c1,'y') IN
(select left(c2,9) from t2)	{
  "steps": [
    {
      "join_preparation": {
        "select#": 1,
        "steps": [
          {
            "join_preparation": {
              "select#": 2,
              "steps": [
                {
                  "expanded_query": "/* select#2 */ select left(`t2`.`c2`,8) from `t2`"
                },
                {
                  "transformation": {
                    "select#": 2,
                    "from": "IN (SELECT)",
                    "to": "semijoin",
                    "chosen": false
                  } /* transformation */
                },
                {
                  "transformation": {
                    "select#": 2,
                    "from": "IN (SELECT)",
                    "to": "EXISTS (CORRELATED SELECT)",
                    "chosen": true,
                    "evaluating_constant_where_conditions": [
                    ] /* evaluating_constant_where_conditions */
                  } /* transformation */
                }
              ] /* steps */
            } /* join_preparation */
          },
          {
            "join_preparation": {
              "select#": 3,
              "steps": [
                {
                  "expanded_query": "/* select#3 */ select left(`t2`.`c2`,9) from `t2`"
                },
                {
                  "transformation": {
                    "select#": 3,
                    "from": "IN (SELECT)",
                    "to": "semijoin",
                    "chosen": false
                  } /* transformation */
                },
                {
                  "transformation": {
                    "select#": 3,
                    "from": "IN (SELECT)",
                    "to": "EXISTS (CORRELATED SELECT)",
                    "chosen": true,
                    "evaluating_constant_where_conditions": [
                    ] /* evaluating_constant_where_conditions */
                  } /* transformation */
                }
              ] /* steps */
            } /* join_preparation */
          },
          {
            "expanded_query": "/* select#1 */ select `t1`.`c1` AS `c1` from `t1` where (<in_optimizer>(concat(`t1`.`c1`,'x'),<exists>(/* select#2 */ select left(`t2`.`c2`,8) from `t2` where (<cache>(concat(`t1`.`c1`,'x')) = left(`t2`.`c2`,8)))) and <in_optimizer>(concat(`t1`.`c1`,'y'),<exists>(/* select#3 */ select left(`t2`.`c2`,9) from `t2` where (<cache>(concat(`t1`.`c1`,'y')) = left(`t2`.`c2`,9)))))"
          }
        ] /* steps */
      } /* join_preparation */
    },
    {
      "join_optimization": {
        "select#": 1,
        "steps": [
          {
            "condition_processing": {
              "condition": "WHERE",
              "original_condition": "(<in_optimizer>(concat(`t1`.`c1`,'x'),<exists>(/* select#2 */ select left(`t2`.`c2`,8) from `t2` where (<cache>(concat(`t1`.`c1`,'x')) = left(`t2`.`c2`,8)))) and <in_optimizer>(concat(`t1`.`c1`,'y'),<exists>(/* select#3 */ select left(`t2`.`c2`,9) from `t2` where (<cache>(concat(`t1`.`c1`,'y')) = left(`t2`.`c2`,9)))))",
              "steps": [
                {
                  "transformation": "equality_propagation",
                  "subselect_evaluation": [
                  ] /* subselect_evaluation */,
                  "resulting_condition": "(<in_optimizer>(concat(`t1`.`c1`,'x'),<exists>(/* select#2 */ select left(`t2`.`c2`,8) from `t2` where (<cache>(concat(`t1`.`c1`,'x')) = left(`t2`.`c2`,8)))) and <in_optimizer>(concat(`t1`.`c1`,'y'),<exists>(/* select#3 */ select left(`t2`.`c2`,9) from `t2` where (<cache>(concat(`t1`.`c1`,'y')) = left(`t2`.`c2`,9)))))"
                },
                {
                  "transformation": "constant_propagation",
                  "subselect_evaluation": [
                  ] /* subselect_evaluation */,
                  "resulting_condition": "(<in_optimizer>(concat(`t1`.`c1`,'x'),<exists>(/* select#2 */ select left(`t2`.`c2`,8) from `t2` where (<cache>(concat(`t1`.`c1`,'x')) = left(`t2`.`c2`,8)))) and <in_optimizer>(concat(`t1`.`c1`,'y'),<exists>(/* select#3 */ select left(`t2`.`c2`,9) from `t2` where (<cache>(concat(`t1`.`c1`,'y')) = left(`t2`.`c2`,9)))))"
                },
                {
                  "transformation": "trivial_condition_removal",
                  "subselect_evaluation": [
                  ] /* subselect_evaluation */,
                  "resulting_condition": "(<in_optimizer>(concat(`t1`.`c1`,'x'),<exists>(/* select#2 */ select left(`t2`.`c2`,8) from `t2` where (<cache>(concat(`t1`.`c1`,'x')) = left(`t2`.`c2`,8)))) and <in_optimizer>(concat(`t1`.`c1`,'y'),<exists>(/* select#3 */ select left(`t2`.`c2`,9) from `t2` where (<cache>(concat(`t1`.`c1`,'y')) = left(`t2`.`c2`,9)))))"
                }
              ] /* steps */
            } /* condition_processing */
          },
          {
            "substitute_generated_columns": {
            } /* substitute_generated_columns */
          },
          {
            "table_dependencies": [
              {
                "table": "`t1`",
                "row_may_be_null": false,
                "map_bit": 0,
                "depends_on_map_bits": [
                ] /* depends_on_map_bits */
              }
            ] /* table_dependencies */
          },
          {
            "ref_optimizer_key_uses": [
            ] /* ref_optimizer_key_uses */
          },
          {
            "rows_estimation": [
              {
                "table": "`t1`",
                "table_scan": {
                  "rows": 3,
                  "cost": 0.5013
                } /* table_scan */
              }
            ] /* rows_estimation */
          },
          {
            "considered_execution_plans": [
              {
                "plan_prefix": [
                ] /* plan_prefix */,
                "table": "`t1`",
                "best_access_path": {
                  "considered_access_paths": [
                    {
                      "rows_to_scan": 3,
                      "access_type": "scan",
                      "resulting_rows": 3,
                      "cost": 0.8013,
                      "chosen": true
                    }
                  ] /* considered_access_paths */
                } /* best_access_path */,
                "condition_filtering_pct": 100,
                "rows_for_plan": 3,
                "cost_for_plan": 0.8013,
                "chosen": true
              }
            ] /* considered_execution_plans */
          },
          {
            "attaching_conditions_to_tables": {
              "original_condition": "(<in_optimizer>(concat(`t1`.`c1`,'x'),<exists>(/* select#2 */ select left(`t2`.`c2`,8) from `t2` where (<cache>(concat(`t1`.`c1`,'x')) = left(`t2`.`c2`,8)))) and <in_optimizer>(concat(`t1`.`c1`,'y'),<exists>(/* select#3 */ select left(`t2`.`c2`,9) from `t2` where (<cache>(concat(`t1`.`c1`,'y')) = left(`t2`.`c2`,9)))))",
              "attached_conditions_computation": [
              ] /* attached_conditions_computation */,
              "attached_conditions_summary": [
                {
                  "table": "`t1`",
                  "attached": "(<in_optimizer>(concat(`t1`.`c1`,'x'),<exists>(/* select#2 */ select left(`t2`.`c2`,8) from `t2` where (<cache>(concat(`t1`.`c1`,'x')) = left(`t2`.`c2`,8)))) and <in_optimizer>(concat(`t1`.`c1`,'y'),<exists>(/* select#3 */ select left(`t2`.`c2`,9) from `t2` where (<cache>(concat(`t1`.`c1`,'y')) = left(`t2`.`c2`,9)))))"
                }
              ] /* attached_conditions_summary */
            } /* attaching_conditions_to_tables */
          },
          {
            "refine_plan": [
              {
                "table": "`t1`"
              }
            ] /* refine_plan */
          }
        ] /* steps */
      } /* join_optimization */
    },
    {
      "join_optimization": {
        "select#": 3,
        "steps": [
          {
            "condition_processing": {
              "condition": "WHERE",
              "original_condition": "(<cache>(concat(`t1`.`c1`,'y')) = left(`t2`.`c2`,9))",
              "steps": [
                {
                  "transformation": "equality_propagation",
                  "resulting_condition": "(<cache>(concat(`t1`.`c1`,'y')) = left(`t2`.`c2`,9))"
                },
                {
                  "transformation": "constant_propagation",
                  "resulting_condition": "(<cache>(concat(`t1`.`c1`,'y')) = left(`t2`.`c2`,9))"
                },
                {
                  "transformation": "trivial_condition_removal",
                  "resulting_condition": "(<cache>(concat(`t1`.`c1`,'y')) = left(`t2`.`c2`,9))"
                }
              ] /* steps */
            } /* condition_processing */
          },
          {
            "substitute_generated_columns": {
            } /* substitute_generated_columns */
          },
          {
            "table_dependencies": [
              {
                "table": "`t2`",
                "row_may_be_null": false,
                "map_bit": 0,
                "depends_on_map_bits": [
                ] /* depends_on_map_bits */
              }
            ] /* table_dependencies */
          },
          {
            "ref_optimizer_key_uses": [
            ] /* ref_optimizer_key_uses */
          },
          {
            "rows_estimation": [
              {
                "table": "`t2`",
                "table_scan": {
                  "rows": 3,
                  "cost": 0.5013
                } /* table_scan */
              }
            ] /* rows_estimation */
          },
          {
            "considered_execution_plans": [
              {
                "plan_prefix": [
                ] /* plan_prefix */,
                "table": "`t2`",
                "best_access_path": {
                  "considered_access_paths": [
                    {
                      "rows_to_scan": 3,
                      "access_type": "scan",
                      "resulting_rows": 3,
                      "cost": 0.8013,
                      "chosen": true
                    }
                  ] /* considered_access_paths */
                } /* best_access_path */,
                "condition_filtering_pct": 100,
                "rows_for_plan": 3,
                "cost_for_plan": 0.8013,
                "chosen": true
              }
            ] /* considered_execution_plans */
          },
          {
            "transformation": {
              "select#": 3,
              "from": "IN (SELECT)",
              "to": "materialization",
              "has_nullable_expressions": true,
              "treat_UNKNOWN_as_FALSE": true,
              "possible": true
            } /* transformation */
          },
          {
            "execution_plan_for_potential_materialization": {
              "steps": [
                {
                  "considered_execution_plans": [
                    {
                      "plan_prefix": [
                      ] /* plan_prefix */,
                      "table": "`t2`",
                      "best_access_path": {
                        "considered_access_paths": [
                          {
                            "rows_to_scan": 3,
                            "access_type": "scan",
                            "resulting_rows": 3,
                            "cost": 0.8013,
                            "chosen": true
                          }
                        ] /* considered_access_paths */
                      } /* best_access_path */,
                      "condition_filtering_pct": 100,
                      "rows_for_plan": 3,
                      "cost_for_plan": 0.8013,
                      "chosen": true
                    }
                  ] /* considered_execution_plans */
                }
              ] /* steps */,
              "subq_mat_decision": {
                "parent_fanouts": [
                  {
                    "select#": 1,
                    "subq_attached_to_table": true,
                    "table": "`t1`",
                    "fanout": 3,
                    "cacheable": true
                  }
                ] /* parent_fanouts */,
                "cost_to_create_and_fill_materialized_table": 2.1003,
                "cost_of_one_EXISTS": 0.8003,
                "number_of_subquery_evaluations": 3,
                "cost_of_materialization": 2.4003,
                "cost_of_EXISTS": 2.4008,
                "chosen": true
              } /* subq_mat_decision */
            } /* execution_plan_for_potential_materialization */
          },
          {
            "transformation": {
              "select#": 3,
              "from": "IN (SELECT)",
              "to": "materialization",
              "chosen": true,
              "unknown_key_1": {
                "creating_tmp_table": {
                  "tmp_table_info": {
                    "row_length": 11,
                    "key_length": 12,
                    "unique_constraint": false,
                    "location": "memory (heap)",
                    "row_limit_estimate": 1525201
                  } /* tmp_table_info */
                } /* creating_tmp_table */
              }
            } /* transformation */
          },
          {
            "attaching_conditions_to_tables": {
              "original_condition": null,
              "attached_conditions_computation": [
              ] /* attached_conditions_computation */,
              "attached_conditions_summary": [
                {
                  "table": "`t2`",
                  "attached": null
                }
              ] /* attached_conditions_summary */
            } /* attaching_conditions_to_tables */
          },
          {
            "refine_plan": [
              {
                "table": "`t2`"
              }
            ] /* refine_plan */
          }
        ] /* steps */
      } /* join_optimization */
    },
    {
      "join_optimization": {
        "select#": 2,
        "steps": [
          {
            "condition_processing": {
              "condition": "WHERE",
              "original_condition": "(<cache>(concat(`t1`.`c1`,'x')) = left(`t2`.`c2`,8))",
              "steps": [
                {
                  "transformation": "equality_propagation",
                  "resulting_condition": "(<cache>(concat(`t1`.`c1`,'x')) = left(`t2`.`c2`,8))"
                },
                {
                  "transformation": "constant_propagation",
                  "resulting_condition": "(<cache>(concat(`t1`.`c1`,'x')) = left(`t2`.`c2`,8))"
                },
                {
                  "transformation": "trivial_condition_removal",
                  "resulting_condition": "(<cache>(concat(`t1`.`c1`,'x')) = left(`t2`.`c2`,8))"
                }
              ] /* steps */
            } /* condition_processing */
          },
          {
            "substitute_generated_columns": {
            } /* substitute_generated_columns */
          },
          {
            "table_dependencies": [
              {
                "table": "`t2`",
                "row_may_be_null": false,
                "map_bit": 0,
                "depends_on_map_bits": [
                ] /* depends_on_map_bits */
              }
            ] /* table_dependencies */
          },
          {
            "ref_optimizer_key_uses": [
            ] /* ref_optimizer_key_uses */
          },
          {
            "rows_estimation": [
              {
                "table": "`t2`",
                "table_scan": {
                  "rows": 3,
                  "cost": 0.5013
                } /* table_scan */
              }
            ] /* rows_estimation */
          },
          {
            "considered_execution_plans": [
              {
                "plan_prefix": [
                ] /* plan_prefix */,
                "table": "`t2`",
                "best_access_path": {
                  "considered_access_paths": [
                    {
                      "rows_to_scan": 3,
                      "access_type": "scan",
                      "resulting_rows": 3,
                      "cost": 0.8013,
                      "chosen": true
                    }
                  ] /* considered_access_paths */
                } /* best_access_path */,
                "condition_filtering_pct": 100,
                "rows_for_plan": 3,
                "cost_for_plan": 0.8013,
                "chosen": true
              }
            ] /* considered_execution_plans */
          },
          {
            "transformation": {
              "select#": 2,
              "from": "IN (SELECT)",
              "to": "materialization",
              "has_nullable_expressions": true,
              "treat_UNKNOWN_as_FALSE": true,
              "possible": true
            } /* transformation */
          },
          {
            "execution_plan_for_potential_materialization": {
              "steps": [
                {
                  "considered_execution_plans": [
                    {
                      "plan_prefix": [
                      ] /* plan_prefix */,
                      "table": "`t2`",
                      "best_access_path": {
                        "considered_access_paths": [
                          {
                            "rows_to_scan": 3,
                            "access_type": "scan",
                            "resulting_rows": 3,
                            "cost": 0.8013,
                            "chosen": true
                          }
                        ] /* considered_access_paths */
                      } /* best_access_path */,
                      "condition_filtering_pct": 100,
                      "rows_for_plan": 3,
                      "cost_for_plan": 0.8013,
                      "chosen": true
                    }
                  ] /* considered_execution_plans */
                }
              ] /* steps */,
              "subq_mat_decision": {
                "parent_fanouts": [
                  {
                    "select#": 1,
                    "subq_attached_to_table": true,
                    "table": "`t1`",
                    "fanout": 3,
                    "cacheable": true
                  }
                ] /* parent_fanouts */,
                "cost_to_create_and_fill_materialized_table": 2.1003,
                "cost_of_one_EXISTS": 0.8003,
                "number_of_subquery_evaluations": 3,
                "cost_of_materialization": 2.4003,
                "cost_of_EXISTS": 2.4008,
                "chosen": true
              } /* subq_mat_decision */
            } /* execution_plan_for_potential_materialization */
          },
          {
            "transformation": {
              "select#": 2,
              "from": "IN (SELECT)",
              "to": "materialization",
              "chosen": true,
              "unknown_key_2": {
                "creating_tmp_table": {
                  "tmp_table_info": {
                    "row_length": 10,
                    "key_length": 11,
                    "unique_constraint": false,
                    "location": "memory (heap)",
                    "row_limit_estimate": 1677721
                  } /* tmp_table_info */
                } /* creating_tmp_table */
              }
            } /* transformation */
          },
          {
            "attaching_conditions_to_tables": {
              "original_condition": null,
              "attached_conditions_computation": [
              ] /* attached_conditions_computation */,
              "attached_conditions_summary": [
                {
                  "table": "`t2`",
                  "attached": null
                }
              ] /* attached_conditions_summary */
            } /* attaching_conditions_to_tables */
          },
          {
            "refine_plan": [
              {
                "table": "`t2`"
              }
            ] /* refine_plan */
          }
        ] /* steps */
      } /* join_optimization */
    },
    {
      "join_explain": {
        "select#": 1,
        "steps": [
          {
            "join_explain": {
              "select#": 3,
              "steps": [
              ] /* steps */
            } /* join_explain */
          },
          {
            "join_explain": {
              "select#": 2,
              "steps": [
              ] /* steps */
            } /* join_explain */
          }
        ] /* steps */
      } /* join_explain */
    }
  ] /* steps */
}	0	0
set optimizer_switch=@old_opt_switch;
DROP TABLE t1,t2;
create table t1 (a int);
insert into t1 values(1);
create table t2 (a int);
insert into t2 values(1);
select * from t1,t2;
a	a
1	1
select * from information_schema.OPTIMIZER_TRACE;
QUERY	TRACE	MISSING_BYTES_BEYOND_MAX_MEM_SIZE	INSUFFICIENT_PRIVILEGES
select * from t1,t2	{
  "steps": [
    {
      "join_preparation": {
        "select#": 1,
        "steps": [
          {
            "expanded_query": "/* select#1 */ select `t1`.`a` AS `a`,`t2`.`a` AS `a` from `t1` join `t2`"
          }
        ] /* steps */
      } /* join_preparation */
    },
    {
      "join_optimization": {
        "select#": 1,
        "steps": [
          {
            "table_dependencies": [
              {
                "table": "`t1`",
                "row_may_be_null": false,
                "map_bit": 0,
                "depends_on_map_bits": [
                ] /* depends_on_map_bits */
              },
              {
                "table": "`t2`",
                "row_may_be_null": false,
                "map_bit": 1,
                "depends_on_map_bits": [
                ] /* depends_on_map_bits */
              }
            ] /* table_dependencies */
          },
          {
            "rows_estimation": [
              {
                "table": "`t1`",
                "rows": 1,
                "cost": 1,
                "table_type": "system",
                "empty": false
              },
              {
                "table": "`t2`",
                "rows": 1,
                "cost": 1,
                "table_type": "system",
                "empty": false
              }
            ] /* rows_estimation */
          },
          {
            "attaching_conditions_to_tables": {
              "original_condition": null,
              "attached_conditions_computation": [
              ] /* attached_conditions_computation */,
              "attached_conditions_summary": [
              ] /* attached_conditions_summary */
            } /* attaching_conditions_to_tables */
          },
          {
            "refine_plan": [
            ] /* refine_plan */
          }
        ] /* steps */
      } /* join_optimization */
    },
    {
      "join_execution": {
        "select#": 1,
        "steps": [
        ] /* steps */
      } /* join_execution */
    }
  ] /* steps */
}	0	0
create table t3 (a int, b int);
create table t4 (a int primary key);
insert into t4 values(1),(2);
prepare stmt from 'select * from t3 where (a,a,b) in (select * from t1,t2,t4)';
select trace from information_schema.OPTIMIZER_TRACE;
trace
{
  "steps": [
    {
      "join_preparation": {
        "select#": 1,
        "steps": [
          {
            "join_preparation": {
              "select#": 2,
              "steps": [
                {
                  "expanded_query": "/* select#2 */ select `t1`.`a`,`t2`.`a`,`t4`.`a` from `t1` join `t2` join `t4`"
                },
                {
                  "transformation": {
                    "select#": 2,
                    "from": "IN (SELECT)",
                    "to": "semijoin",
                    "chosen": true
                  } /* transformation */
                }
              ] /* steps */
            } /* join_preparation */
          },
          {
            "expanded_query": "/* select#1 */ select `t3`.`a` AS `a`,`t3`.`b` AS `b` from `t3` where (`t3`.`a`,`t3`.`a`,`t3`.`b`) in (/* select#2 */ select `t1`.`a`,`t2`.`a`,`t4`.`a` from `t1` join `t2` join `t4`)"
          },
          {
            "transformation": {
              "select#": 2,
              "from": "IN (SELECT)",
              "to": "semijoin",
              "chosen": true,
              "evaluating_constant_semijoin_conditions": [
              ] /* evaluating_constant_semijoin_conditions */
            } /* transformation */
          },
          {
            "transformations_to_nested_joins": {
              "transformations": [
                "semijoin"
              ] /* transformations */,
              "expanded_query": "/* select#1 */ select `t3`.`a` AS `a`,`t3`.`b` AS `b` from `t3` semi join (`t1` join `t2` join `t4`) where (1 and (`t3`.`a` = `t1`.`a`) and (`t3`.`a` = `t2`.`a`) and (`t3`.`b` = `t4`.`a`))"
            } /* transformations_to_nested_joins */
          }
        ] /* steps */
      } /* join_preparation */
    }
  ] /* steps */
}
execute stmt;
a	b
select trace from information_schema.OPTIMIZER_TRACE;
trace
{
  "steps": [
    {
      "join_preparation": {
        "select#": 1,
        "steps": [
          {
            "expanded_query": "/* select#1 */ select `t3`.`a` AS `a`,`t3`.`b` AS `b` from `t3` semi join (`t1` join `t2` join `t4`) where (1 and (`t3`.`a` = `t1`.`a`) and (`t3`.`a` = `t2`.`a`) and (`t3`.`b` = `t4`.`a`))"
          }
        ] /* steps */
      } /* join_preparation */
    },
    {
      "join_optimization": {
        "select#": 1,
        "steps": [
          {
            "condition_processing": {
              "condition": "WHERE",
              "original_condition": "(1 and (`t3`.`a` = `t1`.`a`) and (`t3`.`a` = `t2`.`a`) and (`t3`.`b` = `t4`.`a`))",
              "steps": [
                {
                  "transformation": "equality_propagation",
                  "resulting_condition": "(1 and multiple equal(`t3`.`a`, `t1`.`a`, `t2`.`a`) and multiple equal(`t3`.`b`, `t4`.`a`))"
                },
                {
                  "transformation": "constant_propagation",
                  "resulting_condition": "(1 and multiple equal(`t3`.`a`, `t1`.`a`, `t2`.`a`) and multiple equal(`t3`.`b`, `t4`.`a`))"
                },
                {
                  "transformation": "trivial_condition_removal",
                  "resulting_condition": "(multiple equal(`t3`.`a`, `t1`.`a`, `t2`.`a`) and multiple equal(`t3`.`b`, `t4`.`a`))"
                }
              ] /* steps */
            } /* condition_processing */
          },
          {
            "substitute_generated_columns": {
            } /* substitute_generated_columns */
          },
          {
            "table_dependencies": [
              {
                "table": "`t3`",
                "row_may_be_null": false,
                "map_bit": 0,
                "depends_on_map_bits": [
                ] /* depends_on_map_bits */
              },
              {
                "table": "`t1`",
                "row_may_be_null": false,
                "map_bit": 1,
                "depends_on_map_bits": [
                ] /* depends_on_map_bits */
              },
              {
                "table": "`t2`",
                "row_may_be_null": false,
                "map_bit": 2,
                "depends_on_map_bits": [
                ] /* depends_on_map_bits */
              },
              {
                "table": "`t4`",
                "row_may_be_null": false,
                "map_bit": 3,
                "depends_on_map_bits": [
                ] /* depends_on_map_bits */
              }
            ] /* table_dependencies */
          },
          {
            "ref_optimizer_key_uses": [
              {
                "table": "`t4`",
                "field": "a",
                "equals": "`t3`.`b`",
                "null_rejecting": true
              }
            ] /* ref_optimizer_key_uses */
          },
          {
            "pulled_out_semijoin_tables": [
              {
                "table": "`t4`",
                "functionally_dependent": true
              }
            ] /* pulled_out_semijoin_tables */
          },
          {
            "rows_estimation": [
              {
                "table": "`t3`",
                "rows": 1,
                "cost": 1,
                "table_type": "system",
                "empty": true
              },
              {
                "table": "`t1`",
                "table_scan": {
                  "rows": 1,
                  "cost": 0.5004
                } /* table_scan */
              },
              {
                "table": "`t2`",
                "table_scan": {
                  "rows": 1,
                  "cost": 0.5004
                } /* table_scan */
              },
              {
                "table": "`t4`",
                "table_scan": {
                  "rows": 2,
                  "cost": 0.5009
                } /* table_scan */
              }
            ] /* rows_estimation */
          },
          {
            "execution_plan_for_potential_materialization": {
              "steps": [
              ] /* steps */
            } /* execution_plan_for_potential_materialization */
          },
          {
            "considered_execution_plans": [
              {
                "plan_prefix": [
                  "`t3`"
                ] /* plan_prefix */,
                "table": "`t1`",
                "best_access_path": {
                  "considered_access_paths": [
                    {
                      "rows_to_scan": 1,
                      "access_type": "scan",
                      "resulting_rows": 1,
                      "cost": 0.6004,
                      "chosen": true
                    }
                  ] /* considered_access_paths */
                } /* best_access_path */,
                "condition_filtering_pct": 100,
                "rows_for_plan": 1,
                "cost_for_plan": 0.6004,
                "semijoin_strategy_choice": [
                ] /* semijoin_strategy_choice */,
                "rest_of_plan": [
                  {
                    "plan_prefix": [
                      "`t3`",
                      "`t1`"
                    ] /* plan_prefix */,
                    "table": "`t2`",
                    "best_access_path": {
                      "considered_access_paths": [
                        {
                          "rows_to_scan": 1,
                          "access_type": "scan",
                          "using_join_cache": true,
                          "buffers_needed": 1,
                          "resulting_rows": 1,
                          "cost": 0.6004,
                          "chosen": true
                        }
                      ] /* considered_access_paths */
                    } /* best_access_path */,
                    "condition_filtering_pct": 100,
                    "rows_for_plan": 1,
                    "cost_for_plan": 1.2009,
                    "semijoin_strategy_choice": [
                    ] /* semijoin_strategy_choice */,
                    "rest_of_plan": [
                      {
                        "plan_prefix": [
                          "`t3`",
                          "`t1`",
                          "`t2`"
                        ] /* plan_prefix */,
                        "table": "`t4`",
                        "best_access_path": {
                          "considered_access_paths": [
                            {
                              "access_type": "eq_ref",
                              "index": "PRIMARY",
                              "rows": 1,
                              "cost": 0.1,
                              "chosen": true
                            },
                            {
                              "access_type": "scan",
                              "cost": 0.7009,
                              "rows": 2,
                              "chosen": false,
                              "cause": "cost"
                            }
                          ] /* considered_access_paths */
                        } /* best_access_path */,
                        "condition_filtering_pct": 100,
                        "rows_for_plan": 1,
                        "cost_for_plan": 1.3009,
                        "semijoin_strategy_choice": [
                          {
                            "strategy": "DuplicatesWeedout",
                            "cost": 2.5009,
                            "rows": 1,
                            "duplicate_tables_left": true,
                            "chosen": true
                          }
                        ] /* semijoin_strategy_choice */,
                        "chosen": true
                      }
                    ] /* rest_of_plan */
                  },
                  {
                    "plan_prefix": [
                      "`t3`",
                      "`t1`"
                    ] /* plan_prefix */,
                    "table": "`t4`",
                    "best_access_path": {
                      "considered_access_paths": [
                        {
                          "access_type": "eq_ref",
                          "index": "PRIMARY",
                          "rows": 1,
                          "cost": 0.1,
                          "chosen": true
                        },
                        {
                          "access_type": "scan",
                          "cost": 0.7009,
                          "rows": 2,
                          "chosen": false,
                          "cause": "cost"
                        }
                      ] /* considered_access_paths */
                    } /* best_access_path */,
                    "condition_filtering_pct": 100,
                    "rows_for_plan": 1,
                    "cost_for_plan": 0.7004,
                    "semijoin_strategy_choice": [
                    ] /* semijoin_strategy_choice */,
                    "rest_of_plan": [
                      {
                        "plan_prefix": [
                          "`t3`",
                          "`t1`",
                          "`t4`"
                        ] /* plan_prefix */,
                        "table": "`t2`",
                        "best_access_path": {
                          "considered_access_paths": [
                            {
                              "rows_to_scan": 1,
                              "access_type": "scan",
                              "using_join_cache": true,
                              "buffers_needed": 1,
                              "resulting_rows": 1,
                              "cost": 0.6004,
                              "chosen": true
                            }
                          ] /* considered_access_paths */
                        } /* best_access_path */,
                        "condition_filtering_pct": 100,
                        "rows_for_plan": 1,
                        "cost_for_plan": 1.3009,
                        "semijoin_strategy_choice": [
                          {
                            "strategy": "DuplicatesWeedout",
                            "cost": 2.5009,
                            "rows": 1,
                            "duplicate_tables_left": true,
                            "chosen": true
                          }
                        ] /* semijoin_strategy_choice */,
                        "pruned_by_cost": true
                      }
                    ] /* rest_of_plan */
                  }
                ] /* rest_of_plan */
              },
              {
                "plan_prefix": [
                  "`t3`"
                ] /* plan_prefix */,
                "table": "`t2`",
                "best_access_path": {
                  "considered_access_paths": [
                    {
                      "rows_to_scan": 1,
                      "access_type": "scan",
                      "resulting_rows": 1,
                      "cost": 0.6004,
                      "chosen": true
                    }
                  ] /* considered_access_paths */
                } /* best_access_path */,
                "condition_filtering_pct": 100,
                "rows_for_plan": 1,
                "cost_for_plan": 0.6004,
                "semijoin_strategy_choice": [
                ] /* semijoin_strategy_choice */,
                "pruned_by_heuristic": true
              },
              {
                "plan_prefix": [
                  "`t3`"
                ] /* plan_prefix */,
                "table": "`t4`",
                "best_access_path": {
                  "considered_access_paths": [
                    {
                      "access_type": "eq_ref",
                      "index": "PRIMARY",
                      "rows": 1,
                      "cost": 0.1,
                      "chosen": true
                    },
                    {
                      "access_type": "scan",
                      "cost": 0.7009,
                      "rows": 2,
                      "chosen": false,
                      "cause": "cost"
                    }
                  ] /* considered_access_paths */
                } /* best_access_path */,
                "condition_filtering_pct": 100,
                "rows_for_plan": 1,
                "cost_for_plan": 0.1,
                "semijoin_strategy_choice": [
                ] /* semijoin_strategy_choice */,
                "rest_of_plan": [
                  {
                    "plan_prefix": [
                      "`t3`",
                      "`t4`"
                    ] /* plan_prefix */,
                    "table": "`t1`",
                    "best_access_path": {
                      "considered_access_paths": [
                        {
                          "rows_to_scan": 1,
                          "access_type": "scan",
                          "using_join_cache": true,
                          "buffers_needed": 1,
                          "resulting_rows": 1,
                          "cost": 0.6004,
                          "chosen": true
                        }
                      ] /* considered_access_paths */
                    } /* best_access_path */,
                    "condition_filtering_pct": 100,
                    "rows_for_plan": 1,
                    "cost_for_plan": 0.7004,
                    "semijoin_strategy_choice": [
                    ] /* semijoin_strategy_choice */,
                    "rest_of_plan": [
                      {
                        "plan_prefix": [
                          "`t3`",
                          "`t4`",
                          "`t1`"
                        ] /* plan_prefix */,
                        "table": "`t2`",
                        "best_access_path": {
                          "considered_access_paths": [
                            {
                              "rows_to_scan": 1,
                              "access_type": "scan",
                              "using_join_cache": true,
                              "buffers_needed": 1,
                              "resulting_rows": 1,
                              "cost": 0.6004,
                              "chosen": true
                            }
                          ] /* considered_access_paths */
                        } /* best_access_path */,
                        "condition_filtering_pct": 100,
                        "rows_for_plan": 1,
                        "cost_for_plan": 1.3009,
                        "semijoin_strategy_choice": [
                          {
                            "strategy": "FirstMatch",
                            "recalculate_access_paths_and_cost": {
                              "tables": [
                                {
                                  "table": "`t1`",
                                  "best_access_path": {
                                    "considered_access_paths": [
                                      {
                                        "rows_to_scan": 1,
                                        "access_type": "scan",
                                        "resulting_rows": 1,
                                        "cost": 0.6004,
                                        "chosen": true
                                      }
                                    ] /* considered_access_paths */
                                  } /* best_access_path */
                                },
                                {
                                  "table": "`t2`",
                                  "best_access_path": {
                                    "considered_access_paths": [
                                      {
                                        "rows_to_scan": 1,
                                        "access_type": "scan",
                                        "resulting_rows": 1,
                                        "cost": 0.6004,
                                        "chosen": true
                                      }
                                    ] /* considered_access_paths */
                                  } /* best_access_path */
                                }
                              ] /* tables */
                            } /* recalculate_access_paths_and_cost */,
                            "cost": 1.3009,
                            "rows": 1,
                            "chosen": true
                          },
                          {
                            "strategy": "DuplicatesWeedout",
                            "cost": 2.5009,
                            "rows": 1,
                            "duplicate_tables_left": false,
                            "chosen": false
                          }
                        ] /* semijoin_strategy_choice */,
                        "chosen": true
                      }
                    ] /* rest_of_plan */
                  },
                  {
                    "plan_prefix": [
                      "`t3`",
                      "`t4`"
                    ] /* plan_prefix */,
                    "table": "`t2`",
                    "best_access_path": {
                      "considered_access_paths": [
                        {
                          "rows_to_scan": 1,
                          "access_type": "scan",
                          "using_join_cache": true,
                          "buffers_needed": 1,
                          "resulting_rows": 1,
                          "cost": 0.6004,
                          "chosen": true
                        }
                      ] /* considered_access_paths */
                    } /* best_access_path */,
                    "condition_filtering_pct": 100,
                    "rows_for_plan": 1,
                    "cost_for_plan": 0.7004,
                    "semijoin_strategy_choice": [
                    ] /* semijoin_strategy_choice */,
                    "pruned_by_heuristic": true
                  }
                ] /* rest_of_plan */
              },
              {
                "final_semijoin_strategy": "FirstMatch",
                "recalculate_access_paths_and_cost": {
                  "tables": [
                    {
                      "table": "`t1`",
                      "best_access_path": {
                        "considered_access_paths": [
                          {
                            "rows_to_scan": 1,
                            "access_type": "scan",
                            "resulting_rows": 1,
                            "cost": 0.6004,
                            "chosen": true
                          }
                        ] /* considered_access_paths */
                      } /* best_access_path */
                    },
                    {
                      "table": "`t2`",
                      "best_access_path": {
                        "considered_access_paths": [
                          {
                            "rows_to_scan": 1,
                            "access_type": "scan",
                            "resulting_rows": 1,
                            "cost": 0.6004,
                            "chosen": true
                          }
                        ] /* considered_access_paths */
                      } /* best_access_path */
                    }
                  ] /* tables */
                } /* recalculate_access_paths_and_cost */
              }
            ] /* considered_execution_plans */
          }
        ] /* steps */,
        "empty_result": {
          "cause": "no matching row in const table"
        } /* empty_result */
      } /* join_optimization */
    },
    {
      "join_execution": {
        "select#": 1,
        "steps": [
        ] /* steps */
      } /* join_execution */
    }
  ] /* steps */
}
execute stmt;
a	b
select trace from information_schema.OPTIMIZER_TRACE;
trace
{
  "steps": [
    {
      "join_preparation": {
        "select#": 1,
        "steps": [
          {
            "expanded_query": "/* select#1 */ select `t3`.`a` AS `a`,`t3`.`b` AS `b` from `t4` semi join (`t1` join `t2`) join `t3` where (1 and (`t3`.`a` = `t1`.`a`) and (`t3`.`a` = `t2`.`a`) and (`t3`.`b` = `t4`.`a`))"
          }
        ] /* steps */
      } /* join_preparation */
    },
    {
      "join_optimization": {
        "select#": 1,
        "steps": [
          {
            "condition_processing": {
              "condition": "WHERE",
              "original_condition": "(1 and (`t3`.`a` = `t1`.`a`) and (`t3`.`a` = `t2`.`a`) and (`t3`.`b` = `t4`.`a`))",
              "steps": [
                {
                  "transformation": "equality_propagation",
                  "resulting_condition": "(1 and multiple equal(`t3`.`a`, `t1`.`a`, `t2`.`a`) and multiple equal(`t3`.`b`, `t4`.`a`))"
                },
                {
                  "transformation": "constant_propagation",
                  "resulting_condition": "(1 and multiple equal(`t3`.`a`, `t1`.`a`, `t2`.`a`) and multiple equal(`t3`.`b`, `t4`.`a`))"
                },
                {
                  "transformation": "trivial_condition_removal",
                  "resulting_condition": "(multiple equal(`t3`.`a`, `t1`.`a`, `t2`.`a`) and multiple equal(`t3`.`b`, `t4`.`a`))"
                }
              ] /* steps */
            } /* condition_processing */
          },
          {
            "substitute_generated_columns": {
            } /* substitute_generated_columns */
          },
          {
            "table_dependencies": [
              {
                "table": "`t3`",
                "row_may_be_null": false,
                "map_bit": 0,
                "depends_on_map_bits": [
                ] /* depends_on_map_bits */
              },
              {
                "table": "`t1`",
                "row_may_be_null": false,
                "map_bit": 1,
                "depends_on_map_bits": [
                ] /* depends_on_map_bits */
              },
              {
                "table": "`t2`",
                "row_may_be_null": false,
                "map_bit": 2,
                "depends_on_map_bits": [
                ] /* depends_on_map_bits */
              },
              {
                "table": "`t4`",
                "row_may_be_null": false,
                "map_bit": 3,
                "depends_on_map_bits": [
                ] /* depends_on_map_bits */
              }
            ] /* table_dependencies */
          },
          {
            "ref_optimizer_key_uses": [
              {
                "table": "`t4`",
                "field": "a",
                "equals": "`t3`.`b`",
                "null_rejecting": true
              }
            ] /* ref_optimizer_key_uses */
          },
          {
            "rows_estimation": [
              {
                "table": "`t3`",
                "rows": 1,
                "cost": 1,
                "table_type": "system",
                "empty": true
              },
              {
                "table": "`t1`",
                "table_scan": {
                  "rows": 1,
                  "cost": 0.5004
                } /* table_scan */
              },
              {
                "table": "`t2`",
                "table_scan": {
                  "rows": 1,
                  "cost": 0.5004
                } /* table_scan */
              },
              {
                "table": "`t4`",
                "table_scan": {
                  "rows": 2,
                  "cost": 0.5009
                } /* table_scan */
              }
            ] /* rows_estimation */
          },
          {
            "execution_plan_for_potential_materialization": {
              "steps": [
              ] /* steps */
            } /* execution_plan_for_potential_materialization */
          },
          {
            "considered_execution_plans": [
              {
                "plan_prefix": [
                  "`t3`"
                ] /* plan_prefix */,
                "table": "`t1`",
                "best_access_path": {
                  "considered_access_paths": [
                    {
                      "rows_to_scan": 1,
                      "access_type": "scan",
                      "resulting_rows": 1,
                      "cost": 0.6004,
                      "chosen": true
                    }
                  ] /* considered_access_paths */
                } /* best_access_path */,
                "condition_filtering_pct": 100,
                "rows_for_plan": 1,
                "cost_for_plan": 0.6004,
                "semijoin_strategy_choice": [
                ] /* semijoin_strategy_choice */,
                "rest_of_plan": [
                  {
                    "plan_prefix": [
                      "`t3`",
                      "`t1`"
                    ] /* plan_prefix */,
                    "table": "`t2`",
                    "best_access_path": {
                      "considered_access_paths": [
                        {
                          "rows_to_scan": 1,
                          "access_type": "scan",
                          "using_join_cache": true,
                          "buffers_needed": 1,
                          "resulting_rows": 1,
                          "cost": 0.6004,
                          "chosen": true
                        }
                      ] /* considered_access_paths */
                    } /* best_access_path */,
                    "condition_filtering_pct": 100,
                    "rows_for_plan": 1,
                    "cost_for_plan": 1.2009,
                    "semijoin_strategy_choice": [
                    ] /* semijoin_strategy_choice */,
                    "rest_of_plan": [
                      {
                        "plan_prefix": [
                          "`t3`",
                          "`t1`",
                          "`t2`"
                        ] /* plan_prefix */,
                        "table": "`t4`",
                        "best_access_path": {
                          "considered_access_paths": [
                            {
                              "access_type": "eq_ref",
                              "index": "PRIMARY",
                              "rows": 1,
                              "cost": 0.1,
                              "chosen": true
                            },
                            {
                              "access_type": "scan",
                              "cost": 0.7009,
                              "rows": 2,
                              "chosen": false,
                              "cause": "cost"
                            }
                          ] /* considered_access_paths */
                        } /* best_access_path */,
                        "condition_filtering_pct": 100,
                        "rows_for_plan": 1,
                        "cost_for_plan": 1.3009,
                        "semijoin_strategy_choice": [
                          {
                            "strategy": "DuplicatesWeedout",
                            "cost": 2.5009,
                            "rows": 1,
                            "duplicate_tables_left": true,
                            "chosen": true
                          }
                        ] /* semijoin_strategy_choice */,
                        "chosen": true
                      }
                    ] /* rest_of_plan */
                  },
                  {
                    "plan_prefix": [
                      "`t3`",
                      "`t1`"
                    ] /* plan_prefix */,
                    "table": "`t4`",
                    "best_access_path": {
                      "considered_access_paths": [
                        {
                          "access_type": "eq_ref",
                          "index": "PRIMARY",
                          "rows": 1,
                          "cost": 0.1,
                          "chosen": true
                        },
                        {
                          "access_type": "scan",
                          "cost": 0.7009,
                          "rows": 2,
                          "chosen": false,
                          "cause": "cost"
                        }
                      ] /* considered_access_paths */
                    } /* best_access_path */,
                    "condition_filtering_pct": 100,
                    "rows_for_plan": 1,
                    "cost_for_plan": 0.7004,
                    "semijoin_strategy_choice": [
                    ] /* semijoin_strategy_choice */,
                    "rest_of_plan": [
                      {
                        "plan_prefix": [
                          "`t3`",
                          "`t1`",
                          "`t4`"
                        ] /* plan_prefix */,
                        "table": "`t2`",
                        "best_access_path": {
                          "considered_access_paths": [
                            {
                              "rows_to_scan": 1,
                              "access_type": "scan",
                              "using_join_cache": true,
                              "buffers_needed": 1,
                              "resulting_rows": 1,
                              "cost": 0.6004,
                              "chosen": true
                            }
                          ] /* considered_access_paths */
                        } /* best_access_path */,
                        "condition_filtering_pct": 100,
                        "rows_for_plan": 1,
                        "cost_for_plan": 1.3009,
                        "semijoin_strategy_choice": [
                          {
                            "strategy": "DuplicatesWeedout",
                            "cost": 2.5009,
                            "rows": 1,
                            "duplicate_tables_left": true,
                            "chosen": true
                          }
                        ] /* semijoin_strategy_choice */,
                        "pruned_by_cost": true
                      }
                    ] /* rest_of_plan */
                  }
                ] /* rest_of_plan */
              },
              {
                "plan_prefix": [
                  "`t3`"
                ] /* plan_prefix */,
                "table": "`t2`",
                "best_access_path": {
                  "considered_access_paths": [
                    {
                      "rows_to_scan": 1,
                      "access_type": "scan",
                      "resulting_rows": 1,
                      "cost": 0.6004,
                      "chosen": true
                    }
                  ] /* considered_access_paths */
                } /* best_access_path */,
                "condition_filtering_pct": 100,
                "rows_for_plan": 1,
                "cost_for_plan": 0.6004,
                "semijoin_strategy_choice": [
                ] /* semijoin_strategy_choice */,
                "pruned_by_heuristic": true
              },
              {
                "plan_prefix": [
                  "`t3`"
                ] /* plan_prefix */,
                "table": "`t4`",
                "best_access_path": {
                  "considered_access_paths": [
                    {
                      "access_type": "eq_ref",
                      "index": "PRIMARY",
                      "rows": 1,
                      "cost": 0.1,
                      "chosen": true
                    },
                    {
                      "access_type": "scan",
                      "cost": 0.7009,
                      "rows": 2,
                      "chosen": false,
                      "cause": "cost"
                    }
                  ] /* considered_access_paths */
                } /* best_access_path */,
                "condition_filtering_pct": 100,
                "rows_for_plan": 1,
                "cost_for_plan": 0.1,
                "semijoin_strategy_choice": [
                ] /* semijoin_strategy_choice */,
                "rest_of_plan": [
                  {
                    "plan_prefix": [
                      "`t3`",
                      "`t4`"
                    ] /* plan_prefix */,
                    "table": "`t1`",
                    "best_access_path": {
                      "considered_access_paths": [
                        {
                          "rows_to_scan": 1,
                          "access_type": "scan",
                          "using_join_cache": true,
                          "buffers_needed": 1,
                          "resulting_rows": 1,
                          "cost": 0.6004,
                          "chosen": true
                        }
                      ] /* considered_access_paths */
                    } /* best_access_path */,
                    "condition_filtering_pct": 100,
                    "rows_for_plan": 1,
                    "cost_for_plan": 0.7004,
                    "semijoin_strategy_choice": [
                    ] /* semijoin_strategy_choice */,
                    "rest_of_plan": [
                      {
                        "plan_prefix": [
                          "`t3`",
                          "`t4`",
                          "`t1`"
                        ] /* plan_prefix */,
                        "table": "`t2`",
                        "best_access_path": {
                          "considered_access_paths": [
                            {
                              "rows_to_scan": 1,
                              "access_type": "scan",
                              "using_join_cache": true,
                              "buffers_needed": 1,
                              "resulting_rows": 1,
                              "cost": 0.6004,
                              "chosen": true
                            }
                          ] /* considered_access_paths */
                        } /* best_access_path */,
                        "condition_filtering_pct": 100,
                        "rows_for_plan": 1,
                        "cost_for_plan": 1.3009,
                        "semijoin_strategy_choice": [
                          {
                            "strategy": "FirstMatch",
                            "recalculate_access_paths_and_cost": {
                              "tables": [
                                {
                                  "table": "`t1`",
                                  "best_access_path": {
                                    "considered_access_paths": [
                                      {
                                        "rows_to_scan": 1,
                                        "access_type": "scan",
                                        "resulting_rows": 1,
                                        "cost": 0.6004,
                                        "chosen": true
                                      }
                                    ] /* considered_access_paths */
                                  } /* best_access_path */
                                },
                                {
                                  "table": "`t2`",
                                  "best_access_path": {
                                    "considered_access_paths": [
                                      {
                                        "rows_to_scan": 1,
                                        "access_type": "scan",
                                        "resulting_rows": 1,
                                        "cost": 0.6004,
                                        "chosen": true
                                      }
                                    ] /* considered_access_paths */
                                  } /* best_access_path */
                                }
                              ] /* tables */
                            } /* recalculate_access_paths_and_cost */,
                            "cost": 1.3009,
                            "rows": 1,
                            "chosen": true
                          },
                          {
                            "strategy": "DuplicatesWeedout",
                            "cost": 2.5009,
                            "rows": 1,
                            "duplicate_tables_left": false,
                            "chosen": false
                          }
                        ] /* semijoin_strategy_choice */,
                        "chosen": true
                      }
                    ] /* rest_of_plan */
                  },
                  {
                    "plan_prefix": [
                      "`t3`",
                      "`t4`"
                    ] /* plan_prefix */,
                    "table": "`t2`",
                    "best_access_path": {
                      "considered_access_paths": [
                        {
                          "rows_to_scan": 1,
                          "access_type": "scan",
                          "using_join_cache": true,
                          "buffers_needed": 1,
                          "resulting_rows": 1,
                          "cost": 0.6004,
                          "chosen": true
                        }
                      ] /* considered_access_paths */
                    } /* best_access_path */,
                    "condition_filtering_pct": 100,
                    "rows_for_plan": 1,
                    "cost_for_plan": 0.7004,
                    "semijoin_strategy_choice": [
                    ] /* semijoin_strategy_choice */,
                    "pruned_by_heuristic": true
                  }
                ] /* rest_of_plan */
              },
              {
                "final_semijoin_strategy": "FirstMatch",
                "recalculate_access_paths_and_cost": {
                  "tables": [
                    {
                      "table": "`t1`",
                      "best_access_path": {
                        "considered_access_paths": [
                          {
                            "rows_to_scan": 1,
                            "access_type": "scan",
                            "resulting_rows": 1,
                            "cost": 0.6004,
                            "chosen": true
                          }
                        ] /* considered_access_paths */
                      } /* best_access_path */
                    },
                    {
                      "table": "`t2`",
                      "best_access_path": {
                        "considered_access_paths": [
                          {
                            "rows_to_scan": 1,
                            "access_type": "scan",
                            "resulting_rows": 1,
                            "cost": 0.6004,
                            "chosen": true
                          }
                        ] /* considered_access_paths */
                      } /* best_access_path */
                    }
                  ] /* tables */
                } /* recalculate_access_paths_and_cost */
              }
            ] /* considered_execution_plans */
          }
        ] /* steps */,
        "empty_result": {
          "cause": "no matching row in const table"
        } /* empty_result */
      } /* join_optimization */
    },
    {
      "join_execution": {
        "select#": 1,
        "steps": [
        ] /* steps */
      } /* join_execution */
    }
  ] /* steps */
}
DROP TABLE t1,t2,t3,t4;
create table t1(a int);
insert into t1 values(1),(1);
create table t2(a int);
insert into t2 values(1),(1);
select * from t1 left join t2 on t2.a=500 where t2.a is NULL;
a	a
1	NULL
1	NULL
select * from information_schema.OPTIMIZER_TRACE;
QUERY	TRACE	MISSING_BYTES_BEYOND_MAX_MEM_SIZE	INSUFFICIENT_PRIVILEGES
select * from t1 left join t2 on t2.a=500 where t2.a is NULL	{
  "steps": [
    {
      "join_preparation": {
        "select#": 1,
        "steps": [
          {
            "expanded_query": "/* select#1 */ select `t1`.`a` AS `a`,`t2`.`a` AS `a` from `t1` left join `t2` on((`t2`.`a` = 500)) where isnull(`t2`.`a`)"
          }
        ] /* steps */
      } /* join_preparation */
    },
    {
      "join_optimization": {
        "select#": 1,
        "steps": [
          {
            "condition_processing": {
              "condition": "WHERE",
              "original_condition": "isnull(`t2`.`a`)",
              "steps": [
                {
                  "transformation": "equality_propagation",
                  "resulting_condition": "isnull(`t2`.`a`)"
                },
                {
                  "transformation": "constant_propagation",
                  "resulting_condition": "isnull(`t2`.`a`)"
                },
                {
                  "transformation": "trivial_condition_removal",
                  "resulting_condition": "isnull(`t2`.`a`)"
                }
              ] /* steps */
            } /* condition_processing */
          },
          {
            "substitute_generated_columns": {
            } /* substitute_generated_columns */
          },
          {
            "table_dependencies": [
              {
                "table": "`t1`",
                "row_may_be_null": false,
                "map_bit": 0,
                "depends_on_map_bits": [
                ] /* depends_on_map_bits */
              },
              {
                "table": "`t2`",
                "row_may_be_null": true,
                "map_bit": 1,
                "depends_on_map_bits": [
                  0
                ] /* depends_on_map_bits */
              }
            ] /* table_dependencies */
          },
          {
            "ref_optimizer_key_uses": [
            ] /* ref_optimizer_key_uses */
          },
          {
            "rows_estimation": [
              {
                "table": "`t1`",
                "table_scan": {
                  "rows": 2,
                  "cost": 0.5009
                } /* table_scan */
              },
              {
                "table": "`t2`",
                "table_scan": {
                  "rows": 2,
                  "cost": 0.5009
                } /* table_scan */
              }
            ] /* rows_estimation */
          },
          {
            "considered_execution_plans": [
              {
                "plan_prefix": [
                ] /* plan_prefix */,
                "table": "`t1`",
                "best_access_path": {
                  "considered_access_paths": [
                    {
                      "rows_to_scan": 2,
                      "access_type": "scan",
                      "resulting_rows": 2,
                      "cost": 0.7009,
                      "chosen": true
                    }
                  ] /* considered_access_paths */
                } /* best_access_path */,
                "condition_filtering_pct": 100,
                "rows_for_plan": 2,
                "cost_for_plan": 0.7009,
                "rest_of_plan": [
                  {
                    "plan_prefix": [
                      "`t1`"
                    ] /* plan_prefix */,
                    "table": "`t2`",
                    "best_access_path": {
                      "considered_access_paths": [
                        {
                          "rows_to_scan": 2,
                          "access_type": "scan",
                          "using_join_cache": true,
                          "buffers_needed": 1,
                          "resulting_rows": 1,
                          "cost": 0.8009,
                          "chosen": true
                        }
                      ] /* considered_access_paths */
                    } /* best_access_path */,
                    "condition_filtering_pct": 100,
                    "rows_for_plan": 2,
                    "cost_for_plan": 1.5017,
                    "chosen": true
                  }
                ] /* rest_of_plan */
              }
            ] /* considered_execution_plans */
          },
          {
            "attaching_conditions_to_tables": {
              "original_condition": "isnull(`t2`.`a`)",
              "attached_conditions_computation": [
              ] /* attached_conditions_computation */,
              "attached_conditions_summary": [
                {
                  "table": "`t1`",
                  "attached": null
                },
                {
                  "table": "`t2`",
                  "attached": "(<if>(found_match(t2), isnull(`t2`.`a`), true) and <if>(is_not_null_compl(t2), (`t2`.`a` = 500), true))"
                }
              ] /* attached_conditions_summary */
            } /* attaching_conditions_to_tables */
          },
          {
            "refine_plan": [
              {
                "table": "`t1`"
              },
              {
                "table": "`t2`"
              }
            ] /* refine_plan */
          }
        ] /* steps */
      } /* join_optimization */
    },
    {
      "join_execution": {
        "select#": 1,
        "steps": [
        ] /* steps */
      } /* join_execution */
    }
  ] /* steps */
}	0	0
drop table t1,t2;
create table t1(a int, b int);
insert into t1 values(1,NULL),(NULL,2);
create table t2(c int, d int);
insert into t2 values(1,1),(2,2);
select * from t1 where (t1.a,t1.b) not in (select c,d from t2 where c>0);
a	b
select * from information_schema.OPTIMIZER_TRACE;
QUERY	TRACE	MISSING_BYTES_BEYOND_MAX_MEM_SIZE	INSUFFICIENT_PRIVILEGES
select * from t1 where (t1.a,t1.b) not in (select c,d from t2 where c>0)	{
  "steps": [
    {
      "join_preparation": {
        "select#": 1,
        "steps": [
          {
            "join_preparation": {
              "select#": 2,
              "steps": [
                {
                  "expanded_query": "/* select#2 */ select `t2`.`c`,`t2`.`d` from `t2` where ((`t2`.`c` > 0) and <if>(outer_field_is_not_null, ((<cache>(`t1`.`a`) = `t2`.`c`) or isnull(`t2`.`c`)), true) and <if>(outer_field_is_not_null, ((<cache>(`t1`.`b`) = `t2`.`d`) or isnull(`t2`.`d`)), true)) having (<if>(outer_field_is_not_null, <is_not_null_test>(`t2`.`c`), true) and <if>(outer_field_is_not_null, <is_not_null_test>(`t2`.`d`), true))"
                },
                {
                  "transformation": {
                    "select#": 2,
                    "from": "IN (SELECT)",
                    "to": "semijoin",
                    "chosen": false
                  } /* transformation */
                }
              ] /* steps */
            } /* join_preparation */
          },
          {
            "expanded_query": "/* select#1 */ select `t1`.`a` AS `a`,`t1`.`b` AS `b` from `t1` where (not(<in_optimizer>((`t1`.`a`,`t1`.`b`),<exists>(/* select#2 */ select `t2`.`c`,`t2`.`d` from `t2` where ((`t2`.`c` > 0) and <if>(outer_field_is_not_null, ((<cache>(`t1`.`a`) = `t2`.`c`) or isnull(`t2`.`c`)), true) and <if>(outer_field_is_not_null, ((<cache>(`t1`.`b`) = `t2`.`d`) or isnull(`t2`.`d`)), true)) having (<if>(outer_field_is_not_null, <is_not_null_test>(`t2`.`c`), true) and <if>(outer_field_is_not_null, <is_not_null_test>(`t2`.`d`), true))))))"
          }
        ] /* steps */
      } /* join_preparation */
    },
    {
      "join_optimization": {
        "select#": 1,
        "steps": [
          {
            "condition_processing": {
              "condition": "WHERE",
              "original_condition": "(not(<in_optimizer>((`t1`.`a`,`t1`.`b`),<exists>(/* select#2 */ select `t2`.`c`,`t2`.`d` from `t2` where ((`t2`.`c` > 0) and <if>(outer_field_is_not_null, ((<cache>(`t1`.`a`) = `t2`.`c`) or isnull(`t2`.`c`)), true) and <if>(outer_field_is_not_null, ((<cache>(`t1`.`b`) = `t2`.`d`) or isnull(`t2`.`d`)), true)) having (<if>(outer_field_is_not_null, <is_not_null_test>(`t2`.`c`), true) and <if>(outer_field_is_not_null, <is_not_null_test>(`t2`.`d`), true))))))",
              "steps": [
                {
                  "transformation": "equality_propagation",
                  "subselect_evaluation": [
                  ] /* subselect_evaluation */,
                  "resulting_condition": "(not(<in_optimizer>((`t1`.`a`,`t1`.`b`),<exists>(/* select#2 */ select `t2`.`c`,`t2`.`d` from `t2` where ((`t2`.`c` > 0) and <if>(outer_field_is_not_null, ((<cache>(`t1`.`a`) = `t2`.`c`) or isnull(`t2`.`c`)), true) and <if>(outer_field_is_not_null, ((<cache>(`t1`.`b`) = `t2`.`d`) or isnull(`t2`.`d`)), true)) having (<if>(outer_field_is_not_null, <is_not_null_test>(`t2`.`c`), true) and <if>(outer_field_is_not_null, <is_not_null_test>(`t2`.`d`), true))))))"
                },
                {
                  "transformation": "constant_propagation",
                  "subselect_evaluation": [
                  ] /* subselect_evaluation */,
                  "resulting_condition": "(not(<in_optimizer>((`t1`.`a`,`t1`.`b`),<exists>(/* select#2 */ select `t2`.`c`,`t2`.`d` from `t2` where ((`t2`.`c` > 0) and <if>(outer_field_is_not_null, ((<cache>(`t1`.`a`) = `t2`.`c`) or isnull(`t2`.`c`)), true) and <if>(outer_field_is_not_null, ((<cache>(`t1`.`b`) = `t2`.`d`) or isnull(`t2`.`d`)), true)) having (<if>(outer_field_is_not_null, <is_not_null_test>(`t2`.`c`), true) and <if>(outer_field_is_not_null, <is_not_null_test>(`t2`.`d`), true))))))"
                },
                {
                  "transformation": "trivial_condition_removal",
                  "subselect_evaluation": [
                  ] /* subselect_evaluation */,
                  "resulting_condition": "(not(<in_optimizer>((`t1`.`a`,`t1`.`b`),<exists>(/* select#2 */ select `t2`.`c`,`t2`.`d` from `t2` where ((`t2`.`c` > 0) and <if>(outer_field_is_not_null, ((<cache>(`t1`.`a`) = `t2`.`c`) or isnull(`t2`.`c`)), true) and <if>(outer_field_is_not_null, ((<cache>(`t1`.`b`) = `t2`.`d`) or isnull(`t2`.`d`)), true)) having (<if>(outer_field_is_not_null, <is_not_null_test>(`t2`.`c`), true) and <if>(outer_field_is_not_null, <is_not_null_test>(`t2`.`d`), true))))))"
                }
              ] /* steps */
            } /* condition_processing */
          },
          {
            "substitute_generated_columns": {
            } /* substitute_generated_columns */
          },
          {
            "table_dependencies": [
              {
                "table": "`t1`",
                "row_may_be_null": false,
                "map_bit": 0,
                "depends_on_map_bits": [
                ] /* depends_on_map_bits */
              }
            ] /* table_dependencies */
          },
          {
            "ref_optimizer_key_uses": [
            ] /* ref_optimizer_key_uses */
          },
          {
            "rows_estimation": [
              {
                "table": "`t1`",
                "table_scan": {
                  "rows": 2,
                  "cost": 0.5011
                } /* table_scan */
              }
            ] /* rows_estimation */
          },
          {
            "considered_execution_plans": [
              {
                "plan_prefix": [
                ] /* plan_prefix */,
                "table": "`t1`",
                "best_access_path": {
                  "considered_access_paths": [
                    {
                      "rows_to_scan": 2,
                      "access_type": "scan",
                      "resulting_rows": 2,
                      "cost": 0.7011,
                      "chosen": true
                    }
                  ] /* considered_access_paths */
                } /* best_access_path */,
                "condition_filtering_pct": 100,
                "rows_for_plan": 2,
                "cost_for_plan": 0.7011,
                "chosen": true
              }
            ] /* considered_execution_plans */
          },
          {
            "attaching_conditions_to_tables": {
              "original_condition": "(not(<in_optimizer>((`t1`.`a`,`t1`.`b`),<exists>(/* select#2 */ select `t2`.`c`,`t2`.`d` from `t2` where ((`t2`.`c` > 0) and <if>(outer_field_is_not_null, ((<cache>(`t1`.`a`) = `t2`.`c`) or isnull(`t2`.`c`)), true) and <if>(outer_field_is_not_null, ((<cache>(`t1`.`b`) = `t2`.`d`) or isnull(`t2`.`d`)), true)) having (<if>(outer_field_is_not_null, <is_not_null_test>(`t2`.`c`), true) and <if>(outer_field_is_not_null, <is_not_null_test>(`t2`.`d`), true))))))",
              "attached_conditions_computation": [
              ] /* attached_conditions_computation */,
              "attached_conditions_summary": [
                {
                  "table": "`t1`",
                  "attached": "(not(<in_optimizer>((`t1`.`a`,`t1`.`b`),<exists>(/* select#2 */ select `t2`.`c`,`t2`.`d` from `t2` where ((`t2`.`c` > 0) and <if>(outer_field_is_not_null, ((<cache>(`t1`.`a`) = `t2`.`c`) or isnull(`t2`.`c`)), true) and <if>(outer_field_is_not_null, ((<cache>(`t1`.`b`) = `t2`.`d`) or isnull(`t2`.`d`)), true)) having (<if>(outer_field_is_not_null, <is_not_null_test>(`t2`.`c`), true) and <if>(outer_field_is_not_null, <is_not_null_test>(`t2`.`d`), true))))))"
                }
              ] /* attached_conditions_summary */
            } /* attaching_conditions_to_tables */
          },
          {
            "refine_plan": [
              {
                "table": "`t1`"
              }
            ] /* refine_plan */
          }
        ] /* steps */
      } /* join_optimization */
    },
    {
      "join_optimization": {
        "select#": 2,
        "steps": [
          {
            "condition_processing": {
              "condition": "WHERE",
              "original_condition": "((`t2`.`c` > 0) and <if>(outer_field_is_not_null, ((<cache>(`t1`.`a`) = `t2`.`c`) or isnull(`t2`.`c`)), true) and <if>(outer_field_is_not_null, ((<cache>(`t1`.`b`) = `t2`.`d`) or isnull(`t2`.`d`)), true))",
              "steps": [
                {
                  "transformation": "equality_propagation",
                  "resulting_condition": "((`t2`.`c` > 0) and <if>(outer_field_is_not_null, ((<cache>(`t1`.`a`) = `t2`.`c`) or isnull(`t2`.`c`)), true) and <if>(outer_field_is_not_null, ((<cache>(`t1`.`b`) = `t2`.`d`) or isnull(`t2`.`d`)), true))"
                },
                {
                  "transformation": "constant_propagation",
                  "resulting_condition": "((`t2`.`c` > 0) and <if>(outer_field_is_not_null, ((<cache>(`t1`.`a`) = `t2`.`c`) or isnull(`t2`.`c`)), true) and <if>(outer_field_is_not_null, ((<cache>(`t1`.`b`) = `t2`.`d`) or isnull(`t2`.`d`)), true))"
                },
                {
                  "transformation": "trivial_condition_removal",
                  "resulting_condition": "((`t2`.`c` > 0) and <if>(outer_field_is_not_null, ((<cache>(`t1`.`a`) = `t2`.`c`) or isnull(`t2`.`c`)), true) and <if>(outer_field_is_not_null, ((<cache>(`t1`.`b`) = `t2`.`d`) or isnull(`t2`.`d`)), true))"
                }
              ] /* steps */
            } /* condition_processing */
          },
          {
            "condition_processing": {
              "condition": "HAVING",
              "original_condition": "(<if>(outer_field_is_not_null, <is_not_null_test>(`t2`.`c`), true) and <if>(outer_field_is_not_null, <is_not_null_test>(`t2`.`d`), true))",
              "steps": [
                {
                  "transformation": "constant_propagation",
                  "resulting_condition": "(<if>(outer_field_is_not_null, <is_not_null_test>(`t2`.`c`), true) and <if>(outer_field_is_not_null, <is_not_null_test>(`t2`.`d`), true))"
                },
                {
                  "transformation": "trivial_condition_removal",
                  "resulting_condition": "(<if>(outer_field_is_not_null, <is_not_null_test>(`t2`.`c`), true) and <if>(outer_field_is_not_null, <is_not_null_test>(`t2`.`d`), true))"
                }
              ] /* steps */
            } /* condition_processing */
          },
          {
            "substitute_generated_columns": {
            } /* substitute_generated_columns */
          },
          {
            "table_dependencies": [
              {
                "table": "`t2`",
                "row_may_be_null": false,
                "map_bit": 0,
                "depends_on_map_bits": [
                ] /* depends_on_map_bits */
              }
            ] /* table_dependencies */
          },
          {
            "ref_optimizer_key_uses": [
            ] /* ref_optimizer_key_uses */
          },
          {
            "rows_estimation": [
              {
                "table": "`t2`",
                "table_scan": {
                  "rows": 2,
                  "cost": 0.5011
                } /* table_scan */
              }
            ] /* rows_estimation */
          },
          {
            "considered_execution_plans": [
              {
                "plan_prefix": [
                ] /* plan_prefix */,
                "table": "`t2`",
                "best_access_path": {
                  "considered_access_paths": [
                    {
                      "rows_to_scan": 2,
                      "access_type": "scan",
                      "resulting_rows": 1,
                      "cost": 0.7011,
                      "chosen": true
                    }
                  ] /* considered_access_paths */
                } /* best_access_path */,
                "condition_filtering_pct": 100,
                "rows_for_plan": 1,
                "cost_for_plan": 0.7011,
                "chosen": true
              }
            ] /* considered_execution_plans */
          },
          {
            "transformation": {
              "select#": 2,
              "from": "IN (SELECT)",
              "to": "materialization",
              "has_nullable_expressions": true,
              "treat_UNKNOWN_as_FALSE": false,
              "possible": false,
              "cause": "cannot_handle_partial_matches"
            } /* transformation */
          },
          {
            "attaching_conditions_to_tables": {
              "original_condition": "((`t2`.`c` > 0) and <if>(outer_field_is_not_null, ((<cache>(`t1`.`a`) = `t2`.`c`) or isnull(`t2`.`c`)), true) and <if>(outer_field_is_not_null, ((<cache>(`t1`.`b`) = `t2`.`d`) or isnull(`t2`.`d`)), true))",
              "attached_conditions_computation": [
              ] /* attached_conditions_computation */,
              "attached_conditions_summary": [
                {
                  "table": "`t2`",
                  "attached": "((`t2`.`c` > 0) and <if>(outer_field_is_not_null, ((<cache>(`t1`.`a`) = `t2`.`c`) or isnull(`t2`.`c`)), true) and <if>(outer_field_is_not_null, ((<cache>(`t1`.`b`) = `t2`.`d`) or isnull(`t2`.`d`)), true))"
                }
              ] /* attached_conditions_summary */
            } /* attaching_conditions_to_tables */
          },
          {
            "refine_plan": [
              {
                "table": "`t2`"
              }
            ] /* refine_plan */
          }
        ] /* steps */
      } /* join_optimization */
    },
    {
      "join_execution": {
        "select#": 1,
        "steps": [
          {
            "subselect_execution": {
              "select#": 2,
              "steps": [
                {
                  "join_execution": {
                    "select#": 2,
                    "steps": [
                    ] /* steps */
                  } /* join_execution */
                }
              ] /* steps */
            } /* subselect_execution */
          },
          {
            "subselect_execution": {
              "select#": 2,
              "steps": [
                {
                  "join_execution": {
                    "select#": 2,
                    "steps": [
                    ] /* steps */
                  } /* join_execution */
                }
              ] /* steps */
            } /* subselect_execution */
          }
        ] /* steps */
      } /* join_execution */
    }
  ] /* steps */
}	0	0
select t1.a,avg(t2.c) as moyenne from t1, t2 where t2.c>-1
group by t1.a having moyenne<>0;
a	moyenne
1	1.5000
NULL	1.5000
select trace from information_schema.OPTIMIZER_TRACE;
trace
{
  "steps": [
    {
      "join_preparation": {
        "select#": 1,
        "steps": [
          {
            "expanded_query": "/* select#1 */ select `t1`.`a` AS `a`,avg(`t2`.`c`) AS `moyenne` from `t1` join `t2` where (`t2`.`c` > -(1)) group by `t1`.`a` having (`moyenne` <> 0)"
          }
        ] /* steps */
      } /* join_preparation */
    },
    {
      "join_optimization": {
        "select#": 1,
        "steps": [
          {
            "condition_processing": {
              "condition": "WHERE",
              "original_condition": "(`t2`.`c` > -(1))",
              "steps": [
                {
                  "transformation": "equality_propagation",
                  "resulting_condition": "(`t2`.`c` > -(1))"
                },
                {
                  "transformation": "constant_propagation",
                  "resulting_condition": "(`t2`.`c` > -(1))"
                },
                {
                  "transformation": "trivial_condition_removal",
                  "resulting_condition": "(`t2`.`c` > -(1))"
                }
              ] /* steps */
            } /* condition_processing */
          },
          {
            "condition_processing": {
              "condition": "HAVING",
              "original_condition": "(`moyenne` <> 0)",
              "steps": [
                {
                  "transformation": "constant_propagation",
                  "resulting_condition": "(`moyenne` <> 0)"
                },
                {
                  "transformation": "trivial_condition_removal",
                  "resulting_condition": "(`moyenne` <> 0)"
                }
              ] /* steps */
            } /* condition_processing */
          },
          {
            "substitute_generated_columns": {
            } /* substitute_generated_columns */
          },
          {
            "table_dependencies": [
              {
                "table": "`t1`",
                "row_may_be_null": false,
                "map_bit": 0,
                "depends_on_map_bits": [
                ] /* depends_on_map_bits */
              },
              {
                "table": "`t2`",
                "row_may_be_null": false,
                "map_bit": 1,
                "depends_on_map_bits": [
                ] /* depends_on_map_bits */
              }
            ] /* table_dependencies */
          },
          {
            "ref_optimizer_key_uses": [
            ] /* ref_optimizer_key_uses */
          },
          {
            "rows_estimation": [
              {
                "table": "`t1`",
                "table_scan": {
                  "rows": 2,
                  "cost": 0.5011
                } /* table_scan */
              },
              {
                "table": "`t2`",
                "table_scan": {
                  "rows": 2,
                  "cost": 0.5011
                } /* table_scan */
              }
            ] /* rows_estimation */
          },
          {
            "considered_execution_plans": [
              {
                "plan_prefix": [
                ] /* plan_prefix */,
                "table": "`t1`",
                "best_access_path": {
                  "considered_access_paths": [
                    {
                      "rows_to_scan": 2,
                      "access_type": "scan",
                      "resulting_rows": 2,
                      "cost": 0.7011,
                      "chosen": true,
                      "use_tmp_table": true
                    }
                  ] /* considered_access_paths */
                } /* best_access_path */,
                "condition_filtering_pct": 100,
                "rows_for_plan": 2,
                "cost_for_plan": 0.7011,
                "rest_of_plan": [
                  {
                    "plan_prefix": [
                      "`t1`"
                    ] /* plan_prefix */,
                    "table": "`t2`",
                    "best_access_path": {
                      "considered_access_paths": [
                        {
                          "rows_to_scan": 2,
                          "access_type": "scan",
                          "using_join_cache": true,
                          "buffers_needed": 1,
                          "resulting_rows": 1,
                          "cost": 0.8011,
                          "chosen": true
                        }
                      ] /* considered_access_paths */
                    } /* best_access_path */,
                    "condition_filtering_pct": 100,
                    "rows_for_plan": 2,
                    "cost_for_plan": 1.5022,
                    "sort_cost": 2,
                    "new_cost_for_plan": 3.5022,
                    "chosen": true
                  }
                ] /* rest_of_plan */
              },
              {
                "plan_prefix": [
                ] /* plan_prefix */,
                "table": "`t2`",
                "best_access_path": {
                  "considered_access_paths": [
                    {
                      "rows_to_scan": 2,
                      "access_type": "scan",
                      "resulting_rows": 1,
                      "cost": 0.7011,
                      "chosen": true
                    }
                  ] /* considered_access_paths */
                } /* best_access_path */,
                "condition_filtering_pct": 100,
                "rows_for_plan": 1,
                "cost_for_plan": 0.7011,
                "rest_of_plan": [
                  {
                    "plan_prefix": [
                      "`t2`"
                    ] /* plan_prefix */,
                    "table": "`t1`",
                    "best_access_path": {
                      "considered_access_paths": [
                        {
                          "rows_to_scan": 2,
                          "access_type": "scan",
                          "using_join_cache": true,
                          "buffers_needed": 1,
                          "resulting_rows": 2,
                          "cost": 0.7011,
                          "chosen": true
                        }
                      ] /* considered_access_paths */
                    } /* best_access_path */,
                    "condition_filtering_pct": 100,
                    "rows_for_plan": 2,
                    "cost_for_plan": 1.4022,
                    "sort_cost": 2,
                    "new_cost_for_plan": 3.4022,
                    "chosen": true
                  }
                ] /* rest_of_plan */
              }
            ] /* considered_execution_plans */
          },
          {
            "attaching_conditions_to_tables": {
              "original_condition": "(`t2`.`c` > -(1))",
              "attached_conditions_computation": [
              ] /* attached_conditions_computation */,
              "attached_conditions_summary": [
                {
                  "table": "`t2`",
                  "attached": "(`t2`.`c` > -(1))"
                },
                {
                  "table": "`t1`",
                  "attached": null
                }
              ] /* attached_conditions_summary */
            } /* attaching_conditions_to_tables */
          },
          {
            "clause_processing": {
              "clause": "GROUP BY",
              "original_clause": "`t1`.`a`",
              "items": [
                {
                  "item": "`t1`.`a`"
                }
              ] /* items */,
              "resulting_clause_is_simple": false,
              "resulting_clause": "`t1`.`a`"
            } /* clause_processing */
          },
          {
            "refine_plan": [
              {
                "table": "`t2`"
              },
              {
                "table": "`t1`"
              }
            ] /* refine_plan */
          }
        ] /* steps */
      } /* join_optimization */
    },
    {
      "join_execution": {
        "select#": 1,
        "steps": [
          {
            "creating_tmp_table": {
              "tmp_table_info": {
                "table": "intermediate_tmp_table",
                "row_length": 30,
                "key_length": 5,
                "unique_constraint": false,
                "location": "memory (heap)",
                "row_limit_estimate": 559240
              } /* tmp_table_info */
            } /* creating_tmp_table */
          }
        ] /* steps */
      } /* join_execution */
    }
  ] /* steps */
}
select t1.a,avg(t2.c) as moyenne from t1, t2 where t2.c>-1
group by t1.a having 4=5;
a	moyenne
select trace from information_schema.OPTIMIZER_TRACE;
trace
{
  "steps": [
    {
      "join_preparation": {
        "select#": 1,
        "steps": [
          {
            "expanded_query": "/* select#1 */ select `t1`.`a` AS `a`,avg(`t2`.`c`) AS `moyenne` from `t1` join `t2` where (`t2`.`c` > -(1)) group by `t1`.`a` having (4 = 5)"
          }
        ] /* steps */
      } /* join_preparation */
    },
    {
      "join_optimization": {
        "select#": 1,
        "steps": [
          {
            "condition_processing": {
              "condition": "WHERE",
              "original_condition": "(`t2`.`c` > -(1))",
              "steps": [
                {
                  "transformation": "equality_propagation",
                  "resulting_condition": "(`t2`.`c` > -(1))"
                },
                {
                  "transformation": "constant_propagation",
                  "resulting_condition": "(`t2`.`c` > -(1))"
                },
                {
                  "transformation": "trivial_condition_removal",
                  "resulting_condition": "(`t2`.`c` > -(1))"
                }
              ] /* steps */
            } /* condition_processing */
          },
          {
            "condition_processing": {
              "condition": "HAVING",
              "original_condition": "(4 = 5)",
              "steps": [
                {
                  "transformation": "constant_propagation",
                  "resulting_condition": "(4 = 5)"
                },
                {
                  "transformation": "trivial_condition_removal",
                  "resulting_condition": null
                }
              ] /* steps */
            } /* condition_processing */
          }
        ] /* steps */,
        "empty_result": {
          "cause": "Impossible HAVING"
        } /* empty_result */
      } /* join_optimization */
    },
    {
      "join_execution": {
        "select#": 1,
        "steps": [
        ] /* steps */
      } /* join_execution */
    }
  ] /* steps */
}
drop table t1,t2;
update t6 set d=5 where d is NULL;
select * from information_schema.OPTIMIZER_TRACE;
QUERY	TRACE	MISSING_BYTES_BEYOND_MAX_MEM_SIZE	INSUFFICIENT_PRIVILEGES
update t6 set d=5 where d is NULL	{
  "steps": [
    {
      "update_preparation": {
        "select#": 1,
        "steps": [
          "/* select#1 */ select `t6`.`d` AS `d` from `t6` where isnull(`t6`.`d`)"
        ] /* steps */
      } /* update_preparation */
    },
    {
      "substitute_generated_columns": {
      } /* substitute_generated_columns */
    },
    {
      "condition_processing": {
        "condition": "WHERE",
        "original_condition": "isnull(`t6`.`d`)",
        "steps": [
          {
            "transformation": "equality_propagation",
            "resulting_condition": "isnull(`t6`.`d`)"
          },
          {
            "transformation": "constant_propagation",
            "resulting_condition": "isnull(`t6`.`d`)"
          },
          {
            "transformation": "trivial_condition_removal",
            "resulting_condition": "isnull(`t6`.`d`)"
          }
        ] /* steps */
      } /* condition_processing */
    },
    {
      "table": "`t6`",
      "range_analysis": {
        "table_scan": {
          "rows": 2,
          "cost": 2.8009
        } /* table_scan */,
        "potential_range_indexes": [
          {
            "index": "d",
            "usable": true,
            "key_parts": [
              "d"
            ] /* key_parts */
          }
        ] /* potential_range_indexes */,
        "setup_range_conditions": [
        ] /* setup_range_conditions */,
        "group_index_range": {
          "chosen": false,
          "cause": "no_join"
        } /* group_index_range */,
        "analyzing_range_alternatives": {
          "range_scan_alternatives": [
            {
              "index": "d",
              "ranges": [
                "NULL <= d <= NULL"
              ] /* ranges */,
              "index_dives_for_eq_ranges": true,
              "rowid_ordered": true,
              "using_mrr": false,
              "index_only": false,
              "rows": 1,
              "cost": 0.61,
              "chosen": true
            }
          ] /* range_scan_alternatives */,
          "analyzing_roworder_intersect": {
            "usable": false,
            "cause": "too_few_roworder_scans"
          } /* analyzing_roworder_intersect */
        } /* analyzing_range_alternatives */,
        "chosen_range_access_summary": {
          "range_access_plan": {
            "type": "range_scan",
            "index": "d",
            "rows": 1,
            "ranges": [
              "NULL <= d <= NULL"
            ] /* ranges */
          } /* range_access_plan */,
          "rows_for_plan": 1,
          "cost_for_plan": 0.61,
          "chosen": true
        } /* chosen_range_access_summary */
      } /* range_analysis */
    }
  ] /* steps */
}	0	0
delete from t6 where d=5;
select * from information_schema.OPTIMIZER_TRACE;
QUERY	TRACE	MISSING_BYTES_BEYOND_MAX_MEM_SIZE	INSUFFICIENT_PRIVILEGES
delete from t6 where d=5	{
  "steps": [
    {
      "delete_preparation": {
        "select#": 1,
        "steps": [
          "/* select#1 */ select  from `t6` where (`t6`.`d` = 5)"
        ] /* steps */
      } /* delete_preparation */
    },
    {
      "substitute_generated_columns": {
      } /* substitute_generated_columns */
    },
    {
      "condition_processing": {
        "condition": "WHERE",
        "original_condition": "(`t6`.`d` = 5)",
        "steps": [
          {
            "transformation": "equality_propagation",
            "resulting_condition": "multiple equal(5, `t6`.`d`)"
          },
          {
            "transformation": "constant_propagation",
            "resulting_condition": "multiple equal(5, `t6`.`d`)"
          },
          {
            "transformation": "trivial_condition_removal",
            "resulting_condition": "multiple equal(5, `t6`.`d`)"
          }
        ] /* steps */
      } /* condition_processing */
    },
    {
      "table": "`t6`",
      "range_analysis": {
        "table_scan": {
          "rows": 2,
          "cost": 2.8009
        } /* table_scan */,
        "potential_range_indexes": [
          {
            "index": "d",
            "usable": true,
            "key_parts": [
              "d"
            ] /* key_parts */
          }
        ] /* potential_range_indexes */,
        "setup_range_conditions": [
        ] /* setup_range_conditions */,
        "group_index_range": {
          "chosen": false,
          "cause": "no_join"
        } /* group_index_range */,
        "analyzing_range_alternatives": {
          "range_scan_alternatives": [
            {
              "index": "d",
              "ranges": [
                "5 <= d <= 5"
              ] /* ranges */,
              "index_dives_for_eq_ranges": true,
              "rowid_ordered": true,
              "using_mrr": false,
              "index_only": false,
              "rows": 1,
              "cost": 0.61,
              "chosen": true
            }
          ] /* range_scan_alternatives */
        } /* analyzing_range_alternatives */,
        "chosen_range_access_summary": {
          "range_access_plan": {
            "type": "range_scan",
            "index": "d",
            "rows": 1,
            "ranges": [
              "5 <= d <= 5"
            ] /* ranges */
          } /* range_access_plan */,
          "rows_for_plan": 1,
          "cost_for_plan": 0.61,
          "chosen": true
        } /* chosen_range_access_summary */
      } /* range_analysis */
    }
  ] /* steps */
}	0	0
insert into t6 values(6),(7),(8);
select * from information_schema.OPTIMIZER_TRACE;
QUERY	TRACE	MISSING_BYTES_BEYOND_MAX_MEM_SIZE	INSUFFICIENT_PRIVILEGES
insert into t6 values(6),(7),(8)	{
  "steps": [
  ] /* steps */
}	0	0
insert into t6 select * from t6 where d>7;
select * from information_schema.OPTIMIZER_TRACE;
QUERY	TRACE	MISSING_BYTES_BEYOND_MAX_MEM_SIZE	INSUFFICIENT_PRIVILEGES
insert into t6 select * from t6 where d>7	{
  "steps": [
    {
      "join_preparation": {
        "select#": 1,
        "steps": [
          {
            "expanded_query": "/* select#1 */ select sql_buffer_result `t6`.`d` AS `d` from `t6` where (`t6`.`d` > 7)"
          }
        ] /* steps */
      } /* join_preparation */
    },
    {
      "join_optimization": {
        "select#": 1,
        "steps": [
          {
            "condition_processing": {
              "condition": "WHERE",
              "original_condition": "(`t6`.`d` > 7)",
              "steps": [
                {
                  "transformation": "equality_propagation",
                  "resulting_condition": "(`t6`.`d` > 7)"
                },
                {
                  "transformation": "constant_propagation",
                  "resulting_condition": "(`t6`.`d` > 7)"
                },
                {
                  "transformation": "trivial_condition_removal",
                  "resulting_condition": "(`t6`.`d` > 7)"
                }
              ] /* steps */
            } /* condition_processing */
          },
          {
            "substitute_generated_columns": {
            } /* substitute_generated_columns */
          },
          {
            "table_dependencies": [
              {
                "table": "`t6`",
                "row_may_be_null": false,
                "map_bit": 0,
                "depends_on_map_bits": [
                ] /* depends_on_map_bits */
              }
            ] /* table_dependencies */
          },
          {
            "ref_optimizer_key_uses": [
            ] /* ref_optimizer_key_uses */
          },
          {
            "rows_estimation": [
              {
                "table": "`t6`",
                "range_analysis": {
                  "table_scan": {
                    "rows": 3,
                    "cost": 2.9013
                  } /* table_scan */,
                  "potential_range_indexes": [
                    {
                      "index": "d",
                      "usable": true,
                      "key_parts": [
                        "d"
                      ] /* key_parts */
                    }
                  ] /* potential_range_indexes */,
                  "best_covering_index_scan": {
                    "index": "d",
                    "cost": 0.5616,
                    "chosen": true
                  } /* best_covering_index_scan */,
                  "setup_range_conditions": [
                  ] /* setup_range_conditions */,
                  "group_index_range": {
                    "chosen": false,
                    "cause": "not_group_by_or_distinct"
                  } /* group_index_range */,
                  "analyzing_range_alternatives": {
                    "range_scan_alternatives": [
                      {
                        "index": "d",
                        "ranges": [
                          "7 < d"
                        ] /* ranges */,
                        "index_dives_for_eq_ranges": true,
                        "rowid_ordered": false,
                        "using_mrr": false,
                        "index_only": true,
                        "rows": 2,
                        "cost": 0.4658,
                        "chosen": true
                      }
                    ] /* range_scan_alternatives */,
                    "analyzing_roworder_intersect": {
                      "usable": false,
                      "cause": "too_few_roworder_scans"
                    } /* analyzing_roworder_intersect */
                  } /* analyzing_range_alternatives */,
                  "chosen_range_access_summary": {
                    "range_access_plan": {
                      "type": "range_scan",
                      "index": "d",
                      "rows": 2,
                      "ranges": [
                        "7 < d"
                      ] /* ranges */
                    } /* range_access_plan */,
                    "rows_for_plan": 2,
                    "cost_for_plan": 0.4658,
                    "chosen": true
                  } /* chosen_range_access_summary */
                } /* range_analysis */
              }
            ] /* rows_estimation */
          },
          {
            "considered_execution_plans": [
              {
                "plan_prefix": [
                ] /* plan_prefix */,
                "table": "`t6`",
                "best_access_path": {
                  "considered_access_paths": [
                    {
                      "rows_to_scan": 2,
                      "access_type": "range",
                      "range_details": {
                        "used_index": "d"
                      } /* range_details */,
                      "resulting_rows": 2,
                      "cost": 0.6658,
                      "chosen": true
                    }
                  ] /* considered_access_paths */
                } /* best_access_path */,
                "condition_filtering_pct": 100,
                "rows_for_plan": 2,
                "cost_for_plan": 0.6658,
                "chosen": true
              }
            ] /* considered_execution_plans */
          },
          {
            "attaching_conditions_to_tables": {
              "original_condition": "(`t6`.`d` > 7)",
              "attached_conditions_computation": [
              ] /* attached_conditions_computation */,
              "attached_conditions_summary": [
                {
                  "table": "`t6`",
                  "attached": "(`t6`.`d` > 7)"
                }
              ] /* attached_conditions_summary */
            } /* attaching_conditions_to_tables */
          },
          {
            "refine_plan": [
              {
                "table": "`t6`"
              }
            ] /* refine_plan */
          }
        ] /* steps */
      } /* join_optimization */
    },
    {
      "join_execution": {
        "select#": 1,
        "steps": [
          {
            "creating_tmp_table": {
              "tmp_table_info": {
                "table": "intermediate_tmp_table",
                "row_length": 5,
                "key_length": 0,
                "unique_constraint": false,
                "location": "memory (heap)",
                "row_limit_estimate": 3355443
              } /* tmp_table_info */
            } /* creating_tmp_table */
          }
        ] /* steps */
      } /* join_execution */
    }
  ] /* steps */
}	0	0
update t5, t6 set t6.d=t6.d+t5.c+4-t5.c-4 where d>7000;
select * from information_schema.OPTIMIZER_TRACE;
QUERY	TRACE	MISSING_BYTES_BEYOND_MAX_MEM_SIZE	INSUFFICIENT_PRIVILEGES
update t5, t6 set t6.d=t6.d+t5.c+4-t5.c-4 where d>7000	{
  "steps": [
    {
      "update_preparation": {
        "select#": 1,
        "steps": [
          "/* select#1 */ select `t6`.`d` AS `d` from `t5` join `t6` where (`t6`.`d` > 7000)"
        ] /* steps */
      } /* update_preparation */
    },
    {
      "join_optimization": {
        "select#": 1,
        "steps": [
          {
            "condition_processing": {
              "condition": "WHERE",
              "original_condition": "(`t6`.`d` > 7000)",
              "steps": [
                {
                  "transformation": "equality_propagation",
                  "resulting_condition": "(`t6`.`d` > 7000)"
                },
                {
                  "transformation": "constant_propagation",
                  "resulting_condition": "(`t6`.`d` > 7000)"
                },
                {
                  "transformation": "trivial_condition_removal",
                  "resulting_condition": "(`t6`.`d` > 7000)"
                }
              ] /* steps */
            } /* condition_processing */
          },
          {
            "substitute_generated_columns": {
            } /* substitute_generated_columns */
          },
          {
            "table_dependencies": [
              {
                "table": "`t5`",
                "row_may_be_null": false,
                "map_bit": 0,
                "depends_on_map_bits": [
                ] /* depends_on_map_bits */
              },
              {
                "table": "`t6`",
                "row_may_be_null": false,
                "map_bit": 1,
                "depends_on_map_bits": [
                ] /* depends_on_map_bits */
              }
            ] /* table_dependencies */
          },
          {
            "ref_optimizer_key_uses": [
            ] /* ref_optimizer_key_uses */
          },
          {
            "rows_estimation": [
              {
                "table": "`t5`",
                "rows": 1,
                "cost": 1,
                "table_type": "system",
                "empty": false
              },
              {
                "table": "`t6`",
                "range_analysis": {
                  "table_scan": {
                    "rows": 4,
                    "cost": 3.0017
                  } /* table_scan */,
                  "potential_range_indexes": [
                    {
                      "index": "d",
                      "usable": true,
                      "key_parts": [
                        "d"
                      ] /* key_parts */
                    }
                  ] /* potential_range_indexes */,
                  "setup_range_conditions": [
                  ] /* setup_range_conditions */,
                  "group_index_range": {
                    "chosen": false,
                    "cause": "not_single_table"
                  } /* group_index_range */,
                  "analyzing_range_alternatives": {
                    "range_scan_alternatives": [
                      {
                        "index": "d",
                        "ranges": [
                          "7000 < d"
                        ] /* ranges */,
                        "index_dives_for_eq_ranges": true,
                        "rowid_ordered": false,
                        "using_mrr": false,
                        "index_only": false,
                        "rows": 1,
                        "cost": 0.61,
                        "chosen": true
                      }
                    ] /* range_scan_alternatives */,
                    "analyzing_roworder_intersect": {
                      "usable": false,
                      "cause": "too_few_roworder_scans"
                    } /* analyzing_roworder_intersect */
                  } /* analyzing_range_alternatives */,
                  "chosen_range_access_summary": {
                    "range_access_plan": {
                      "type": "range_scan",
                      "index": "d",
                      "rows": 1,
                      "ranges": [
                        "7000 < d"
                      ] /* ranges */
                    } /* range_access_plan */,
                    "rows_for_plan": 1,
                    "cost_for_plan": 0.61,
                    "chosen": true
                  } /* chosen_range_access_summary */
                } /* range_analysis */
              }
            ] /* rows_estimation */
          },
          {
            "considered_execution_plans": [
              {
                "plan_prefix": [
                  "`t5`"
                ] /* plan_prefix */,
                "table": "`t6`",
                "best_access_path": {
                  "considered_access_paths": [
                    {
                      "rows_to_scan": 1,
                      "access_type": "range",
                      "range_details": {
                        "used_index": "d"
                      } /* range_details */,
                      "resulting_rows": 1,
                      "cost": 0.71,
                      "chosen": true
                    }
                  ] /* considered_access_paths */
                } /* best_access_path */,
                "condition_filtering_pct": 100,
                "rows_for_plan": 1,
                "cost_for_plan": 0.71,
                "chosen": true
              }
            ] /* considered_execution_plans */
          },
          {
            "attaching_conditions_to_tables": {
              "original_condition": "(`t6`.`d` > 7000)",
              "attached_conditions_computation": [
              ] /* attached_conditions_computation */,
              "attached_conditions_summary": [
                {
                  "table": "`t6`",
                  "attached": "(`t6`.`d` > 7000)"
                }
              ] /* attached_conditions_summary */
            } /* attaching_conditions_to_tables */
          },
          {
            "creating_tmp_table": {
              "tmp_table_info": {
                "table": "intermediate_tmp_table",
                "row_length": 12,
                "key_length": 7,
                "unique_constraint": false,
                "location": "memory (heap)",
                "row_limit_estimate": 1398101
              } /* tmp_table_info */
            } /* creating_tmp_table */
          },
          {
            "refine_plan": [
              {
                "table": "`t6`"
              }
            ] /* refine_plan */
          }
        ] /* steps */
      } /* join_optimization */
    },
    {
      "join_execution": {
        "select#": 1,
        "steps": [
        ] /* steps */
      } /* join_execution */
    }
  ] /* steps */
}	0	0
delete t6 from t5, t6 where d>7000;
select * from information_schema.OPTIMIZER_TRACE;
QUERY	TRACE	MISSING_BYTES_BEYOND_MAX_MEM_SIZE	INSUFFICIENT_PRIVILEGES
delete t6 from t5, t6 where d>7000	{
  "steps": [
    {
      "delete_preparation": {
        "select#": 1,
        "steps": [
          "/* select#1 */ select  from `t5` join `t6` where (`t6`.`d` > 7000)"
        ] /* steps */
      } /* delete_preparation */
    },
    {
      "join_optimization": {
        "select#": 1,
        "steps": [
          {
            "condition_processing": {
              "condition": "WHERE",
              "original_condition": "(`t6`.`d` > 7000)",
              "steps": [
                {
                  "transformation": "equality_propagation",
                  "resulting_condition": "(`t6`.`d` > 7000)"
                },
                {
                  "transformation": "constant_propagation",
                  "resulting_condition": "(`t6`.`d` > 7000)"
                },
                {
                  "transformation": "trivial_condition_removal",
                  "resulting_condition": "(`t6`.`d` > 7000)"
                }
              ] /* steps */
            } /* condition_processing */
          },
          {
            "substitute_generated_columns": {
            } /* substitute_generated_columns */
          },
          {
            "table_dependencies": [
              {
                "table": "`t5`",
                "row_may_be_null": false,
                "map_bit": 0,
                "depends_on_map_bits": [
                ] /* depends_on_map_bits */
              },
              {
                "table": "`t6`",
                "row_may_be_null": false,
                "map_bit": 1,
                "depends_on_map_bits": [
                ] /* depends_on_map_bits */
              }
            ] /* table_dependencies */
          },
          {
            "ref_optimizer_key_uses": [
            ] /* ref_optimizer_key_uses */
          },
          {
            "rows_estimation": [
              {
                "table": "`t5`",
                "rows": 1,
                "cost": 1,
                "table_type": "system",
                "empty": false
              },
              {
                "table": "`t6`",
                "range_analysis": {
                  "table_scan": {
                    "rows": 4,
                    "cost": 3.0017
                  } /* table_scan */,
                  "potential_range_indexes": [
                    {
                      "index": "d",
                      "usable": true,
                      "key_parts": [
                        "d"
                      ] /* key_parts */
                    }
                  ] /* potential_range_indexes */,
                  "best_covering_index_scan": {
                    "index": "d",
                    "cost": 0.6674,
                    "chosen": true
                  } /* best_covering_index_scan */,
                  "setup_range_conditions": [
                  ] /* setup_range_conditions */,
                  "group_index_range": {
                    "chosen": false,
                    "cause": "not_single_table"
                  } /* group_index_range */,
                  "analyzing_range_alternatives": {
                    "range_scan_alternatives": [
                      {
                        "index": "d",
                        "ranges": [
                          "7000 < d"
                        ] /* ranges */,
                        "index_dives_for_eq_ranges": true,
                        "rowid_ordered": false,
                        "using_mrr": false,
                        "index_only": true,
                        "rows": 1,
                        "cost": 0.36,
                        "chosen": true
                      }
                    ] /* range_scan_alternatives */,
                    "analyzing_roworder_intersect": {
                      "usable": false,
                      "cause": "too_few_roworder_scans"
                    } /* analyzing_roworder_intersect */
                  } /* analyzing_range_alternatives */,
                  "chosen_range_access_summary": {
                    "range_access_plan": {
                      "type": "range_scan",
                      "index": "d",
                      "rows": 1,
                      "ranges": [
                        "7000 < d"
                      ] /* ranges */
                    } /* range_access_plan */,
                    "rows_for_plan": 1,
                    "cost_for_plan": 0.36,
                    "chosen": true
                  } /* chosen_range_access_summary */
                } /* range_analysis */
              }
            ] /* rows_estimation */
          },
          {
            "considered_execution_plans": [
              {
                "plan_prefix": [
                  "`t5`"
                ] /* plan_prefix */,
                "table": "`t6`",
                "best_access_path": {
                  "considered_access_paths": [
                    {
                      "rows_to_scan": 1,
                      "access_type": "range",
                      "range_details": {
                        "used_index": "d"
                      } /* range_details */,
                      "resulting_rows": 1,
                      "cost": 0.46,
                      "chosen": true
                    }
                  ] /* considered_access_paths */
                } /* best_access_path */,
                "condition_filtering_pct": 100,
                "rows_for_plan": 1,
                "cost_for_plan": 0.46,
                "chosen": true
              }
            ] /* considered_execution_plans */
          },
          {
            "attaching_conditions_to_tables": {
              "original_condition": "(`t6`.`d` > 7000)",
              "attached_conditions_computation": [
              ] /* attached_conditions_computation */,
              "attached_conditions_summary": [
                {
                  "table": "`t6`",
                  "attached": "(`t6`.`d` > 7000)"
                }
              ] /* attached_conditions_summary */
            } /* attaching_conditions_to_tables */
          },
          {
            "refine_plan": [
              {
                "table": "`t6`"
              }
            ] /* refine_plan */
          }
        ] /* steps */
      } /* join_optimization */
    },
    {
      "join_execution": {
        "select#": 1,
        "steps": [
        ] /* steps */
      } /* join_execution */
    }
  ] /* steps */
}	0	0
set optimizer_trace_offset=2,optimizer_trace_limit=2;
select * from information_schema.OPTIMIZER_TRACE;
QUERY	TRACE	MISSING_BYTES_BEYOND_MAX_MEM_SIZE	INSUFFICIENT_PRIVILEGES
select 1;
1
1
select 2;
2
2
select 3;
3
3
select 4;
4
4
select 5;
5
5
select * from information_schema.OPTIMIZER_TRACE;
QUERY	TRACE	MISSING_BYTES_BEYOND_MAX_MEM_SIZE	INSUFFICIENT_PRIVILEGES
select 2	{
  "steps": [
    {
      "join_preparation": {
        "select#": 1,
        "steps": [
          {
            "expanded_query": "/* select#1 */ select 2 AS `2`"
          }
        ] /* steps */
      } /* join_preparation */
    }
  ] /* steps */
}	0	0
select 2	{
  "steps": [
    {
      "join_preparation": {
        "select#": 1,
        "steps": [
          {
            "expanded_query": "/* select#1 */ select 2 AS `2`"
          }
        ] /* steps */
      } /* join_preparation */
    },
    {
      "join_optimization": {
        "select#": 1,
        "steps": [
        ] /* steps */
      } /* join_optimization */
    },
    {
      "join_execution": {
        "select#": 1,
        "steps": [
        ] /* steps */
      } /* join_execution */
    }
  ] /* steps */
}	0	0
set optimizer_trace_offset=-2,optimizer_trace_limit=2;
select * from information_schema.OPTIMIZER_TRACE;
QUERY	TRACE	MISSING_BYTES_BEYOND_MAX_MEM_SIZE	INSUFFICIENT_PRIVILEGES
select 1;
1
1
select 2;
2
2
select 3;
3
3
select 4;
4
4
select 5;
5
5
select * from information_schema.OPTIMIZER_TRACE;
QUERY	TRACE	MISSING_BYTES_BEYOND_MAX_MEM_SIZE	INSUFFICIENT_PRIVILEGES
select 5	{
  "steps": [
    {
      "join_preparation": {
        "select#": 1,
        "steps": [
          {
            "expanded_query": "/* select#1 */ select 5 AS `5`"
          }
        ] /* steps */
      } /* join_preparation */
    }
  ] /* steps */
}	0	0
select 5	{
  "steps": [
    {
      "join_preparation": {
        "select#": 1,
        "steps": [
          {
            "expanded_query": "/* select#1 */ select 5 AS `5`"
          }
        ] /* steps */
      } /* join_preparation */
    },
    {
      "join_optimization": {
        "select#": 1,
        "steps": [
        ] /* steps */
      } /* join_optimization */
    },
    {
      "join_execution": {
        "select#": 1,
        "steps": [
        ] /* steps */
      } /* join_execution */
    }
  ] /* steps */
}	0	0
set optimizer_trace_offset=default,optimizer_trace_limit=default;
select * from information_schema.OPTIMIZER_TRACE;
QUERY	TRACE	MISSING_BYTES_BEYOND_MAX_MEM_SIZE	INSUFFICIENT_PRIVILEGES
create table t1 (
id   char(16) not null default '',
data int not null
) charset utf8mb4;
create table t2 (
s   char(16),
i   int,
d   double
) charset utf8mb4;
insert into t1 values ("a", 1), ("b", 2) |
insert into t2 values ("a", 1, 1.0), ("b", 2, 2.0), ("c", 3, 3.0), ("d", 4, 4.0) |
create function f1() returns int
begin
declare ret int;
insert into t1 values("z",0);
delete from t1 where id="z";
select sum(data) into ret from t1;
return ret;
end|
select f1()|
f1()
3
select * from information_schema.OPTIMIZER_TRACE|
QUERY	TRACE	MISSING_BYTES_BEYOND_MAX_MEM_SIZE	INSUFFICIENT_PRIVILEGES
freturn 3 ret@0	{
  "steps": [
  ] /* steps */
}	0	0
select s, f1() from t2 order by s desc|
s	f1()
d	3
c	3
b	3
a	3
select * from information_schema.OPTIMIZER_TRACE|
QUERY	TRACE	MISSING_BYTES_BEYOND_MAX_MEM_SIZE	INSUFFICIENT_PRIVILEGES
freturn 3 ret@0	{
  "steps": [
  ] /* steps */
}	0	0
select * from t6 where d in (select f1() from t2 where s="c")|
d
select * from information_schema.OPTIMIZER_TRACE|
QUERY	TRACE	MISSING_BYTES_BEYOND_MAX_MEM_SIZE	INSUFFICIENT_PRIVILEGES
freturn 3 ret@0	{
  "steps": [
  ] /* steps */
}	0	0
set @old_opt_switch=@@optimizer_switch;
# Test was created when sj-mat-scan could not handle this query...
set optimizer_switch="materialization=off";
set optimizer_trace_offset=-60, optimizer_trace_limit=60|
select * from t6 where d in (select f1() from t2 where s="c")|
d
select * from information_schema.OPTIMIZER_TRACE|
QUERY	TRACE	MISSING_BYTES_BEYOND_MAX_MEM_SIZE	INSUFFICIENT_PRIVILEGES
select * from t6 where d in (select f1() from t2 where s="c")	{
  "steps": [
    {
      "join_preparation": {
        "select#": 1,
        "steps": [
          {
            "join_preparation": {
              "select#": 2,
              "steps": [
                {
                  "expanded_query": "/* select#2 */ select `f1`() from `t2` where (`t2`.`s` = 'c')"
                },
                {
                  "transformation": {
                    "select#": 2,
                    "from": "IN (SELECT)",
                    "to": "semijoin",
                    "chosen": true
                  } /* transformation */
                }
              ] /* steps */
            } /* join_preparation */
          },
          {
            "expanded_query": "/* select#1 */ select `t6`.`d` AS `d` from `t6` where `t6`.`d` in (/* select#2 */ select `f1`() from `t2` where (`t2`.`s` = 'c'))"
          },
          {
            "transformation": {
              "select#": 2,
              "from": "IN (SELECT)",
              "to": "semijoin",
              "chosen": true,
              "evaluating_constant_semijoin_conditions": [
              ] /* evaluating_constant_semijoin_conditions */
            } /* transformation */
          },
          {
            "transformations_to_nested_joins": {
              "transformations": [
                "semijoin"
              ] /* transformations */,
              "expanded_query": "/* select#1 */ select `t6`.`d` AS `d` from `t6` semi join (`t2`) where (1 and (`t2`.`s` = 'c') and (`t6`.`d` = `f1`()))"
            } /* transformations_to_nested_joins */
          }
        ] /* steps */
      } /* join_preparation */
    }
  ] /* steps */
}	0	0
select * from t6 where d in (select f1() from t2 where s="c")	{
  "steps": [
    {
      "join_preparation": {
        "select#": 1,
        "steps": [
          {
            "expanded_query": "/* select#1 */ select `t6`.`d` AS `d` from `t6` semi join (`t2`) where (1 and (`t2`.`s` = 'c') and (`t6`.`d` = `f1`()))"
          }
        ] /* steps */
      } /* join_preparation */
    },
    {
      "join_optimization": {
        "select#": 1,
        "steps": [
          {
            "condition_processing": {
              "condition": "WHERE",
              "original_condition": "(1 and (`t2`.`s` = 'c') and (`t6`.`d` = `f1`()))",
              "steps": [
                {
                  "transformation": "equality_propagation",
                  "resulting_condition": "(1 and (`t2`.`s` = 'c') and (`t6`.`d` = `f1`()))"
                },
                {
                  "transformation": "constant_propagation",
                  "resulting_condition": "(1 and (`t2`.`s` = 'c') and (`t6`.`d` = `f1`()))"
                },
                {
                  "transformation": "trivial_condition_removal",
                  "resulting_condition": "((`t2`.`s` = 'c') and (`t6`.`d` = `f1`()))"
                }
              ] /* steps */
            } /* condition_processing */
          },
          {
            "substitute_generated_columns": {
            } /* substitute_generated_columns */
          },
          {
            "table_dependencies": [
              {
                "table": "`t6`",
                "row_may_be_null": false,
                "map_bit": 0,
                "depends_on_map_bits": [
                ] /* depends_on_map_bits */
              },
              {
                "table": "`t2`",
                "row_may_be_null": false,
                "map_bit": 1,
                "depends_on_map_bits": [
                ] /* depends_on_map_bits */
              }
            ] /* table_dependencies */
          },
          {
            "ref_optimizer_key_uses": [
            ] /* ref_optimizer_key_uses */
          },
          {
            "pulled_out_semijoin_tables": [
            ] /* pulled_out_semijoin_tables */
          },
          {
            "rows_estimation": [
              {
                "table": "`t6`",
                "table_scan": {
                  "rows": 4,
                  "cost": 0.5017
                } /* table_scan */
              },
              {
                "table": "`t2`",
                "table_scan": {
                  "rows": 4,
                  "cost": 0.5188
                } /* table_scan */
              }
            ] /* rows_estimation */
          },
          {
            "considered_execution_plans": [
              {
                "plan_prefix": [
                ] /* plan_prefix */,
                "table": "`t6`",
                "best_access_path": {
                  "considered_access_paths": [
                    {
                      "rows_to_scan": 4,
                      "access_type": "scan",
                      "resulting_rows": 4,
                      "cost": 0.9017,
                      "chosen": true
                    }
                  ] /* considered_access_paths */
                } /* best_access_path */,
                "condition_filtering_pct": 25,
                "rows_for_plan": 1,
                "cost_for_plan": 0.9017,
                "semijoin_strategy_choice": [
                ] /* semijoin_strategy_choice */,
                "rest_of_plan": [
                  {
                    "plan_prefix": [
                      "`t6`"
                    ] /* plan_prefix */,
                    "table": "`t2`",
                    "best_access_path": {
                      "considered_access_paths": [
                        {
                          "rows_to_scan": 4,
                          "access_type": "scan",
                          "using_join_cache": true,
                          "buffers_needed": 1,
                          "resulting_rows": 1,
                          "cost": 0.9188,
                          "chosen": true
                        }
                      ] /* considered_access_paths */
                    } /* best_access_path */,
                    "condition_filtering_pct": 100,
                    "rows_for_plan": 1,
                    "cost_for_plan": 1.8205,
                    "semijoin_strategy_choice": [
                      {
                        "strategy": "FirstMatch",
                        "recalculate_access_paths_and_cost": {
                          "tables": [
                            {
                              "table": "`t2`",
                              "best_access_path": {
                                "considered_access_paths": [
                                  {
                                    "rows_to_scan": 4,
                                    "access_type": "scan",
                                    "using_join_cache": true,
                                    "buffers_needed": 1,
                                    "resulting_rows": 1,
                                    "cost": 0.9188,
                                    "chosen": true
                                  }
                                ] /* considered_access_paths */
                              } /* best_access_path */
                            }
                          ] /* tables */
                        } /* recalculate_access_paths_and_cost */,
                        "cost": 1.8205,
                        "rows": 1,
                        "chosen": true
                      },
                      {
                        "strategy": "DuplicatesWeedout",
                        "cost": 3.0205,
                        "rows": 1,
                        "duplicate_tables_left": false,
                        "chosen": false
                      }
                    ] /* semijoin_strategy_choice */,
                    "chosen": true
                  }
                ] /* rest_of_plan */
              },
              {
                "plan_prefix": [
                ] /* plan_prefix */,
                "table": "`t2`",
                "best_access_path": {
                  "considered_access_paths": [
                    {
                      "rows_to_scan": 4,
                      "access_type": "scan",
                      "resulting_rows": 1,
                      "cost": 0.9188,
                      "chosen": true
                    }
                  ] /* considered_access_paths */
                } /* best_access_path */,
                "condition_filtering_pct": 100,
                "rows_for_plan": 1,
                "cost_for_plan": 0.9188,
                "semijoin_strategy_choice": [
                ] /* semijoin_strategy_choice */,
                "pruned_by_heuristic": true
              },
              {
                "final_semijoin_strategy": "FirstMatch",
                "recalculate_access_paths_and_cost": {
                  "tables": [
                    {
                      "table": "`t2`",
                      "best_access_path": {
                        "considered_access_paths": [
                          {
                            "rows_to_scan": 4,
                            "access_type": "scan",
                            "using_join_cache": true,
                            "buffers_needed": 1,
                            "resulting_rows": 1,
                            "cost": 0.9188,
                            "chosen": true
                          }
                        ] /* considered_access_paths */
                      } /* best_access_path */
                    }
                  ] /* tables */
                } /* recalculate_access_paths_and_cost */
              }
            ] /* considered_execution_plans */
          },
          {
            "attaching_conditions_to_tables": {
              "original_condition": "((`t2`.`s` = 'c') and (`t6`.`d` = `f1`()))",
              "attached_conditions_computation": [
              ] /* attached_conditions_computation */,
              "attached_conditions_summary": [
                {
                  "table": "`t6`",
                  "attached": null
                },
                {
                  "table": "`t2`",
                  "attached": "((`t2`.`s` = 'c') and (`t6`.`d` = `f1`()))"
                }
              ] /* attached_conditions_summary */
            } /* attaching_conditions_to_tables */
          },
          {
            "refine_plan": [
              {
                "table": "`t6`"
              },
              {
                "table": "`t2`",
                "unknown_key_1": {
                  "constant_condition_in_bnl": "(`t2`.`s` = 'c')"
                }
              }
            ] /* refine_plan */
          }
        ] /* steps */
      } /* join_optimization */
    },
    {
      "join_execution": {
        "select#": 1,
        "steps": [
        ] /* steps */
      } /* join_execution */
    }
  ] /* steps */
}	0	0
set ret@0 NULL	{
  "steps": [
  ] /* steps */
}	0	0
insert into t1 values("z",0)	{
  "steps": [
  ] /* steps */
}	0	0
delete from t1 where id="z"	{
  "steps": [
    {
      "delete_preparation": {
        "select#": 1,
        "steps": [
          "/* select#1 */ select  from `t1` where (`t1`.`id` = 'z')"
        ] /* steps */
      } /* delete_preparation */
    },
    {
      "substitute_generated_columns": {
      } /* substitute_generated_columns */
    },
    {
      "condition_processing": {
        "condition": "WHERE",
        "original_condition": "(`t1`.`id` = 'z')",
        "steps": [
          {
            "transformation": "equality_propagation",
            "resulting_condition": "(`t1`.`id` = 'z')"
          },
          {
            "transformation": "constant_propagation",
            "resulting_condition": "(`t1`.`id` = 'z')"
          },
          {
            "transformation": "trivial_condition_removal",
            "resulting_condition": "(`t1`.`id` = 'z')"
          }
        ] /* steps */
      } /* condition_processing */
    },
    {
      "table": "`t1`",
      "range_analysis": {
        "table_scan": {
          "rows": 3,
          "cost": 2.9126
        } /* table_scan */
      } /* range_analysis */
    }
  ] /* steps */
}	0	0
select sum(data) into ret from t1	{
  "steps": [
    {
      "join_preparation": {
        "select#": 1,
        "steps": [
          {
            "expanded_query": "/* select#1 */ select sum(`t1`.`data`) AS `sum(data)` from `t1`"
          }
        ] /* steps */
      } /* join_preparation */
    },
    {
      "join_optimization": {
        "select#": 1,
        "steps": [
          {
            "table_dependencies": [
              {
                "table": "`t1`",
                "row_may_be_null": false,
                "map_bit": 0,
                "depends_on_map_bits": [
                ] /* depends_on_map_bits */
              }
            ] /* table_dependencies */
          },
          {
            "rows_estimation": [
              {
                "table": "`t1`",
                "table_scan": {
                  "rows": 2,
                  "cost": 0.5126
                } /* table_scan */
              }
            ] /* rows_estimation */
          },
          {
            "considered_execution_plans": [
              {
                "plan_prefix": [
                ] /* plan_prefix */,
                "table": "`t1`",
                "best_access_path": {
                  "considered_access_paths": [
                    {
                      "rows_to_scan": 2,
                      "access_type": "scan",
                      "resulting_rows": 2,
                      "cost": 0.7126,
                      "chosen": true
                    }
                  ] /* considered_access_paths */
                } /* best_access_path */,
                "condition_filtering_pct": 100,
                "rows_for_plan": 2,
                "cost_for_plan": 0.7126,
                "chosen": true
              }
            ] /* considered_execution_plans */
          },
          {
            "attaching_conditions_to_tables": {
              "original_condition": null,
              "attached_conditions_computation": [
              ] /* attached_conditions_computation */,
              "attached_conditions_summary": [
                {
                  "table": "`t1`",
                  "attached": null
                }
              ] /* attached_conditions_summary */
            } /* attaching_conditions_to_tables */
          },
          {
            "refine_plan": [
              {
                "table": "`t1`"
              }
            ] /* refine_plan */
          }
        ] /* steps */
      } /* join_optimization */
    },
    {
      "join_execution": {
        "select#": 1,
        "steps": [
        ] /* steps */
      } /* join_execution */
    }
  ] /* steps */
}	0	0
freturn 3 ret@0	{
  "steps": [
  ] /* steps */
}	0	0
set ret@0 NULL	{
  "steps": [
  ] /* steps */
}	0	0
insert into t1 values("z",0)	{
  "steps": [
  ] /* steps */
}	0	0
delete from t1 where id="z"	{
  "steps": [
    {
      "delete_preparation": {
        "select#": 1,
        "steps": [
          "/* select#1 */ select  from `t1` where (`t1`.`id` = 'z')"
        ] /* steps */
      } /* delete_preparation */
    },
    {
      "substitute_generated_columns": {
      } /* substitute_generated_columns */
    },
    {
      "condition_processing": {
        "condition": "WHERE",
        "original_condition": "(`t1`.`id` = 'z')",
        "steps": [
          {
            "transformation": "equality_propagation",
            "resulting_condition": "(`t1`.`id` = 'z')"
          },
          {
            "transformation": "constant_propagation",
            "resulting_condition": "(`t1`.`id` = 'z')"
          },
          {
            "transformation": "trivial_condition_removal",
            "resulting_condition": "(`t1`.`id` = 'z')"
          }
        ] /* steps */
      } /* condition_processing */
    },
    {
      "table": "`t1`",
      "range_analysis": {
        "table_scan": {
          "rows": 3,
          "cost": 2.9126
        } /* table_scan */
      } /* range_analysis */
    }
  ] /* steps */
}	0	0
select sum(data) into ret from t1	{
  "steps": [
    {
      "join_preparation": {
        "select#": 1,
        "steps": [
          {
            "expanded_query": "/* select#1 */ select sum(`t1`.`data`) AS `sum(data)` from `t1`"
          }
        ] /* steps */
      } /* join_preparation */
    },
    {
      "join_optimization": {
        "select#": 1,
        "steps": [
          {
            "table_dependencies": [
              {
                "table": "`t1`",
                "row_may_be_null": false,
                "map_bit": 0,
                "depends_on_map_bits": [
                ] /* depends_on_map_bits */
              }
            ] /* table_dependencies */
          },
          {
            "rows_estimation": [
              {
                "table": "`t1`",
                "table_scan": {
                  "rows": 2,
                  "cost": 0.5126
                } /* table_scan */
              }
            ] /* rows_estimation */
          },
          {
            "considered_execution_plans": [
              {
                "plan_prefix": [
                ] /* plan_prefix */,
                "table": "`t1`",
                "best_access_path": {
                  "considered_access_paths": [
                    {
                      "rows_to_scan": 2,
                      "access_type": "scan",
                      "resulting_rows": 2,
                      "cost": 0.7126,
                      "chosen": true
                    }
                  ] /* considered_access_paths */
                } /* best_access_path */,
                "condition_filtering_pct": 100,
                "rows_for_plan": 2,
                "cost_for_plan": 0.7126,
                "chosen": true
              }
            ] /* considered_execution_plans */
          },
          {
            "attaching_conditions_to_tables": {
              "original_condition": null,
              "attached_conditions_computation": [
              ] /* attached_conditions_computation */,
              "attached_conditions_summary": [
                {
                  "table": "`t1`",
                  "attached": null
                }
              ] /* attached_conditions_summary */
            } /* attaching_conditions_to_tables */
          },
          {
            "refine_plan": [
              {
                "table": "`t1`"
              }
            ] /* refine_plan */
          }
        ] /* steps */
      } /* join_optimization */
    },
    {
      "join_execution": {
        "select#": 1,
        "steps": [
        ] /* steps */
      } /* join_execution */
    }
  ] /* steps */
}	0	0
freturn 3 ret@0	{
  "steps": [
  ] /* steps */
}	0	0
set ret@0 NULL	{
  "steps": [
  ] /* steps */
}	0	0
insert into t1 values("z",0)	{
  "steps": [
  ] /* steps */
}	0	0
delete from t1 where id="z"	{
  "steps": [
    {
      "delete_preparation": {
        "select#": 1,
        "steps": [
          "/* select#1 */ select  from `t1` where (`t1`.`id` = 'z')"
        ] /* steps */
      } /* delete_preparation */
    },
    {
      "substitute_generated_columns": {
      } /* substitute_generated_columns */
    },
    {
      "condition_processing": {
        "condition": "WHERE",
        "original_condition": "(`t1`.`id` = 'z')",
        "steps": [
          {
            "transformation": "equality_propagation",
            "resulting_condition": "(`t1`.`id` = 'z')"
          },
          {
            "transformation": "constant_propagation",
            "resulting_condition": "(`t1`.`id` = 'z')"
          },
          {
            "transformation": "trivial_condition_removal",
            "resulting_condition": "(`t1`.`id` = 'z')"
          }
        ] /* steps */
      } /* condition_processing */
    },
    {
      "table": "`t1`",
      "range_analysis": {
        "table_scan": {
          "rows": 3,
          "cost": 2.9126
        } /* table_scan */
      } /* range_analysis */
    }
  ] /* steps */
}	0	0
select sum(data) into ret from t1	{
  "steps": [
    {
      "join_preparation": {
        "select#": 1,
        "steps": [
          {
            "expanded_query": "/* select#1 */ select sum(`t1`.`data`) AS `sum(data)` from `t1`"
          }
        ] /* steps */
      } /* join_preparation */
    },
    {
      "join_optimization": {
        "select#": 1,
        "steps": [
          {
            "table_dependencies": [
              {
                "table": "`t1`",
                "row_may_be_null": false,
                "map_bit": 0,
                "depends_on_map_bits": [
                ] /* depends_on_map_bits */
              }
            ] /* table_dependencies */
          },
          {
            "rows_estimation": [
              {
                "table": "`t1`",
                "table_scan": {
                  "rows": 2,
                  "cost": 0.5126
                } /* table_scan */
              }
            ] /* rows_estimation */
          },
          {
            "considered_execution_plans": [
              {
                "plan_prefix": [
                ] /* plan_prefix */,
                "table": "`t1`",
                "best_access_path": {
                  "considered_access_paths": [
                    {
                      "rows_to_scan": 2,
                      "access_type": "scan",
                      "resulting_rows": 2,
                      "cost": 0.7126,
                      "chosen": true
                    }
                  ] /* considered_access_paths */
                } /* best_access_path */,
                "condition_filtering_pct": 100,
                "rows_for_plan": 2,
                "cost_for_plan": 0.7126,
                "chosen": true
              }
            ] /* considered_execution_plans */
          },
          {
            "attaching_conditions_to_tables": {
              "original_condition": null,
              "attached_conditions_computation": [
              ] /* attached_conditions_computation */,
              "attached_conditions_summary": [
                {
                  "table": "`t1`",
                  "attached": null
                }
              ] /* attached_conditions_summary */
            } /* attaching_conditions_to_tables */
          },
          {
            "refine_plan": [
              {
                "table": "`t1`"
              }
            ] /* refine_plan */
          }
        ] /* steps */
      } /* join_optimization */
    },
    {
      "join_execution": {
        "select#": 1,
        "steps": [
        ] /* steps */
      } /* join_execution */
    }
  ] /* steps */
}	0	0
freturn 3 ret@0	{
  "steps": [
  ] /* steps */
}	0	0
set ret@0 NULL	{
  "steps": [
  ] /* steps */
}	0	0
insert into t1 values("z",0)	{
  "steps": [
  ] /* steps */
}	0	0
delete from t1 where id="z"	{
  "steps": [
    {
      "delete_preparation": {
        "select#": 1,
        "steps": [
          "/* select#1 */ select  from `t1` where (`t1`.`id` = 'z')"
        ] /* steps */
      } /* delete_preparation */
    },
    {
      "substitute_generated_columns": {
      } /* substitute_generated_columns */
    },
    {
      "condition_processing": {
        "condition": "WHERE",
        "original_condition": "(`t1`.`id` = 'z')",
        "steps": [
          {
            "transformation": "equality_propagation",
            "resulting_condition": "(`t1`.`id` = 'z')"
          },
          {
            "transformation": "constant_propagation",
            "resulting_condition": "(`t1`.`id` = 'z')"
          },
          {
            "transformation": "trivial_condition_removal",
            "resulting_condition": "(`t1`.`id` = 'z')"
          }
        ] /* steps */
      } /* condition_processing */
    },
    {
      "table": "`t1`",
      "range_analysis": {
        "table_scan": {
          "rows": 3,
          "cost": 2.9126
        } /* table_scan */
      } /* range_analysis */
    }
  ] /* steps */
}	0	0
select sum(data) into ret from t1	{
  "steps": [
    {
      "join_preparation": {
        "select#": 1,
        "steps": [
          {
            "expanded_query": "/* select#1 */ select sum(`t1`.`data`) AS `sum(data)` from `t1`"
          }
        ] /* steps */
      } /* join_preparation */
    },
    {
      "join_optimization": {
        "select#": 1,
        "steps": [
          {
            "table_dependencies": [
              {
                "table": "`t1`",
                "row_may_be_null": false,
                "map_bit": 0,
                "depends_on_map_bits": [
                ] /* depends_on_map_bits */
              }
            ] /* table_dependencies */
          },
          {
            "rows_estimation": [
              {
                "table": "`t1`",
                "table_scan": {
                  "rows": 2,
                  "cost": 0.5126
                } /* table_scan */
              }
            ] /* rows_estimation */
          },
          {
            "considered_execution_plans": [
              {
                "plan_prefix": [
                ] /* plan_prefix */,
                "table": "`t1`",
                "best_access_path": {
                  "considered_access_paths": [
                    {
                      "rows_to_scan": 2,
                      "access_type": "scan",
                      "resulting_rows": 2,
                      "cost": 0.7126,
                      "chosen": true
                    }
                  ] /* considered_access_paths */
                } /* best_access_path */,
                "condition_filtering_pct": 100,
                "rows_for_plan": 2,
                "cost_for_plan": 0.7126,
                "chosen": true
              }
            ] /* considered_execution_plans */
          },
          {
            "attaching_conditions_to_tables": {
              "original_condition": null,
              "attached_conditions_computation": [
              ] /* attached_conditions_computation */,
              "attached_conditions_summary": [
                {
                  "table": "`t1`",
                  "attached": null
                }
              ] /* attached_conditions_summary */
            } /* attaching_conditions_to_tables */
          },
          {
            "refine_plan": [
              {
                "table": "`t1`"
              }
            ] /* refine_plan */
          }
        ] /* steps */
      } /* join_optimization */
    },
    {
      "join_execution": {
        "select#": 1,
        "steps": [
        ] /* steps */
      } /* join_execution */
    }
  ] /* steps */
}	0	0
freturn 3 ret@0	{
  "steps": [
  ] /* steps */
}	0	0
select count(*) from information_schema.OPTIMIZER_TRACE|
count(*)
22
set optimizer_trace_offset=3, optimizer_trace_limit=1|
select * from t6 where d in (select f1() from t2 where s="c")|
d
select * from information_schema.OPTIMIZER_TRACE|
QUERY	TRACE	MISSING_BYTES_BEYOND_MAX_MEM_SIZE	INSUFFICIENT_PRIVILEGES
insert into t1 values("z",0)	{
  "steps": [
  ] /* steps */
}	0	0
set @@optimizer_switch=@old_opt_switch;
# Stored procedures
create procedure p1(arg char(1) charset utf8mb4)
begin
declare res int;
select d into res from t6 where d in (select f1() from t2 where s=arg);
select d+1 into res from t6 where d=res+1;
end|
set @old_opt_switch=@@optimizer_switch;
# Test was created when sj-mat-scan could not handle this query...
set optimizer_switch="materialization=off";
set optimizer_trace_offset=0, optimizer_trace_limit=100;
call p1("c")|
Warnings:
Warning	1329	No data - zero rows fetched, selected, or processed
select * from information_schema.OPTIMIZER_TRACE|
QUERY	TRACE	MISSING_BYTES_BEYOND_MAX_MEM_SIZE	INSUFFICIENT_PRIVILEGES
call p1("c")	{
  "steps": [
  ] /* steps */
}	0	0
set res@1 NULL	{
  "steps": [
  ] /* steps */
}	0	0
select d into res from t6 where d in (select f1() from t2 where s=arg)	{
  "steps": [
    {
      "join_preparation": {
        "select#": 1,
        "steps": [
          {
            "join_preparation": {
              "select#": 2,
              "steps": [
                {
                  "expanded_query": "/* select#2 */ select `f1`() from `t2` where (`t2`.`s` = arg@0)"
                },
                {
                  "transformation": {
                    "select#": 2,
                    "from": "IN (SELECT)",
                    "to": "semijoin",
                    "chosen": true
                  } /* transformation */
                }
              ] /* steps */
            } /* join_preparation */
          },
          {
            "expanded_query": "/* select#1 */ select `t6`.`d` AS `d` from `t6` where `t6`.`d` in (/* select#2 */ select `f1`() from `t2` where (`t2`.`s` = arg@0))"
          },
          {
            "transformation": {
              "select#": 2,
              "from": "IN (SELECT)",
              "to": "semijoin",
              "chosen": true,
              "evaluating_constant_semijoin_conditions": [
              ] /* evaluating_constant_semijoin_conditions */
            } /* transformation */
          },
          {
            "transformations_to_nested_joins": {
              "transformations": [
                "semijoin"
              ] /* transformations */,
              "expanded_query": "/* select#1 */ select `t6`.`d` AS `d` from `t6` semi join (`t2`) where (1 and (`t2`.`s` = arg@0) and (`t6`.`d` = `f1`()))"
            } /* transformations_to_nested_joins */
          }
        ] /* steps */
      } /* join_preparation */
    },
    {
      "join_optimization": {
        "select#": 1,
        "steps": [
          {
            "condition_processing": {
              "condition": "WHERE",
              "original_condition": "(1 and (`t2`.`s` = arg@0) and (`t6`.`d` = `f1`()))",
              "steps": [
                {
                  "transformation": "equality_propagation",
<<<<<<< HEAD
                  "resulting_condition": "(1 and (`t2`.`s` = arg@0) and multiple equal(`f1`(), `t6`.`d`))"
                },
                {
                  "transformation": "constant_propagation",
                  "resulting_condition": "(1 and (`t2`.`s` = 'c') and multiple equal(`f1`(), `t6`.`d`))"
                },
                {
                  "transformation": "trivial_condition_removal",
                  "resulting_condition": "((`t2`.`s` = 'c') and multiple equal(`f1`(), `t6`.`d`))"
=======
                  "resulting_condition": "(1 and (`t6`.`d` = `f1`()) and multiple equal(arg@0, `t2`.`s`))"
                },
                {
                  "transformation": "constant_propagation",
                  "resulting_condition": "(1 and (`t6`.`d` = `f1`()) and multiple equal(arg@0, `t2`.`s`))"
                },
                {
                  "transformation": "trivial_condition_removal",
                  "resulting_condition": "((`t6`.`d` = `f1`()) and multiple equal(arg@0, `t2`.`s`))"
>>>>>>> 371cb91d
                }
              ] /* steps */
            } /* condition_processing */
          },
          {
            "substitute_generated_columns": {
            } /* substitute_generated_columns */
          },
          {
            "table_dependencies": [
              {
                "table": "`t6`",
                "row_may_be_null": false,
                "map_bit": 0,
                "depends_on_map_bits": [
                ] /* depends_on_map_bits */
              },
              {
                "table": "`t2`",
                "row_may_be_null": false,
                "map_bit": 1,
                "depends_on_map_bits": [
                ] /* depends_on_map_bits */
              }
            ] /* table_dependencies */
          },
          {
            "ref_optimizer_key_uses": [
            ] /* ref_optimizer_key_uses */
          },
          {
            "pulled_out_semijoin_tables": [
            ] /* pulled_out_semijoin_tables */
          },
          {
            "rows_estimation": [
              {
                "table": "`t6`",
                "table_scan": {
                  "rows": 4,
                  "cost": 0.5017
                } /* table_scan */
              },
              {
                "table": "`t2`",
                "table_scan": {
                  "rows": 4,
                  "cost": 0.5188
                } /* table_scan */
              }
            ] /* rows_estimation */
          },
          {
            "considered_execution_plans": [
              {
                "plan_prefix": [
                ] /* plan_prefix */,
                "table": "`t6`",
                "best_access_path": {
                  "considered_access_paths": [
                    {
                      "rows_to_scan": 4,
                      "access_type": "scan",
<<<<<<< HEAD
                      "resulting_rows": 1,
                      "cost": 0.9017,
=======
                      "resulting_rows": 4,
                      "cost": 2.8068,
>>>>>>> 371cb91d
                      "chosen": true
                    }
                  ] /* considered_access_paths */
                } /* best_access_path */,
                "condition_filtering_pct": 25,
                "rows_for_plan": 1,
                "cost_for_plan": 0.9017,
                "semijoin_strategy_choice": [
                ] /* semijoin_strategy_choice */,
                "rest_of_plan": [
                  {
                    "plan_prefix": [
                      "`t6`"
                    ] /* plan_prefix */,
                    "table": "`t2`",
                    "best_access_path": {
                      "considered_access_paths": [
                        {
                          "rows_to_scan": 4,
                          "access_type": "scan",
                          "using_join_cache": true,
                          "buffers_needed": 1,
                          "resulting_rows": 1,
                          "cost": 0.9188,
                          "chosen": true
                        }
                      ] /* considered_access_paths */
                    } /* best_access_path */,
                    "condition_filtering_pct": 100,
                    "rows_for_plan": 1,
                    "cost_for_plan": 1.8205,
                    "semijoin_strategy_choice": [
                      {
                        "strategy": "FirstMatch",
                        "recalculate_access_paths_and_cost": {
                          "tables": [
                            {
                              "table": "`t2`",
                              "best_access_path": {
                                "considered_access_paths": [
                                  {
                                    "rows_to_scan": 4,
                                    "access_type": "scan",
                                    "using_join_cache": true,
                                    "buffers_needed": 1,
                                    "resulting_rows": 1,
                                    "cost": 0.9188,
                                    "chosen": true
                                  }
                                ] /* considered_access_paths */
                              } /* best_access_path */
                            }
                          ] /* tables */
                        } /* recalculate_access_paths_and_cost */,
                        "cost": 1.8205,
                        "rows": 1,
                        "chosen": true
                      },
                      {
                        "strategy": "DuplicatesWeedout",
                        "cost": 3.0205,
                        "rows": 1,
                        "duplicate_tables_left": false,
                        "chosen": false
                      }
                    ] /* semijoin_strategy_choice */,
                    "chosen": true
                  }
                ] /* rest_of_plan */
              },
              {
                "plan_prefix": [
                ] /* plan_prefix */,
                "table": "`t2`",
                "best_access_path": {
                  "considered_access_paths": [
                    {
                      "rows_to_scan": 4,
                      "access_type": "scan",
                      "resulting_rows": 1,
                      "cost": 0.9188,
                      "chosen": true
                    }
                  ] /* considered_access_paths */
                } /* best_access_path */,
                "condition_filtering_pct": 100,
                "rows_for_plan": 1,
                "cost_for_plan": 0.9188,
                "semijoin_strategy_choice": [
                ] /* semijoin_strategy_choice */,
                "pruned_by_heuristic": true
              },
              {
                "final_semijoin_strategy": "FirstMatch",
                "recalculate_access_paths_and_cost": {
                  "tables": [
                    {
                      "table": "`t2`",
                      "best_access_path": {
                        "considered_access_paths": [
                          {
                            "rows_to_scan": 4,
                            "access_type": "scan",
                            "using_join_cache": true,
                            "buffers_needed": 1,
                            "resulting_rows": 1,
                            "cost": 0.9188,
                            "chosen": true
                          }
                        ] /* considered_access_paths */
                      } /* best_access_path */
                    }
                  ] /* tables */
                } /* recalculate_access_paths_and_cost */
              }
            ] /* considered_execution_plans */
          },
          {
            "attaching_conditions_to_tables": {
<<<<<<< HEAD
              "original_condition": "((`t6`.`d` = `f1`()) and (`t2`.`s` = 'c'))",
=======
              "original_condition": "((`t2`.`s` = arg@0) and (`t6`.`d` = `f1`()))",
>>>>>>> 371cb91d
              "attached_conditions_computation": [
              ] /* attached_conditions_computation */,
              "attached_conditions_summary": [
                {
                  "table": "`t6`",
                  "attached": null
                },
                {
                  "table": "`t2`",
<<<<<<< HEAD
                  "attached": "((`t6`.`d` = `f1`()) and (`t2`.`s` = 'c'))"
=======
                  "attached": "((`t2`.`s` = arg@0) and (`t6`.`d` = `f1`()))"
>>>>>>> 371cb91d
                }
              ] /* attached_conditions_summary */
            } /* attaching_conditions_to_tables */
          },
          {
            "refine_plan": [
              {
                "table": "`t6`"
              },
              {
                "table": "`t2`",
                "unknown_key_1": {
                  "constant_condition_in_bnl": "(`t2`.`s` = 'c')"
                }
              }
            ] /* refine_plan */
          }
        ] /* steps */
      } /* join_optimization */
    },
    {
      "join_execution": {
        "select#": 1,
        "steps": [
        ] /* steps */
      } /* join_execution */
    }
  ] /* steps */
}	0	0
set ret@0 NULL	{
  "steps": [
  ] /* steps */
}	0	0
insert into t1 values("z",0)	{
  "steps": [
  ] /* steps */
}	0	0
delete from t1 where id="z"	{
  "steps": [
    {
      "delete_preparation": {
        "select#": 1,
        "steps": [
          "/* select#1 */ select  from `t1` where (`t1`.`id` = 'z')"
        ] /* steps */
      } /* delete_preparation */
    },
    {
      "substitute_generated_columns": {
      } /* substitute_generated_columns */
    },
    {
      "condition_processing": {
        "condition": "WHERE",
        "original_condition": "(`t1`.`id` = 'z')",
        "steps": [
          {
            "transformation": "equality_propagation",
            "resulting_condition": "(`t1`.`id` = 'z')"
          },
          {
            "transformation": "constant_propagation",
            "resulting_condition": "(`t1`.`id` = 'z')"
          },
          {
            "transformation": "trivial_condition_removal",
            "resulting_condition": "(`t1`.`id` = 'z')"
          }
        ] /* steps */
      } /* condition_processing */
    },
    {
      "table": "`t1`",
      "range_analysis": {
        "table_scan": {
          "rows": 3,
          "cost": 2.9126
        } /* table_scan */
      } /* range_analysis */
    }
  ] /* steps */
}	0	0
select sum(data) into ret from t1	{
  "steps": [
    {
      "join_preparation": {
        "select#": 1,
        "steps": [
          {
            "expanded_query": "/* select#1 */ select sum(`t1`.`data`) AS `sum(data)` from `t1`"
          }
        ] /* steps */
      } /* join_preparation */
    },
    {
      "join_optimization": {
        "select#": 1,
        "steps": [
          {
            "table_dependencies": [
              {
                "table": "`t1`",
                "row_may_be_null": false,
                "map_bit": 0,
                "depends_on_map_bits": [
                ] /* depends_on_map_bits */
              }
            ] /* table_dependencies */
          },
          {
            "rows_estimation": [
              {
                "table": "`t1`",
                "table_scan": {
                  "rows": 2,
                  "cost": 0.5126
                } /* table_scan */
              }
            ] /* rows_estimation */
          },
          {
            "considered_execution_plans": [
              {
                "plan_prefix": [
                ] /* plan_prefix */,
                "table": "`t1`",
                "best_access_path": {
                  "considered_access_paths": [
                    {
                      "rows_to_scan": 2,
                      "access_type": "scan",
                      "resulting_rows": 2,
                      "cost": 0.7126,
                      "chosen": true
                    }
                  ] /* considered_access_paths */
                } /* best_access_path */,
                "condition_filtering_pct": 100,
                "rows_for_plan": 2,
                "cost_for_plan": 0.7126,
                "chosen": true
              }
            ] /* considered_execution_plans */
          },
          {
            "attaching_conditions_to_tables": {
              "original_condition": null,
              "attached_conditions_computation": [
              ] /* attached_conditions_computation */,
              "attached_conditions_summary": [
                {
                  "table": "`t1`",
                  "attached": null
                }
              ] /* attached_conditions_summary */
            } /* attaching_conditions_to_tables */
          },
          {
            "refine_plan": [
              {
                "table": "`t1`"
              }
            ] /* refine_plan */
          }
        ] /* steps */
      } /* join_optimization */
    },
    {
      "join_execution": {
        "select#": 1,
        "steps": [
        ] /* steps */
      } /* join_execution */
    }
  ] /* steps */
}	0	0
freturn 3 ret@0	{
  "steps": [
  ] /* steps */
}	0	0
set ret@0 NULL	{
  "steps": [
  ] /* steps */
}	0	0
insert into t1 values("z",0)	{
  "steps": [
  ] /* steps */
}	0	0
delete from t1 where id="z"	{
  "steps": [
    {
      "delete_preparation": {
        "select#": 1,
        "steps": [
          "/* select#1 */ select  from `t1` where (`t1`.`id` = 'z')"
        ] /* steps */
      } /* delete_preparation */
    },
    {
      "substitute_generated_columns": {
      } /* substitute_generated_columns */
    },
    {
      "condition_processing": {
        "condition": "WHERE",
        "original_condition": "(`t1`.`id` = 'z')",
        "steps": [
          {
            "transformation": "equality_propagation",
            "resulting_condition": "(`t1`.`id` = 'z')"
          },
          {
            "transformation": "constant_propagation",
            "resulting_condition": "(`t1`.`id` = 'z')"
          },
          {
            "transformation": "trivial_condition_removal",
            "resulting_condition": "(`t1`.`id` = 'z')"
          }
        ] /* steps */
      } /* condition_processing */
    },
    {
      "table": "`t1`",
      "range_analysis": {
        "table_scan": {
          "rows": 3,
          "cost": 2.9126
        } /* table_scan */
      } /* range_analysis */
    }
  ] /* steps */
}	0	0
select sum(data) into ret from t1	{
  "steps": [
    {
      "join_preparation": {
        "select#": 1,
        "steps": [
          {
            "expanded_query": "/* select#1 */ select sum(`t1`.`data`) AS `sum(data)` from `t1`"
          }
        ] /* steps */
      } /* join_preparation */
    },
    {
      "join_optimization": {
        "select#": 1,
        "steps": [
          {
            "table_dependencies": [
              {
                "table": "`t1`",
                "row_may_be_null": false,
                "map_bit": 0,
                "depends_on_map_bits": [
                ] /* depends_on_map_bits */
              }
            ] /* table_dependencies */
          },
          {
            "rows_estimation": [
              {
                "table": "`t1`",
                "table_scan": {
                  "rows": 2,
                  "cost": 0.5126
                } /* table_scan */
              }
            ] /* rows_estimation */
          },
          {
            "considered_execution_plans": [
              {
                "plan_prefix": [
                ] /* plan_prefix */,
                "table": "`t1`",
                "best_access_path": {
                  "considered_access_paths": [
                    {
                      "rows_to_scan": 2,
                      "access_type": "scan",
                      "resulting_rows": 2,
                      "cost": 0.7126,
                      "chosen": true
                    }
                  ] /* considered_access_paths */
                } /* best_access_path */,
                "condition_filtering_pct": 100,
                "rows_for_plan": 2,
                "cost_for_plan": 0.7126,
                "chosen": true
              }
            ] /* considered_execution_plans */
          },
          {
            "attaching_conditions_to_tables": {
              "original_condition": null,
              "attached_conditions_computation": [
              ] /* attached_conditions_computation */,
              "attached_conditions_summary": [
                {
                  "table": "`t1`",
                  "attached": null
                }
              ] /* attached_conditions_summary */
            } /* attaching_conditions_to_tables */
          },
          {
            "refine_plan": [
              {
                "table": "`t1`"
              }
            ] /* refine_plan */
          }
        ] /* steps */
      } /* join_optimization */
    },
    {
      "join_execution": {
        "select#": 1,
        "steps": [
        ] /* steps */
      } /* join_execution */
    }
  ] /* steps */
}	0	0
freturn 3 ret@0	{
  "steps": [
  ] /* steps */
}	0	0
set ret@0 NULL	{
  "steps": [
  ] /* steps */
}	0	0
insert into t1 values("z",0)	{
  "steps": [
  ] /* steps */
}	0	0
delete from t1 where id="z"	{
  "steps": [
    {
      "delete_preparation": {
        "select#": 1,
        "steps": [
          "/* select#1 */ select  from `t1` where (`t1`.`id` = 'z')"
        ] /* steps */
      } /* delete_preparation */
    },
    {
      "substitute_generated_columns": {
      } /* substitute_generated_columns */
    },
    {
      "condition_processing": {
        "condition": "WHERE",
        "original_condition": "(`t1`.`id` = 'z')",
        "steps": [
          {
            "transformation": "equality_propagation",
            "resulting_condition": "(`t1`.`id` = 'z')"
          },
          {
            "transformation": "constant_propagation",
            "resulting_condition": "(`t1`.`id` = 'z')"
          },
          {
            "transformation": "trivial_condition_removal",
            "resulting_condition": "(`t1`.`id` = 'z')"
          }
        ] /* steps */
      } /* condition_processing */
    },
    {
      "table": "`t1`",
      "range_analysis": {
        "table_scan": {
          "rows": 3,
          "cost": 2.9126
        } /* table_scan */
      } /* range_analysis */
    }
  ] /* steps */
}	0	0
select sum(data) into ret from t1	{
  "steps": [
    {
      "join_preparation": {
        "select#": 1,
        "steps": [
          {
            "expanded_query": "/* select#1 */ select sum(`t1`.`data`) AS `sum(data)` from `t1`"
          }
        ] /* steps */
      } /* join_preparation */
    },
    {
      "join_optimization": {
        "select#": 1,
        "steps": [
          {
            "table_dependencies": [
              {
                "table": "`t1`",
                "row_may_be_null": false,
                "map_bit": 0,
                "depends_on_map_bits": [
                ] /* depends_on_map_bits */
              }
            ] /* table_dependencies */
          },
          {
            "rows_estimation": [
              {
                "table": "`t1`",
                "table_scan": {
                  "rows": 2,
                  "cost": 0.5126
                } /* table_scan */
              }
            ] /* rows_estimation */
          },
          {
            "considered_execution_plans": [
              {
                "plan_prefix": [
                ] /* plan_prefix */,
                "table": "`t1`",
                "best_access_path": {
                  "considered_access_paths": [
                    {
                      "rows_to_scan": 2,
                      "access_type": "scan",
                      "resulting_rows": 2,
                      "cost": 0.7126,
                      "chosen": true
                    }
                  ] /* considered_access_paths */
                } /* best_access_path */,
                "condition_filtering_pct": 100,
                "rows_for_plan": 2,
                "cost_for_plan": 0.7126,
                "chosen": true
              }
            ] /* considered_execution_plans */
          },
          {
            "attaching_conditions_to_tables": {
              "original_condition": null,
              "attached_conditions_computation": [
              ] /* attached_conditions_computation */,
              "attached_conditions_summary": [
                {
                  "table": "`t1`",
                  "attached": null
                }
              ] /* attached_conditions_summary */
            } /* attaching_conditions_to_tables */
          },
          {
            "refine_plan": [
              {
                "table": "`t1`"
              }
            ] /* refine_plan */
          }
        ] /* steps */
      } /* join_optimization */
    },
    {
      "join_execution": {
        "select#": 1,
        "steps": [
        ] /* steps */
      } /* join_execution */
    }
  ] /* steps */
}	0	0
freturn 3 ret@0	{
  "steps": [
  ] /* steps */
}	0	0
set ret@0 NULL	{
  "steps": [
  ] /* steps */
}	0	0
insert into t1 values("z",0)	{
  "steps": [
  ] /* steps */
}	0	0
delete from t1 where id="z"	{
  "steps": [
    {
      "delete_preparation": {
        "select#": 1,
        "steps": [
          "/* select#1 */ select  from `t1` where (`t1`.`id` = 'z')"
        ] /* steps */
      } /* delete_preparation */
    },
    {
      "substitute_generated_columns": {
      } /* substitute_generated_columns */
    },
    {
      "condition_processing": {
        "condition": "WHERE",
        "original_condition": "(`t1`.`id` = 'z')",
        "steps": [
          {
            "transformation": "equality_propagation",
            "resulting_condition": "(`t1`.`id` = 'z')"
          },
          {
            "transformation": "constant_propagation",
            "resulting_condition": "(`t1`.`id` = 'z')"
          },
          {
            "transformation": "trivial_condition_removal",
            "resulting_condition": "(`t1`.`id` = 'z')"
          }
        ] /* steps */
      } /* condition_processing */
    },
    {
      "table": "`t1`",
      "range_analysis": {
        "table_scan": {
          "rows": 3,
          "cost": 2.9126
        } /* table_scan */
      } /* range_analysis */
    }
  ] /* steps */
}	0	0
select sum(data) into ret from t1	{
  "steps": [
    {
      "join_preparation": {
        "select#": 1,
        "steps": [
          {
            "expanded_query": "/* select#1 */ select sum(`t1`.`data`) AS `sum(data)` from `t1`"
          }
        ] /* steps */
      } /* join_preparation */
    },
    {
      "join_optimization": {
        "select#": 1,
        "steps": [
          {
            "table_dependencies": [
              {
                "table": "`t1`",
                "row_may_be_null": false,
                "map_bit": 0,
                "depends_on_map_bits": [
                ] /* depends_on_map_bits */
              }
            ] /* table_dependencies */
          },
          {
            "rows_estimation": [
              {
                "table": "`t1`",
                "table_scan": {
                  "rows": 2,
                  "cost": 0.5126
                } /* table_scan */
              }
            ] /* rows_estimation */
          },
          {
            "considered_execution_plans": [
              {
                "plan_prefix": [
                ] /* plan_prefix */,
                "table": "`t1`",
                "best_access_path": {
                  "considered_access_paths": [
                    {
                      "rows_to_scan": 2,
                      "access_type": "scan",
                      "resulting_rows": 2,
                      "cost": 0.7126,
                      "chosen": true
                    }
                  ] /* considered_access_paths */
                } /* best_access_path */,
                "condition_filtering_pct": 100,
                "rows_for_plan": 2,
                "cost_for_plan": 0.7126,
                "chosen": true
              }
            ] /* considered_execution_plans */
          },
          {
            "attaching_conditions_to_tables": {
              "original_condition": null,
              "attached_conditions_computation": [
              ] /* attached_conditions_computation */,
              "attached_conditions_summary": [
                {
                  "table": "`t1`",
                  "attached": null
                }
              ] /* attached_conditions_summary */
            } /* attaching_conditions_to_tables */
          },
          {
            "refine_plan": [
              {
                "table": "`t1`"
              }
            ] /* refine_plan */
          }
        ] /* steps */
      } /* join_optimization */
    },
    {
      "join_execution": {
        "select#": 1,
        "steps": [
        ] /* steps */
      } /* join_execution */
    }
  ] /* steps */
}	0	0
freturn 3 ret@0	{
  "steps": [
  ] /* steps */
}	0	0
select d+1 into res from t6 where d=res+1	{
  "steps": [
    {
      "join_preparation": {
        "select#": 1,
        "steps": [
          {
            "expanded_query": "/* select#1 */ select (`t6`.`d` + 1) AS `d+1` from `t6` where (`t6`.`d` = (res@1 + 1))"
          }
        ] /* steps */
      } /* join_preparation */
    },
    {
      "join_optimization": {
        "select#": 1,
        "steps": [
          {
            "condition_processing": {
              "condition": "WHERE",
              "original_condition": "(`t6`.`d` = (res@1 + 1))",
              "steps": [
                {
                  "transformation": "equality_propagation",
                  "resulting_condition": "multiple equal((res@1 + 1), `t6`.`d`)"
                },
                {
                  "transformation": "constant_propagation",
                  "resulting_condition": "multiple equal((res@1 + 1), `t6`.`d`)"
                },
                {
                  "transformation": "trivial_condition_removal",
                  "resulting_condition": "multiple equal((res@1 + 1), `t6`.`d`)"
                }
              ] /* steps */
            } /* condition_processing */
          },
          {
            "substitute_generated_columns": {
            } /* substitute_generated_columns */
          },
          {
            "table_dependencies": [
              {
                "table": "`t6`",
                "row_may_be_null": false,
                "map_bit": 0,
                "depends_on_map_bits": [
                ] /* depends_on_map_bits */
              }
            ] /* table_dependencies */
          },
          {
            "ref_optimizer_key_uses": [
              {
                "table": "`t6`",
                "field": "d",
                "equals": "(res@1 + 1)",
                "null_rejecting": false
              }
            ] /* ref_optimizer_key_uses */
          },
          {
            "rows_estimation": [
              {
                "table": "`t6`",
                "range_analysis": {
                  "table_scan": {
                    "rows": 4,
                    "cost": 3.0017
                  } /* table_scan */,
                  "potential_range_indexes": [
                    {
                      "index": "d",
                      "usable": true,
                      "key_parts": [
                        "d"
                      ] /* key_parts */
                    }
                  ] /* potential_range_indexes */,
                  "best_covering_index_scan": {
                    "index": "d",
                    "cost": 0.6674,
                    "chosen": true
                  } /* best_covering_index_scan */,
                  "setup_range_conditions": [
                    {
                      "impossible_condition": {
                        "cause": "comparison_with_null_always_false"
                      } /* impossible_condition */
                    }
                  ] /* setup_range_conditions */,
                  "impossible_range": true
                } /* range_analysis */,
                "rows": 0,
                "cause": "impossible_where_condition"
              }
            ] /* rows_estimation */
          }
        ] /* steps */,
        "empty_result": {
          "cause": "no matching row in const table"
        } /* empty_result */
      } /* join_optimization */
    },
    {
      "join_execution": {
        "select#": 1,
        "steps": [
        ] /* steps */
      } /* join_execution */
    }
  ] /* steps */
}	0	0
set @@optimizer_switch=@old_opt_switch;
# Triggers
create trigger trg1 before insert on t2 for each row
begin
set new.s=f1();  
end|
set optimizer_trace_offset=0, optimizer_trace_limit=100|
insert into t2 select d,100,200 from t6 where d is not null|
select * from information_schema.OPTIMIZER_TRACE|
QUERY	TRACE	MISSING_BYTES_BEYOND_MAX_MEM_SIZE	INSUFFICIENT_PRIVILEGES
insert into t2 select d,100,200 from t6 where d is not null	{
  "steps": [
    {
      "join_preparation": {
        "select#": 1,
        "steps": [
          {
            "expanded_query": "/* select#1 */ select `t6`.`d` AS `d`,100 AS `100`,200 AS `200` from `t6` where (`t6`.`d` is not null)"
          }
        ] /* steps */
      } /* join_preparation */
    }
  ] /* steps */
}	0	0
insert into t2 select d,100,200 from t6 where d is not null	{
  "steps": [
    {
      "join_preparation": {
        "select#": 1,
        "steps": [
          {
            "expanded_query": "/* select#1 */ select `t6`.`d` AS `d`,100 AS `100`,200 AS `200` from `t6` where (`t6`.`d` is not null)"
          }
        ] /* steps */
      } /* join_preparation */
    },
    {
      "join_optimization": {
        "select#": 1,
        "steps": [
          {
            "condition_processing": {
              "condition": "WHERE",
              "original_condition": "(`t6`.`d` is not null)",
              "steps": [
                {
                  "transformation": "equality_propagation",
                  "resulting_condition": "(`t6`.`d` is not null)"
                },
                {
                  "transformation": "constant_propagation",
                  "resulting_condition": "(`t6`.`d` is not null)"
                },
                {
                  "transformation": "trivial_condition_removal",
                  "resulting_condition": "(`t6`.`d` is not null)"
                }
              ] /* steps */
            } /* condition_processing */
          },
          {
            "substitute_generated_columns": {
            } /* substitute_generated_columns */
          },
          {
            "table_dependencies": [
              {
                "table": "`t6`",
                "row_may_be_null": false,
                "map_bit": 0,
                "depends_on_map_bits": [
                ] /* depends_on_map_bits */
              }
            ] /* table_dependencies */
          },
          {
            "ref_optimizer_key_uses": [
            ] /* ref_optimizer_key_uses */
          },
          {
            "rows_estimation": [
              {
                "table": "`t6`",
                "range_analysis": {
                  "table_scan": {
                    "rows": 4,
                    "cost": 3.0017
                  } /* table_scan */,
                  "potential_range_indexes": [
                    {
                      "index": "d",
                      "usable": true,
                      "key_parts": [
                        "d"
                      ] /* key_parts */
                    }
                  ] /* potential_range_indexes */,
                  "best_covering_index_scan": {
                    "index": "d",
                    "cost": 0.6674,
                    "chosen": true
                  } /* best_covering_index_scan */,
                  "setup_range_conditions": [
                  ] /* setup_range_conditions */,
                  "group_index_range": {
                    "chosen": false,
                    "cause": "not_group_by_or_distinct"
                  } /* group_index_range */,
                  "analyzing_range_alternatives": {
                    "range_scan_alternatives": [
                      {
                        "index": "d",
                        "ranges": [
                          "NULL < d"
                        ] /* ranges */,
                        "index_dives_for_eq_ranges": true,
                        "rowid_ordered": false,
                        "using_mrr": false,
                        "index_only": true,
                        "rows": 4,
                        "cost": 0.6774,
                        "chosen": false,
                        "cause": "cost"
                      }
                    ] /* range_scan_alternatives */,
                    "analyzing_roworder_intersect": {
                      "usable": false,
                      "cause": "too_few_roworder_scans"
                    } /* analyzing_roworder_intersect */
                  } /* analyzing_range_alternatives */
                } /* range_analysis */
              }
            ] /* rows_estimation */
          },
          {
            "considered_execution_plans": [
              {
                "plan_prefix": [
                ] /* plan_prefix */,
                "table": "`t6`",
                "best_access_path": {
                  "considered_access_paths": [
                    {
                      "rows_to_scan": 4,
                      "access_type": "scan",
                      "resulting_rows": 4,
                      "cost": 0.9017,
                      "chosen": true
                    }
                  ] /* considered_access_paths */
                } /* best_access_path */,
                "condition_filtering_pct": 100,
                "rows_for_plan": 4,
                "cost_for_plan": 0.9017,
                "chosen": true
              }
            ] /* considered_execution_plans */
          },
          {
            "attaching_conditions_to_tables": {
              "original_condition": "(`t6`.`d` is not null)",
              "attached_conditions_computation": [
              ] /* attached_conditions_computation */,
              "attached_conditions_summary": [
                {
                  "table": "`t6`",
                  "attached": "(`t6`.`d` is not null)"
                }
              ] /* attached_conditions_summary */
            } /* attaching_conditions_to_tables */
          },
          {
            "refine_plan": [
              {
                "table": "`t6`"
              }
            ] /* refine_plan */
          }
        ] /* steps */
      } /* join_optimization */
    },
    {
      "join_execution": {
        "select#": 1,
        "steps": [
        ] /* steps */
      } /* join_execution */
    }
  ] /* steps */
}	0	0
set_trigger_field NEW.s:=`f1`()	{
  "steps": [
  ] /* steps */
}	0	0
set ret@0 NULL	{
  "steps": [
  ] /* steps */
}	0	0
insert into t1 values("z",0)	{
  "steps": [
  ] /* steps */
}	0	0
delete from t1 where id="z"	{
  "steps": [
    {
      "delete_preparation": {
        "select#": 1,
        "steps": [
          "/* select#1 */ select  from `t1` where (`t1`.`id` = 'z')"
        ] /* steps */
      } /* delete_preparation */
    },
    {
      "substitute_generated_columns": {
      } /* substitute_generated_columns */
    },
    {
      "condition_processing": {
        "condition": "WHERE",
        "original_condition": "(`t1`.`id` = 'z')",
        "steps": [
          {
            "transformation": "equality_propagation",
            "resulting_condition": "(`t1`.`id` = 'z')"
          },
          {
            "transformation": "constant_propagation",
            "resulting_condition": "(`t1`.`id` = 'z')"
          },
          {
            "transformation": "trivial_condition_removal",
            "resulting_condition": "(`t1`.`id` = 'z')"
          }
        ] /* steps */
      } /* condition_processing */
    },
    {
      "table": "`t1`",
      "range_analysis": {
        "table_scan": {
          "rows": 3,
          "cost": 2.9126
        } /* table_scan */
      } /* range_analysis */
    }
  ] /* steps */
}	0	0
select sum(data) into ret from t1	{
  "steps": [
    {
      "join_preparation": {
        "select#": 1,
        "steps": [
          {
            "expanded_query": "/* select#1 */ select sum(`t1`.`data`) AS `sum(data)` from `t1`"
          }
        ] /* steps */
      } /* join_preparation */
    },
    {
      "join_optimization": {
        "select#": 1,
        "steps": [
          {
            "table_dependencies": [
              {
                "table": "`t1`",
                "row_may_be_null": false,
                "map_bit": 0,
                "depends_on_map_bits": [
                ] /* depends_on_map_bits */
              }
            ] /* table_dependencies */
          },
          {
            "rows_estimation": [
              {
                "table": "`t1`",
                "table_scan": {
                  "rows": 2,
                  "cost": 0.5126
                } /* table_scan */
              }
            ] /* rows_estimation */
          },
          {
            "considered_execution_plans": [
              {
                "plan_prefix": [
                ] /* plan_prefix */,
                "table": "`t1`",
                "best_access_path": {
                  "considered_access_paths": [
                    {
                      "rows_to_scan": 2,
                      "access_type": "scan",
                      "resulting_rows": 2,
                      "cost": 0.7126,
                      "chosen": true
                    }
                  ] /* considered_access_paths */
                } /* best_access_path */,
                "condition_filtering_pct": 100,
                "rows_for_plan": 2,
                "cost_for_plan": 0.7126,
                "chosen": true
              }
            ] /* considered_execution_plans */
          },
          {
            "attaching_conditions_to_tables": {
              "original_condition": null,
              "attached_conditions_computation": [
              ] /* attached_conditions_computation */,
              "attached_conditions_summary": [
                {
                  "table": "`t1`",
                  "attached": null
                }
              ] /* attached_conditions_summary */
            } /* attaching_conditions_to_tables */
          },
          {
            "refine_plan": [
              {
                "table": "`t1`"
              }
            ] /* refine_plan */
          }
        ] /* steps */
      } /* join_optimization */
    },
    {
      "join_execution": {
        "select#": 1,
        "steps": [
        ] /* steps */
      } /* join_execution */
    }
  ] /* steps */
}	0	0
freturn 3 ret@0	{
  "steps": [
  ] /* steps */
}	0	0
set_trigger_field NEW.s:=`f1`()	{
  "steps": [
  ] /* steps */
}	0	0
set ret@0 NULL	{
  "steps": [
  ] /* steps */
}	0	0
insert into t1 values("z",0)	{
  "steps": [
  ] /* steps */
}	0	0
delete from t1 where id="z"	{
  "steps": [
    {
      "delete_preparation": {
        "select#": 1,
        "steps": [
          "/* select#1 */ select  from `t1` where (`t1`.`id` = 'z')"
        ] /* steps */
      } /* delete_preparation */
    },
    {
      "substitute_generated_columns": {
      } /* substitute_generated_columns */
    },
    {
      "condition_processing": {
        "condition": "WHERE",
        "original_condition": "(`t1`.`id` = 'z')",
        "steps": [
          {
            "transformation": "equality_propagation",
            "resulting_condition": "(`t1`.`id` = 'z')"
          },
          {
            "transformation": "constant_propagation",
            "resulting_condition": "(`t1`.`id` = 'z')"
          },
          {
            "transformation": "trivial_condition_removal",
            "resulting_condition": "(`t1`.`id` = 'z')"
          }
        ] /* steps */
      } /* condition_processing */
    },
    {
      "table": "`t1`",
      "range_analysis": {
        "table_scan": {
          "rows": 3,
          "cost": 2.9126
        } /* table_scan */
      } /* range_analysis */
    }
  ] /* steps */
}	0	0
select sum(data) into ret from t1	{
  "steps": [
    {
      "join_preparation": {
        "select#": 1,
        "steps": [
          {
            "expanded_query": "/* select#1 */ select sum(`t1`.`data`) AS `sum(data)` from `t1`"
          }
        ] /* steps */
      } /* join_preparation */
    },
    {
      "join_optimization": {
        "select#": 1,
        "steps": [
          {
            "table_dependencies": [
              {
                "table": "`t1`",
                "row_may_be_null": false,
                "map_bit": 0,
                "depends_on_map_bits": [
                ] /* depends_on_map_bits */
              }
            ] /* table_dependencies */
          },
          {
            "rows_estimation": [
              {
                "table": "`t1`",
                "table_scan": {
                  "rows": 2,
                  "cost": 0.5126
                } /* table_scan */
              }
            ] /* rows_estimation */
          },
          {
            "considered_execution_plans": [
              {
                "plan_prefix": [
                ] /* plan_prefix */,
                "table": "`t1`",
                "best_access_path": {
                  "considered_access_paths": [
                    {
                      "rows_to_scan": 2,
                      "access_type": "scan",
                      "resulting_rows": 2,
                      "cost": 0.7126,
                      "chosen": true
                    }
                  ] /* considered_access_paths */
                } /* best_access_path */,
                "condition_filtering_pct": 100,
                "rows_for_plan": 2,
                "cost_for_plan": 0.7126,
                "chosen": true
              }
            ] /* considered_execution_plans */
          },
          {
            "attaching_conditions_to_tables": {
              "original_condition": null,
              "attached_conditions_computation": [
              ] /* attached_conditions_computation */,
              "attached_conditions_summary": [
                {
                  "table": "`t1`",
                  "attached": null
                }
              ] /* attached_conditions_summary */
            } /* attaching_conditions_to_tables */
          },
          {
            "refine_plan": [
              {
                "table": "`t1`"
              }
            ] /* refine_plan */
          }
        ] /* steps */
      } /* join_optimization */
    },
    {
      "join_execution": {
        "select#": 1,
        "steps": [
        ] /* steps */
      } /* join_execution */
    }
  ] /* steps */
}	0	0
freturn 3 ret@0	{
  "steps": [
  ] /* steps */
}	0	0
set_trigger_field NEW.s:=`f1`()	{
  "steps": [
  ] /* steps */
}	0	0
set ret@0 NULL	{
  "steps": [
  ] /* steps */
}	0	0
insert into t1 values("z",0)	{
  "steps": [
  ] /* steps */
}	0	0
delete from t1 where id="z"	{
  "steps": [
    {
      "delete_preparation": {
        "select#": 1,
        "steps": [
          "/* select#1 */ select  from `t1` where (`t1`.`id` = 'z')"
        ] /* steps */
      } /* delete_preparation */
    },
    {
      "substitute_generated_columns": {
      } /* substitute_generated_columns */
    },
    {
      "condition_processing": {
        "condition": "WHERE",
        "original_condition": "(`t1`.`id` = 'z')",
        "steps": [
          {
            "transformation": "equality_propagation",
            "resulting_condition": "(`t1`.`id` = 'z')"
          },
          {
            "transformation": "constant_propagation",
            "resulting_condition": "(`t1`.`id` = 'z')"
          },
          {
            "transformation": "trivial_condition_removal",
            "resulting_condition": "(`t1`.`id` = 'z')"
          }
        ] /* steps */
      } /* condition_processing */
    },
    {
      "table": "`t1`",
      "range_analysis": {
        "table_scan": {
          "rows": 3,
          "cost": 2.9126
        } /* table_scan */
      } /* range_analysis */
    }
  ] /* steps */
}	0	0
select sum(data) into ret from t1	{
  "steps": [
    {
      "join_preparation": {
        "select#": 1,
        "steps": [
          {
            "expanded_query": "/* select#1 */ select sum(`t1`.`data`) AS `sum(data)` from `t1`"
          }
        ] /* steps */
      } /* join_preparation */
    },
    {
      "join_optimization": {
        "select#": 1,
        "steps": [
          {
            "table_dependencies": [
              {
                "table": "`t1`",
                "row_may_be_null": false,
                "map_bit": 0,
                "depends_on_map_bits": [
                ] /* depends_on_map_bits */
              }
            ] /* table_dependencies */
          },
          {
            "rows_estimation": [
              {
                "table": "`t1`",
                "table_scan": {
                  "rows": 2,
                  "cost": 0.5126
                } /* table_scan */
              }
            ] /* rows_estimation */
          },
          {
            "considered_execution_plans": [
              {
                "plan_prefix": [
                ] /* plan_prefix */,
                "table": "`t1`",
                "best_access_path": {
                  "considered_access_paths": [
                    {
                      "rows_to_scan": 2,
                      "access_type": "scan",
                      "resulting_rows": 2,
                      "cost": 0.7126,
                      "chosen": true
                    }
                  ] /* considered_access_paths */
                } /* best_access_path */,
                "condition_filtering_pct": 100,
                "rows_for_plan": 2,
                "cost_for_plan": 0.7126,
                "chosen": true
              }
            ] /* considered_execution_plans */
          },
          {
            "attaching_conditions_to_tables": {
              "original_condition": null,
              "attached_conditions_computation": [
              ] /* attached_conditions_computation */,
              "attached_conditions_summary": [
                {
                  "table": "`t1`",
                  "attached": null
                }
              ] /* attached_conditions_summary */
            } /* attaching_conditions_to_tables */
          },
          {
            "refine_plan": [
              {
                "table": "`t1`"
              }
            ] /* refine_plan */
          }
        ] /* steps */
      } /* join_optimization */
    },
    {
      "join_execution": {
        "select#": 1,
        "steps": [
        ] /* steps */
      } /* join_execution */
    }
  ] /* steps */
}	0	0
freturn 3 ret@0	{
  "steps": [
  ] /* steps */
}	0	0
set_trigger_field NEW.s:=`f1`()	{
  "steps": [
  ] /* steps */
}	0	0
set ret@0 NULL	{
  "steps": [
  ] /* steps */
}	0	0
insert into t1 values("z",0)	{
  "steps": [
  ] /* steps */
}	0	0
delete from t1 where id="z"	{
  "steps": [
    {
      "delete_preparation": {
        "select#": 1,
        "steps": [
          "/* select#1 */ select  from `t1` where (`t1`.`id` = 'z')"
        ] /* steps */
      } /* delete_preparation */
    },
    {
      "substitute_generated_columns": {
      } /* substitute_generated_columns */
    },
    {
      "condition_processing": {
        "condition": "WHERE",
        "original_condition": "(`t1`.`id` = 'z')",
        "steps": [
          {
            "transformation": "equality_propagation",
            "resulting_condition": "(`t1`.`id` = 'z')"
          },
          {
            "transformation": "constant_propagation",
            "resulting_condition": "(`t1`.`id` = 'z')"
          },
          {
            "transformation": "trivial_condition_removal",
            "resulting_condition": "(`t1`.`id` = 'z')"
          }
        ] /* steps */
      } /* condition_processing */
    },
    {
      "table": "`t1`",
      "range_analysis": {
        "table_scan": {
          "rows": 3,
          "cost": 2.9126
        } /* table_scan */
      } /* range_analysis */
    }
  ] /* steps */
}	0	0
select sum(data) into ret from t1	{
  "steps": [
    {
      "join_preparation": {
        "select#": 1,
        "steps": [
          {
            "expanded_query": "/* select#1 */ select sum(`t1`.`data`) AS `sum(data)` from `t1`"
          }
        ] /* steps */
      } /* join_preparation */
    },
    {
      "join_optimization": {
        "select#": 1,
        "steps": [
          {
            "table_dependencies": [
              {
                "table": "`t1`",
                "row_may_be_null": false,
                "map_bit": 0,
                "depends_on_map_bits": [
                ] /* depends_on_map_bits */
              }
            ] /* table_dependencies */
          },
          {
            "rows_estimation": [
              {
                "table": "`t1`",
                "table_scan": {
                  "rows": 2,
                  "cost": 0.5126
                } /* table_scan */
              }
            ] /* rows_estimation */
          },
          {
            "considered_execution_plans": [
              {
                "plan_prefix": [
                ] /* plan_prefix */,
                "table": "`t1`",
                "best_access_path": {
                  "considered_access_paths": [
                    {
                      "rows_to_scan": 2,
                      "access_type": "scan",
                      "resulting_rows": 2,
                      "cost": 0.7126,
                      "chosen": true
                    }
                  ] /* considered_access_paths */
                } /* best_access_path */,
                "condition_filtering_pct": 100,
                "rows_for_plan": 2,
                "cost_for_plan": 0.7126,
                "chosen": true
              }
            ] /* considered_execution_plans */
          },
          {
            "attaching_conditions_to_tables": {
              "original_condition": null,
              "attached_conditions_computation": [
              ] /* attached_conditions_computation */,
              "attached_conditions_summary": [
                {
                  "table": "`t1`",
                  "attached": null
                }
              ] /* attached_conditions_summary */
            } /* attaching_conditions_to_tables */
          },
          {
            "refine_plan": [
              {
                "table": "`t1`"
              }
            ] /* refine_plan */
          }
        ] /* steps */
      } /* join_optimization */
    },
    {
      "join_execution": {
        "select#": 1,
        "steps": [
        ] /* steps */
      } /* join_execution */
    }
  ] /* steps */
}	0	0
freturn 3 ret@0	{
  "steps": [
  ] /* steps */
}	0	0
select * from t2|
s	i	d
a	1	1
b	2	2
c	3	3
d	4	4
3	100	200
3	100	200
3	100	200
3	100	200
prepare stmt from 'select count(*) from t1 where t1.data=?';
set @param="c";
set optimizer_trace_offset=0, optimizer_trace_limit=100;
execute stmt using @param;
count(*)
0
select count(*) from information_schema.OPTIMIZER_TRACE;
count(*)
1
select TRACE into @trace from information_schema.OPTIMIZER_TRACE;
select @trace;
@trace
{
  "steps": [
    {
      "join_preparation": {
        "select#": 1,
        "steps": [
          {
            "expanded_query": "/* select#1 */ select count(0) AS `count(*)` from `t1` where (`t1`.`data` = 'c')"
          }
        ] /* steps */
      } /* join_preparation */
    },
    {
      "join_optimization": {
        "select#": 1,
        "steps": [
          {
            "condition_processing": {
              "condition": "WHERE",
              "original_condition": "(`t1`.`data` = 'c')",
              "steps": [
                {
                  "transformation": "equality_propagation",
                  "resulting_condition": "(`t1`.`data` = 'c')"
                },
                {
                  "transformation": "constant_propagation",
                  "resulting_condition": "(`t1`.`data` = 'c')"
                },
                {
                  "transformation": "trivial_condition_removal",
                  "resulting_condition": "(`t1`.`data` = 'c')"
                }
              ] /* steps */
            } /* condition_processing */
          },
          {
            "substitute_generated_columns": {
            } /* substitute_generated_columns */
          },
          {
            "table_dependencies": [
              {
                "table": "`t1`",
                "row_may_be_null": false,
                "map_bit": 0,
                "depends_on_map_bits": [
                ] /* depends_on_map_bits */
              }
            ] /* table_dependencies */
          },
          {
            "ref_optimizer_key_uses": [
            ] /* ref_optimizer_key_uses */
          },
          {
            "rows_estimation": [
              {
                "table": "`t1`",
                "table_scan": {
                  "rows": 2,
                  "cost": 0.5126
                } /* table_scan */
              }
            ] /* rows_estimation */
          },
          {
            "considered_execution_plans": [
              {
                "plan_prefix": [
                ] /* plan_prefix */,
                "table": "`t1`",
                "best_access_path": {
                  "considered_access_paths": [
                    {
                      "rows_to_scan": 2,
                      "access_type": "scan",
                      "resulting_rows": 2,
                      "cost": 0.7126,
                      "chosen": true
                    }
                  ] /* considered_access_paths */
                } /* best_access_path */,
                "condition_filtering_pct": 100,
                "rows_for_plan": 2,
                "cost_for_plan": 0.7126,
                "chosen": true
              }
            ] /* considered_execution_plans */
          },
          {
            "attaching_conditions_to_tables": {
              "original_condition": "(`t1`.`data` = 'c')",
              "attached_conditions_computation": [
              ] /* attached_conditions_computation */,
              "attached_conditions_summary": [
                {
                  "table": "`t1`",
                  "attached": "(`t1`.`data` = 'c')"
                }
              ] /* attached_conditions_summary */
            } /* attaching_conditions_to_tables */
          },
          {
            "refine_plan": [
              {
                "table": "`t1`"
              }
            ] /* refine_plan */
          }
        ] /* steps */
      } /* join_optimization */
    },
    {
      "join_execution": {
        "select#": 1,
        "steps": [
        ] /* steps */
      } /* join_execution */
    }
  ] /* steps */
}
set optimizer_trace_offset=0, optimizer_trace_limit=100;
execute stmt using @param;
count(*)
0
select count(*) from information_schema.OPTIMIZER_TRACE;
count(*)
1
select TRACE into @trace2 from information_schema.OPTIMIZER_TRACE;
select @trace=@trace2;
@trace=@trace2
1
drop procedure p1;
create temporary table optt like information_schema.OPTIMIZER_TRACE;
create procedure p1(arg char(1) charset utf8mb4)
begin
declare res int;
set optimizer_trace="enabled=off";
# want to see all of SELECT below
set optimizer_trace_offset=0, optimizer_trace_limit=100;
set optimizer_trace="enabled=on";
select d into res from t6 where d in (select f1() from t2 where s=arg);
set optimizer_trace="enabled=off"; # and not more
insert into optt select * from information_schema.OPTIMIZER_TRACE;
set optimizer_trace_offset=default, optimizer_trace_limit=default;
select d+1 into res from t6 where d=res+1;
end|
call  p1("c")|
Warnings:
Warning	1329	No data - zero rows fetched, selected, or processed
select * from optt|
QUERY	TRACE	MISSING_BYTES_BEYOND_MAX_MEM_SIZE	INSUFFICIENT_PRIVILEGES
select d into res from t6 where d in (select f1() from t2 where s=arg)	{
  "steps": [
    {
      "join_preparation": {
        "select#": 1,
        "steps": [
          {
            "join_preparation": {
              "select#": 2,
              "steps": [
                {
                  "expanded_query": "/* select#2 */ select `f1`() from `t2` where (`t2`.`s` = arg@0)"
                },
                {
                  "transformation": {
                    "select#": 2,
                    "from": "IN (SELECT)",
                    "to": "semijoin",
                    "chosen": true
                  } /* transformation */
                }
              ] /* steps */
            } /* join_preparation */
          },
          {
            "expanded_query": "/* select#1 */ select `t6`.`d` AS `d` from `t6` where `t6`.`d` in (/* select#2 */ select `f1`() from `t2` where (`t2`.`s` = arg@0))"
          },
          {
            "transformation": {
              "select#": 2,
              "from": "IN (SELECT)",
              "to": "semijoin",
              "chosen": true,
              "evaluating_constant_semijoin_conditions": [
              ] /* evaluating_constant_semijoin_conditions */
            } /* transformation */
          },
          {
            "transformations_to_nested_joins": {
              "transformations": [
                "semijoin"
              ] /* transformations */,
              "expanded_query": "/* select#1 */ select `t6`.`d` AS `d` from `t6` semi join (`t2`) where (1 and (`t2`.`s` = arg@0) and (`t6`.`d` = `f1`()))"
            } /* transformations_to_nested_joins */
          }
        ] /* steps */
      } /* join_preparation */
    },
    {
      "join_optimization": {
        "select#": 1,
        "steps": [
          {
            "condition_processing": {
              "condition": "WHERE",
              "original_condition": "(1 and (`t2`.`s` = arg@0) and (`t6`.`d` = `f1`()))",
              "steps": [
                {
                  "transformation": "equality_propagation",
<<<<<<< HEAD
                  "resulting_condition": "(1 and (`t2`.`s` = arg@0) and multiple equal(`f1`(), `t6`.`d`))"
                },
                {
                  "transformation": "constant_propagation",
                  "resulting_condition": "(1 and (`t2`.`s` = 'c') and multiple equal(`f1`(), `t6`.`d`))"
                },
                {
                  "transformation": "trivial_condition_removal",
                  "resulting_condition": "((`t2`.`s` = 'c') and multiple equal(`f1`(), `t6`.`d`))"
=======
                  "resulting_condition": "(1 and (`t6`.`d` = `f1`()) and multiple equal(arg@0, `t2`.`s`))"
                },
                {
                  "transformation": "constant_propagation",
                  "resulting_condition": "(1 and (`t6`.`d` = `f1`()) and multiple equal(arg@0, `t2`.`s`))"
                },
                {
                  "transformation": "trivial_condition_removal",
                  "resulting_condition": "((`t6`.`d` = `f1`()) and multiple equal(arg@0, `t2`.`s`))"
>>>>>>> 371cb91d
                }
              ] /* steps */
            } /* condition_processing */
          },
          {
            "substitute_generated_columns": {
            } /* substitute_generated_columns */
          },
          {
            "table_dependencies": [
              {
                "table": "`t6`",
                "row_may_be_null": false,
                "map_bit": 0,
                "depends_on_map_bits": [
                ] /* depends_on_map_bits */
              },
              {
                "table": "`t2`",
                "row_may_be_null": false,
                "map_bit": 1,
                "depends_on_map_bits": [
                ] /* depends_on_map_bits */
              }
            ] /* table_dependencies */
          },
          {
            "ref_optimizer_key_uses": [
            ] /* ref_optimizer_key_uses */
          },
          {
            "pulled_out_semijoin_tables": [
            ] /* pulled_out_semijoin_tables */
          },
          {
            "rows_estimation": [
              {
                "table": "`t6`",
                "table_scan": {
                  "rows": 4,
                  "cost": 0.5017
                } /* table_scan */
              },
              {
                "table": "`t2`",
                "table_scan": {
                  "rows": 8,
                  "cost": 0.5376
                } /* table_scan */
              }
            ] /* rows_estimation */
          },
          {
            "execution_plan_for_potential_materialization": {
              "steps": [
                {
                  "considered_execution_plans": [
                    {
                      "plan_prefix": [
                      ] /* plan_prefix */,
                      "table": "`t2`",
                      "best_access_path": {
                        "considered_access_paths": [
                          {
                            "rows_to_scan": 8,
                            "access_type": "scan",
                            "resulting_rows": 1,
                            "cost": 1.3376,
                            "chosen": true
                          }
                        ] /* considered_access_paths */
                      } /* best_access_path */,
                      "condition_filtering_pct": 100,
                      "rows_for_plan": 1,
                      "cost_for_plan": 1.3376,
                      "chosen": true
                    }
                  ] /* considered_execution_plans */
                }
              ] /* steps */
            } /* execution_plan_for_potential_materialization */
          },
          {
            "considered_execution_plans": [
              {
                "plan_prefix": [
                ] /* plan_prefix */,
                "table": "`t6`",
                "best_access_path": {
                  "considered_access_paths": [
                    {
                      "rows_to_scan": 4,
                      "access_type": "scan",
<<<<<<< HEAD
                      "resulting_rows": 1,
                      "cost": 0.9017,
=======
                      "resulting_rows": 4,
                      "cost": 2.8068,
>>>>>>> 371cb91d
                      "chosen": true
                    }
                  ] /* considered_access_paths */
                } /* best_access_path */,
                "condition_filtering_pct": 25,
                "rows_for_plan": 1,
                "cost_for_plan": 0.9017,
                "semijoin_strategy_choice": [
                ] /* semijoin_strategy_choice */,
                "rest_of_plan": [
                  {
                    "plan_prefix": [
                      "`t6`"
                    ] /* plan_prefix */,
                    "table": "`t2`",
                    "best_access_path": {
                      "considered_access_paths": [
                        {
                          "rows_to_scan": 8,
                          "access_type": "scan",
                          "using_join_cache": true,
                          "buffers_needed": 1,
                          "resulting_rows": 1,
                          "cost": 1.3376,
                          "chosen": true
                        }
                      ] /* considered_access_paths */
                    } /* best_access_path */,
                    "condition_filtering_pct": 100,
                    "rows_for_plan": 1,
                    "cost_for_plan": 2.2393,
                    "semijoin_strategy_choice": [
                      {
                        "strategy": "FirstMatch",
                        "recalculate_access_paths_and_cost": {
                          "tables": [
                            {
                              "table": "`t2`",
                              "best_access_path": {
                                "considered_access_paths": [
                                  {
                                    "rows_to_scan": 8,
                                    "access_type": "scan",
                                    "using_join_cache": true,
                                    "buffers_needed": 1,
                                    "resulting_rows": 1,
                                    "cost": 1.3376,
                                    "chosen": true
                                  }
                                ] /* considered_access_paths */
                              } /* best_access_path */
                            }
                          ] /* tables */
                        } /* recalculate_access_paths_and_cost */,
                        "cost": 2.2393,
                        "rows": 1,
                        "chosen": true
                      },
                      {
                        "strategy": "MaterializeLookup",
                        "cost": 3.4393,
                        "rows": 1,
                        "duplicate_tables_left": false,
                        "chosen": false
                      },
                      {
                        "strategy": "DuplicatesWeedout",
                        "cost": 3.4393,
                        "rows": 1,
                        "duplicate_tables_left": false,
                        "chosen": false
                      }
                    ] /* semijoin_strategy_choice */,
                    "chosen": true
                  }
                ] /* rest_of_plan */
              },
              {
                "plan_prefix": [
                ] /* plan_prefix */,
                "table": "`t2`",
                "best_access_path": {
                  "considered_access_paths": [
                    {
                      "rows_to_scan": 8,
                      "access_type": "scan",
                      "resulting_rows": 1,
                      "cost": 1.3376,
                      "chosen": true
                    }
                  ] /* considered_access_paths */
                } /* best_access_path */,
                "condition_filtering_pct": 100,
                "rows_for_plan": 1,
                "cost_for_plan": 1.3376,
                "semijoin_strategy_choice": [
                  {
                    "strategy": "MaterializeScan",
                    "choice": "deferred"
                  }
                ] /* semijoin_strategy_choice */,
                "pruned_by_heuristic": true
              },
              {
                "final_semijoin_strategy": "FirstMatch",
                "recalculate_access_paths_and_cost": {
                  "tables": [
                    {
                      "table": "`t2`",
                      "best_access_path": {
                        "considered_access_paths": [
                          {
                            "rows_to_scan": 8,
                            "access_type": "scan",
                            "using_join_cache": true,
                            "buffers_needed": 1,
                            "resulting_rows": 1,
                            "cost": 1.3376,
                            "chosen": true
                          }
                        ] /* considered_access_paths */
                      } /* best_access_path */
                    }
                  ] /* tables */
                } /* recalculate_access_paths_and_cost */
              }
            ] /* considered_execution_plans */
          },
          {
            "attaching_conditions_to_tables": {
<<<<<<< HEAD
              "original_condition": "((`t6`.`d` = `f1`()) and (`t2`.`s` = 'c'))",
=======
              "original_condition": "((`t2`.`s` = arg@0) and (`t6`.`d` = `f1`()))",
>>>>>>> 371cb91d
              "attached_conditions_computation": [
              ] /* attached_conditions_computation */,
              "attached_conditions_summary": [
                {
                  "table": "`t6`",
                  "attached": null
                },
                {
                  "table": "`t2`",
<<<<<<< HEAD
                  "attached": "((`t6`.`d` = `f1`()) and (`t2`.`s` = 'c'))"
=======
                  "attached": "((`t2`.`s` = arg@0) and (`t6`.`d` = `f1`()))"
>>>>>>> 371cb91d
                }
              ] /* attached_conditions_summary */
            } /* attaching_conditions_to_tables */
          },
          {
            "refine_plan": [
              {
                "table": "`t6`"
              },
              {
                "table": "`t2`",
                "unknown_key_1": {
                  "constant_condition_in_bnl": "(`t2`.`s` = 'c')"
                }
              }
            ] /* refine_plan */
          }
        ] /* steps */
      } /* join_optimization */
    },
    {
      "join_execution": {
        "select#": 1,
        "steps": [
        ] /* steps */
      } /* join_execution */
    }
  ] /* steps */
}	0	0
set ret@0 NULL	{
  "steps": [
  ] /* steps */
}	0	0
insert into t1 values("z",0)	{
  "steps": [
  ] /* steps */
}	0	0
delete from t1 where id="z"	{
  "steps": [
    {
      "delete_preparation": {
        "select#": 1,
        "steps": [
          "/* select#1 */ select  from `t1` where (`t1`.`id` = 'z')"
        ] /* steps */
      } /* delete_preparation */
    },
    {
      "substitute_generated_columns": {
      } /* substitute_generated_columns */
    },
    {
      "condition_processing": {
        "condition": "WHERE",
        "original_condition": "(`t1`.`id` = 'z')",
        "steps": [
          {
            "transformation": "equality_propagation",
            "resulting_condition": "(`t1`.`id` = 'z')"
          },
          {
            "transformation": "constant_propagation",
            "resulting_condition": "(`t1`.`id` = 'z')"
          },
          {
            "transformation": "trivial_condition_removal",
            "resulting_condition": "(`t1`.`id` = 'z')"
          }
        ] /* steps */
      } /* condition_processing */
    },
    {
      "table": "`t1`",
      "range_analysis": {
        "table_scan": {
          "rows": 3,
          "cost": 2.9126
        } /* table_scan */
      } /* range_analysis */
    }
  ] /* steps */
}	0	0
select sum(data) into ret from t1	{
  "steps": [
    {
      "join_preparation": {
        "select#": 1,
        "steps": [
          {
            "expanded_query": "/* select#1 */ select sum(`t1`.`data`) AS `sum(data)` from `t1`"
          }
        ] /* steps */
      } /* join_preparation */
    },
    {
      "join_optimization": {
        "select#": 1,
        "steps": [
          {
            "table_dependencies": [
              {
                "table": "`t1`",
                "row_may_be_null": false,
                "map_bit": 0,
                "depends_on_map_bits": [
                ] /* depends_on_map_bits */
              }
            ] /* table_dependencies */
          },
          {
            "rows_estimation": [
              {
                "table": "`t1`",
                "table_scan": {
                  "rows": 2,
                  "cost": 0.5126
                } /* table_scan */
              }
            ] /* rows_estimation */
          },
          {
            "considered_execution_plans": [
              {
                "plan_prefix": [
                ] /* plan_prefix */,
                "table": "`t1`",
                "best_access_path": {
                  "considered_access_paths": [
                    {
                      "rows_to_scan": 2,
                      "access_type": "scan",
                      "resulting_rows": 2,
                      "cost": 0.7126,
                      "chosen": true
                    }
                  ] /* considered_access_paths */
                } /* best_access_path */,
                "condition_filtering_pct": 100,
                "rows_for_plan": 2,
                "cost_for_plan": 0.7126,
                "chosen": true
              }
            ] /* considered_execution_plans */
          },
          {
            "attaching_conditions_to_tables": {
              "original_condition": null,
              "attached_conditions_computation": [
              ] /* attached_conditions_computation */,
              "attached_conditions_summary": [
                {
                  "table": "`t1`",
                  "attached": null
                }
              ] /* attached_conditions_summary */
            } /* attaching_conditions_to_tables */
          },
          {
            "refine_plan": [
              {
                "table": "`t1`"
              }
            ] /* refine_plan */
          }
        ] /* steps */
      } /* join_optimization */
    },
    {
      "join_execution": {
        "select#": 1,
        "steps": [
        ] /* steps */
      } /* join_execution */
    }
  ] /* steps */
}	0	0
freturn 3 ret@0	{
  "steps": [
  ] /* steps */
}	0	0
set ret@0 NULL	{
  "steps": [
  ] /* steps */
}	0	0
insert into t1 values("z",0)	{
  "steps": [
  ] /* steps */
}	0	0
delete from t1 where id="z"	{
  "steps": [
    {
      "delete_preparation": {
        "select#": 1,
        "steps": [
          "/* select#1 */ select  from `t1` where (`t1`.`id` = 'z')"
        ] /* steps */
      } /* delete_preparation */
    },
    {
      "substitute_generated_columns": {
      } /* substitute_generated_columns */
    },
    {
      "condition_processing": {
        "condition": "WHERE",
        "original_condition": "(`t1`.`id` = 'z')",
        "steps": [
          {
            "transformation": "equality_propagation",
            "resulting_condition": "(`t1`.`id` = 'z')"
          },
          {
            "transformation": "constant_propagation",
            "resulting_condition": "(`t1`.`id` = 'z')"
          },
          {
            "transformation": "trivial_condition_removal",
            "resulting_condition": "(`t1`.`id` = 'z')"
          }
        ] /* steps */
      } /* condition_processing */
    },
    {
      "table": "`t1`",
      "range_analysis": {
        "table_scan": {
          "rows": 3,
          "cost": 2.9126
        } /* table_scan */
      } /* range_analysis */
    }
  ] /* steps */
}	0	0
select sum(data) into ret from t1	{
  "steps": [
    {
      "join_preparation": {
        "select#": 1,
        "steps": [
          {
            "expanded_query": "/* select#1 */ select sum(`t1`.`data`) AS `sum(data)` from `t1`"
          }
        ] /* steps */
      } /* join_preparation */
    },
    {
      "join_optimization": {
        "select#": 1,
        "steps": [
          {
            "table_dependencies": [
              {
                "table": "`t1`",
                "row_may_be_null": false,
                "map_bit": 0,
                "depends_on_map_bits": [
                ] /* depends_on_map_bits */
              }
            ] /* table_dependencies */
          },
          {
            "rows_estimation": [
              {
                "table": "`t1`",
                "table_scan": {
                  "rows": 2,
                  "cost": 0.5126
                } /* table_scan */
              }
            ] /* rows_estimation */
          },
          {
            "considered_execution_plans": [
              {
                "plan_prefix": [
                ] /* plan_prefix */,
                "table": "`t1`",
                "best_access_path": {
                  "considered_access_paths": [
                    {
                      "rows_to_scan": 2,
                      "access_type": "scan",
                      "resulting_rows": 2,
                      "cost": 0.7126,
                      "chosen": true
                    }
                  ] /* considered_access_paths */
                } /* best_access_path */,
                "condition_filtering_pct": 100,
                "rows_for_plan": 2,
                "cost_for_plan": 0.7126,
                "chosen": true
              }
            ] /* considered_execution_plans */
          },
          {
            "attaching_conditions_to_tables": {
              "original_condition": null,
              "attached_conditions_computation": [
              ] /* attached_conditions_computation */,
              "attached_conditions_summary": [
                {
                  "table": "`t1`",
                  "attached": null
                }
              ] /* attached_conditions_summary */
            } /* attaching_conditions_to_tables */
          },
          {
            "refine_plan": [
              {
                "table": "`t1`"
              }
            ] /* refine_plan */
          }
        ] /* steps */
      } /* join_optimization */
    },
    {
      "join_execution": {
        "select#": 1,
        "steps": [
        ] /* steps */
      } /* join_execution */
    }
  ] /* steps */
}	0	0
freturn 3 ret@0	{
  "steps": [
  ] /* steps */
}	0	0
set ret@0 NULL	{
  "steps": [
  ] /* steps */
}	0	0
insert into t1 values("z",0)	{
  "steps": [
  ] /* steps */
}	0	0
delete from t1 where id="z"	{
  "steps": [
    {
      "delete_preparation": {
        "select#": 1,
        "steps": [
          "/* select#1 */ select  from `t1` where (`t1`.`id` = 'z')"
        ] /* steps */
      } /* delete_preparation */
    },
    {
      "substitute_generated_columns": {
      } /* substitute_generated_columns */
    },
    {
      "condition_processing": {
        "condition": "WHERE",
        "original_condition": "(`t1`.`id` = 'z')",
        "steps": [
          {
            "transformation": "equality_propagation",
            "resulting_condition": "(`t1`.`id` = 'z')"
          },
          {
            "transformation": "constant_propagation",
            "resulting_condition": "(`t1`.`id` = 'z')"
          },
          {
            "transformation": "trivial_condition_removal",
            "resulting_condition": "(`t1`.`id` = 'z')"
          }
        ] /* steps */
      } /* condition_processing */
    },
    {
      "table": "`t1`",
      "range_analysis": {
        "table_scan": {
          "rows": 3,
          "cost": 2.9126
        } /* table_scan */
      } /* range_analysis */
    }
  ] /* steps */
}	0	0
select sum(data) into ret from t1	{
  "steps": [
    {
      "join_preparation": {
        "select#": 1,
        "steps": [
          {
            "expanded_query": "/* select#1 */ select sum(`t1`.`data`) AS `sum(data)` from `t1`"
          }
        ] /* steps */
      } /* join_preparation */
    },
    {
      "join_optimization": {
        "select#": 1,
        "steps": [
          {
            "table_dependencies": [
              {
                "table": "`t1`",
                "row_may_be_null": false,
                "map_bit": 0,
                "depends_on_map_bits": [
                ] /* depends_on_map_bits */
              }
            ] /* table_dependencies */
          },
          {
            "rows_estimation": [
              {
                "table": "`t1`",
                "table_scan": {
                  "rows": 2,
                  "cost": 0.5126
                } /* table_scan */
              }
            ] /* rows_estimation */
          },
          {
            "considered_execution_plans": [
              {
                "plan_prefix": [
                ] /* plan_prefix */,
                "table": "`t1`",
                "best_access_path": {
                  "considered_access_paths": [
                    {
                      "rows_to_scan": 2,
                      "access_type": "scan",
                      "resulting_rows": 2,
                      "cost": 0.7126,
                      "chosen": true
                    }
                  ] /* considered_access_paths */
                } /* best_access_path */,
                "condition_filtering_pct": 100,
                "rows_for_plan": 2,
                "cost_for_plan": 0.7126,
                "chosen": true
              }
            ] /* considered_execution_plans */
          },
          {
            "attaching_conditions_to_tables": {
              "original_condition": null,
              "attached_conditions_computation": [
              ] /* attached_conditions_computation */,
              "attached_conditions_summary": [
                {
                  "table": "`t1`",
                  "attached": null
                }
              ] /* attached_conditions_summary */
            } /* attaching_conditions_to_tables */
          },
          {
            "refine_plan": [
              {
                "table": "`t1`"
              }
            ] /* refine_plan */
          }
        ] /* steps */
      } /* join_optimization */
    },
    {
      "join_execution": {
        "select#": 1,
        "steps": [
        ] /* steps */
      } /* join_execution */
    }
  ] /* steps */
}	0	0
freturn 3 ret@0	{
  "steps": [
  ] /* steps */
}	0	0
set ret@0 NULL	{
  "steps": [
  ] /* steps */
}	0	0
insert into t1 values("z",0)	{
  "steps": [
  ] /* steps */
}	0	0
delete from t1 where id="z"	{
  "steps": [
    {
      "delete_preparation": {
        "select#": 1,
        "steps": [
          "/* select#1 */ select  from `t1` where (`t1`.`id` = 'z')"
        ] /* steps */
      } /* delete_preparation */
    },
    {
      "substitute_generated_columns": {
      } /* substitute_generated_columns */
    },
    {
      "condition_processing": {
        "condition": "WHERE",
        "original_condition": "(`t1`.`id` = 'z')",
        "steps": [
          {
            "transformation": "equality_propagation",
            "resulting_condition": "(`t1`.`id` = 'z')"
          },
          {
            "transformation": "constant_propagation",
            "resulting_condition": "(`t1`.`id` = 'z')"
          },
          {
            "transformation": "trivial_condition_removal",
            "resulting_condition": "(`t1`.`id` = 'z')"
          }
        ] /* steps */
      } /* condition_processing */
    },
    {
      "table": "`t1`",
      "range_analysis": {
        "table_scan": {
          "rows": 3,
          "cost": 2.9126
        } /* table_scan */
      } /* range_analysis */
    }
  ] /* steps */
}	0	0
select sum(data) into ret from t1	{
  "steps": [
    {
      "join_preparation": {
        "select#": 1,
        "steps": [
          {
            "expanded_query": "/* select#1 */ select sum(`t1`.`data`) AS `sum(data)` from `t1`"
          }
        ] /* steps */
      } /* join_preparation */
    },
    {
      "join_optimization": {
        "select#": 1,
        "steps": [
          {
            "table_dependencies": [
              {
                "table": "`t1`",
                "row_may_be_null": false,
                "map_bit": 0,
                "depends_on_map_bits": [
                ] /* depends_on_map_bits */
              }
            ] /* table_dependencies */
          },
          {
            "rows_estimation": [
              {
                "table": "`t1`",
                "table_scan": {
                  "rows": 2,
                  "cost": 0.5126
                } /* table_scan */
              }
            ] /* rows_estimation */
          },
          {
            "considered_execution_plans": [
              {
                "plan_prefix": [
                ] /* plan_prefix */,
                "table": "`t1`",
                "best_access_path": {
                  "considered_access_paths": [
                    {
                      "rows_to_scan": 2,
                      "access_type": "scan",
                      "resulting_rows": 2,
                      "cost": 0.7126,
                      "chosen": true
                    }
                  ] /* considered_access_paths */
                } /* best_access_path */,
                "condition_filtering_pct": 100,
                "rows_for_plan": 2,
                "cost_for_plan": 0.7126,
                "chosen": true
              }
            ] /* considered_execution_plans */
          },
          {
            "attaching_conditions_to_tables": {
              "original_condition": null,
              "attached_conditions_computation": [
              ] /* attached_conditions_computation */,
              "attached_conditions_summary": [
                {
                  "table": "`t1`",
                  "attached": null
                }
              ] /* attached_conditions_summary */
            } /* attaching_conditions_to_tables */
          },
          {
            "refine_plan": [
              {
                "table": "`t1`"
              }
            ] /* refine_plan */
          }
        ] /* steps */
      } /* join_optimization */
    },
    {
      "join_execution": {
        "select#": 1,
        "steps": [
        ] /* steps */
      } /* join_execution */
    }
  ] /* steps */
}	0	0
freturn 3 ret@0	{
  "steps": [
  ] /* steps */
}	0	0
select @@optimizer_trace|
@@optimizer_trace
enabled=off,one_line=off
set optimizer_trace="enabled=on";
drop temporary table optt;
drop function f1;
drop procedure p1;
drop trigger trg1;
create view v1 as select * from t1 where id < "c";
explain select * from v1 where id="b";
id	select_type	table	partitions	type	possible_keys	key	key_len	ref	rows	filtered	Extra
1	SIMPLE	t1	NULL	ALL	NULL	NULL	NULL	NULL	2	50.00	Using where
Warnings:
Note	1003	/* select#1 */ select `test`.`t1`.`id` AS `id`,`test`.`t1`.`data` AS `data` from `test`.`t1` where (`test`.`t1`.`id` = 'b')
select * from information_schema.OPTIMIZER_TRACE;
QUERY	TRACE	MISSING_BYTES_BEYOND_MAX_MEM_SIZE	INSUFFICIENT_PRIVILEGES
explain select * from v1 where id="b"	{
  "steps": [
    {
      "join_preparation": {
        "select#": 1,
        "steps": [
          {
            "join_preparation": {
              "select#": 2,
              "steps": [
                {
                  "expanded_query": "/* select#2 */ select `t1`.`id` AS `id`,`t1`.`data` AS `data` from `t1` where (`t1`.`id` < 'c')"
                }
              ] /* steps */
            } /* join_preparation */
          },
          {
            "view": {
              "table": "`v1`",
              "select#": 2,
              "merged": true
            } /* view */
          },
          {
            "expanded_query": "/* select#1 */ select `t1`.`id` AS `id`,`t1`.`data` AS `data` from (`t1`) where (`t1`.`id` = 'b')"
          },
          {
            "transformations_to_nested_joins": {
              "transformations": [
                "JOIN_condition_to_WHERE",
                "parenthesis_removal"
              ] /* transformations */,
              "expanded_query": "/* select#1 */ select `t1`.`id` AS `id`,`t1`.`data` AS `data` from `t1` where ((`t1`.`id` = 'b') and (`t1`.`id` < 'c'))"
            } /* transformations_to_nested_joins */
          }
        ] /* steps */
      } /* join_preparation */
    },
    {
      "join_optimization": {
        "select#": 1,
        "steps": [
          {
            "condition_processing": {
              "condition": "WHERE",
              "original_condition": "((`t1`.`id` = 'b') and (`t1`.`id` < 'c'))",
              "steps": [
                {
                  "transformation": "equality_propagation",
                  "resulting_condition": "((`t1`.`id` = 'b') and (`t1`.`id` < 'c'))"
                },
                {
                  "transformation": "constant_propagation",
                  "resulting_condition": "((`t1`.`id` = 'b') and ('b' < 'c'))"
                },
                {
                  "transformation": "trivial_condition_removal",
                  "resulting_condition": "(`t1`.`id` = 'b')"
                }
              ] /* steps */
            } /* condition_processing */
          },
          {
            "substitute_generated_columns": {
            } /* substitute_generated_columns */
          },
          {
            "table_dependencies": [
              {
                "table": "`t1`",
                "row_may_be_null": false,
                "map_bit": 0,
                "depends_on_map_bits": [
                ] /* depends_on_map_bits */
              }
            ] /* table_dependencies */
          },
          {
            "ref_optimizer_key_uses": [
            ] /* ref_optimizer_key_uses */
          },
          {
            "rows_estimation": [
              {
                "table": "`t1`",
                "table_scan": {
                  "rows": 2,
                  "cost": 0.5126
                } /* table_scan */
              }
            ] /* rows_estimation */
          },
          {
            "considered_execution_plans": [
              {
                "plan_prefix": [
                ] /* plan_prefix */,
                "table": "`t1`",
                "best_access_path": {
                  "considered_access_paths": [
                    {
                      "rows_to_scan": 2,
                      "access_type": "scan",
                      "resulting_rows": 1,
                      "cost": 0.7126,
                      "chosen": true
                    }
                  ] /* considered_access_paths */
                } /* best_access_path */,
                "condition_filtering_pct": 100,
                "rows_for_plan": 1,
                "cost_for_plan": 0.7126,
                "chosen": true
              }
            ] /* considered_execution_plans */
          },
          {
            "attaching_conditions_to_tables": {
              "original_condition": "(`t1`.`id` = 'b')",
              "attached_conditions_computation": [
              ] /* attached_conditions_computation */,
              "attached_conditions_summary": [
                {
                  "table": "`t1`",
                  "attached": "(`t1`.`id` = 'b')"
                }
              ] /* attached_conditions_summary */
            } /* attaching_conditions_to_tables */
          },
          {
            "refine_plan": [
              {
                "table": "`t1`"
              }
            ] /* refine_plan */
          }
        ] /* steps */
      } /* join_optimization */
    },
    {
      "join_explain": {
        "select#": 1,
        "steps": [
        ] /* steps */
      } /* join_explain */
    }
  ] /* steps */
}	0	0
insert into v1 values("z", 100);
select * from information_schema.OPTIMIZER_TRACE;
QUERY	TRACE	MISSING_BYTES_BEYOND_MAX_MEM_SIZE	INSUFFICIENT_PRIVILEGES
insert into v1 values("z", 100)	{
  "steps": [
  ] /* steps */
}	0	0
delete from v1 where data=100;
select * from information_schema.OPTIMIZER_TRACE;
QUERY	TRACE	MISSING_BYTES_BEYOND_MAX_MEM_SIZE	INSUFFICIENT_PRIVILEGES
delete from v1 where data=100	{
  "steps": [
    {
      "delete_preparation": {
        "select#": 1,
        "steps": [
          "/* select#1 */ select  from `t1` where ((`t1`.`data` = 100) and (`t1`.`id` < 'c'))"
        ] /* steps */
      } /* delete_preparation */
    },
    {
      "substitute_generated_columns": {
      } /* substitute_generated_columns */
    },
    {
      "condition_processing": {
        "condition": "WHERE",
        "original_condition": "((`t1`.`data` = 100) and (`t1`.`id` < 'c'))",
        "steps": [
          {
            "transformation": "equality_propagation",
            "resulting_condition": "((`t1`.`id` < 'c') and multiple equal(100, `t1`.`data`))"
          },
          {
            "transformation": "constant_propagation",
            "resulting_condition": "((`t1`.`id` < 'c') and multiple equal(100, `t1`.`data`))"
          },
          {
            "transformation": "trivial_condition_removal",
            "resulting_condition": "((`t1`.`id` < 'c') and multiple equal(100, `t1`.`data`))"
          }
        ] /* steps */
      } /* condition_processing */
    },
    {
      "table": "`t1`",
      "range_analysis": {
        "table_scan": {
          "rows": 3,
          "cost": 2.9126
        } /* table_scan */
      } /* range_analysis */
    }
  ] /* steps */
}	0	0
drop view v1;
create view v1 as select * from t1 where id < "c" limit 2;
explain select * from v1 where id="b";
id	select_type	table	partitions	type	possible_keys	key	key_len	ref	rows	filtered	Extra
1	PRIMARY	<derived2>	NULL	ref	<auto_key0>	<auto_key0>	64	const	1	100.00	NULL
2	DERIVED	t1	NULL	ALL	NULL	NULL	NULL	NULL	3	33.33	Using where
Warnings:
Note	1003	/* select#1 */ select `v1`.`id` AS `id`,`v1`.`data` AS `data` from `test`.`v1` where (`v1`.`id` = 'b')
select * from information_schema.OPTIMIZER_TRACE;
QUERY	TRACE	MISSING_BYTES_BEYOND_MAX_MEM_SIZE	INSUFFICIENT_PRIVILEGES
explain select * from v1 where id="b"	{
  "steps": [
    {
      "join_preparation": {
        "select#": 1,
        "steps": [
          {
            "join_preparation": {
              "select#": 2,
              "steps": [
                {
                  "expanded_query": "/* select#2 */ select `t1`.`id` AS `id`,`t1`.`data` AS `data` from `t1` where (`t1`.`id` < 'c') limit 2"
                }
              ] /* steps */
            } /* join_preparation */
          },
          {
            "view": {
              "table": "`v1`",
              "select#": 2,
              "materialized": true
            } /* view */
          },
          {
            "expanded_query": "/* select#1 */ select `v1`.`id` AS `id`,`v1`.`data` AS `data` from `v1` where (`v1`.`id` = 'b')"
          }
        ] /* steps */
      } /* join_preparation */
    },
    {
      "join_optimization": {
        "select#": 1,
        "steps": [
          {
            "join_optimization": {
              "select#": 2,
              "steps": [
                {
                  "condition_processing": {
                    "condition": "WHERE",
                    "original_condition": "(`t1`.`id` < 'c')",
                    "steps": [
                      {
                        "transformation": "equality_propagation",
                        "resulting_condition": "(`t1`.`id` < 'c')"
                      },
                      {
                        "transformation": "constant_propagation",
                        "resulting_condition": "(`t1`.`id` < 'c')"
                      },
                      {
                        "transformation": "trivial_condition_removal",
                        "resulting_condition": "(`t1`.`id` < 'c')"
                      }
                    ] /* steps */
                  } /* condition_processing */
                },
                {
                  "substitute_generated_columns": {
                  } /* substitute_generated_columns */
                },
                {
                  "table_dependencies": [
                    {
                      "table": "`t1`",
                      "row_may_be_null": false,
                      "map_bit": 0,
                      "depends_on_map_bits": [
                      ] /* depends_on_map_bits */
                    }
                  ] /* table_dependencies */
                },
                {
                  "ref_optimizer_key_uses": [
                  ] /* ref_optimizer_key_uses */
                },
                {
                  "rows_estimation": [
                    {
                      "table": "`t1`",
                      "table_scan": {
                        "rows": 3,
                        "cost": 0.5126
                      } /* table_scan */
                    }
                  ] /* rows_estimation */
                },
                {
                  "considered_execution_plans": [
                    {
                      "plan_prefix": [
                      ] /* plan_prefix */,
                      "table": "`t1`",
                      "best_access_path": {
                        "considered_access_paths": [
                          {
                            "rows_to_scan": 3,
                            "access_type": "scan",
                            "resulting_rows": 1,
                            "cost": 0.8126,
                            "chosen": true
                          }
                        ] /* considered_access_paths */
                      } /* best_access_path */,
                      "condition_filtering_pct": 100,
                      "rows_for_plan": 1,
                      "cost_for_plan": 0.8126,
                      "chosen": true
                    }
                  ] /* considered_execution_plans */
                },
                {
                  "attaching_conditions_to_tables": {
                    "original_condition": "(`t1`.`id` < 'c')",
                    "attached_conditions_computation": [
                    ] /* attached_conditions_computation */,
                    "attached_conditions_summary": [
                      {
                        "table": "`t1`",
                        "attached": "(`t1`.`id` < 'c')"
                      }
                    ] /* attached_conditions_summary */
                  } /* attaching_conditions_to_tables */
                },
                {
                  "refine_plan": [
                    {
                      "table": "`t1`"
                    }
                  ] /* refine_plan */
                }
              ] /* steps */
            } /* join_optimization */
          },
          {
            "condition_processing": {
              "condition": "WHERE",
              "original_condition": "(`v1`.`id` = 'b')",
              "steps": [
                {
                  "transformation": "equality_propagation",
                  "resulting_condition": "(`v1`.`id` = 'b')"
                },
                {
                  "transformation": "constant_propagation",
                  "resulting_condition": "(`v1`.`id` = 'b')"
                },
                {
                  "transformation": "trivial_condition_removal",
                  "resulting_condition": "(`v1`.`id` = 'b')"
                }
              ] /* steps */
            } /* condition_processing */
          },
          {
            "substitute_generated_columns": {
            } /* substitute_generated_columns */
          },
          {
            "table_dependencies": [
              {
                "table": "`v1`",
                "row_may_be_null": false,
                "map_bit": 0,
                "depends_on_map_bits": [
                ] /* depends_on_map_bits */
              }
            ] /* table_dependencies */
          },
          {
            "ref_optimizer_key_uses": [
              {
                "table": "`v1`",
                "field": "id",
                "equals": "'b'",
                "null_rejecting": false
              }
            ] /* ref_optimizer_key_uses */
          },
          {
            "rows_estimation": [
              {
                "table": "`v1`"
              }
            ] /* rows_estimation */
          },
          {
            "considered_execution_plans": [
              {
                "plan_prefix": [
                ] /* plan_prefix */,
                "table": "`v1`",
                "best_access_path": {
                  "considered_access_paths": [
                    {
                      "access_type": "ref",
                      "index": "<auto_key0>",
                      "rows": 1,
                      "cost": 0.35,
                      "chosen": true
                    },
                    {
                      "access_type": "scan",
                      "cost": 2.725,
                      "rows": 2,
                      "chosen": false,
                      "cause": "cost"
                    }
                  ] /* considered_access_paths */
                } /* best_access_path */,
                "condition_filtering_pct": 100,
                "rows_for_plan": 1,
                "cost_for_plan": 0.35,
                "chosen": true
              }
            ] /* considered_execution_plans */
          },
          {
            "attaching_conditions_to_tables": {
              "original_condition": "(`v1`.`id` = 'b')",
              "attached_conditions_computation": [
              ] /* attached_conditions_computation */,
              "attached_conditions_summary": [
                {
                  "table": "`v1`",
                  "attached": null
                }
              ] /* attached_conditions_summary */
            } /* attaching_conditions_to_tables */
          },
          {
            "refine_plan": [
              {
                "table": "`v1`"
              }
            ] /* refine_plan */
          }
        ] /* steps */
      } /* join_optimization */
    },
    {
      "join_explain": {
        "select#": 1,
        "steps": [
          {
            "creating_tmp_table": {
              "tmp_table_info": {
                "table": "`v1`",
                "row_length": 69,
                "key_length": 64,
                "unique_constraint": false,
                "location": "memory (heap)",
                "row_limit_estimate": 243148
              } /* tmp_table_info */
            } /* creating_tmp_table */
          },
          {
            "join_explain": {
              "select#": 2,
              "steps": [
              ] /* steps */
            } /* join_explain */
          }
        ] /* steps */
      } /* join_explain */
    }
  ] /* steps */
}	0	0
drop view v1;
set end_markers_in_json=off;
select 1 union select 2;
1
1
2
select TRACE into dumpfile 'MYSQLTEST_VARDIR/tmp/optimizer_trace.txt' from information_schema.OPTIMIZER_TRACE;;
{
  "steps": [
    {
      "join_preparation": {
        "select#": 1,
        "steps": [
          {
            "expanded_query": "/* select#1 */ select 1 AS `1`"
          }
        ]
      }
    },
    {
      "join_preparation": {
        "select#": 2,
        "steps": [
          {
            "expanded_query": "/* select#2 */ select 2 AS `2`"
          }
        ]
      }
    },
    {
      "creating_tmp_table": {
        "tmp_table_info": {
          "table": "intermediate_tmp_table",
          "row_length": 9,
          "key_length": 8,
          "unique_constraint": false,
          "location": "memory (heap)",
          "row_limit_estimate": 1864135
        }
      }
    },
    {
      "join_preparation": {
        "select#": "fake",
        "steps": [
          {
            "expanded_query": "/* select#fake */ select `1` AS `1` from dual"
          }
        ]
      }
    },
    {
      "join_optimization": {
        "select#": 1,
        "steps": [
        ]
      }
    },
    {
      "join_optimization": {
        "select#": 2,
        "steps": [
        ]
      }
    },
    {
      "join_optimization": {
        "select#": "fake",
        "steps": [
          {
            "table_dependencies": [
              {
                "table": "``.``",
                "row_may_be_null": false,
                "map_bit": 0,
                "depends_on_map_bits": [
                ]
              }
            ]
          },
          {
            "rows_estimation": [
              {
                "table": "``.``",
                "table_scan": {
                  "rows": 0,
                  "cost": 2.5
                }
              }
            ]
          },
          {
            "considered_execution_plans": [
              {
                "plan_prefix": [
                ],
                "table": "``.``",
                "best_access_path": {
                  "considered_access_paths": [
                    {
                      "rows_to_scan": 0,
                      "access_type": "scan",
                      "resulting_rows": 0,
                      "cost": 2.5,
                      "chosen": true
                    }
                  ]
                },
                "condition_filtering_pct": 100,
                "rows_for_plan": 0,
                "cost_for_plan": 2.5,
                "chosen": true
              }
            ]
          },
          {
            "attaching_conditions_to_tables": {
              "original_condition": null,
              "attached_conditions_computation": [
              ],
              "attached_conditions_summary": [
                {
                  "table": "``.``",
                  "attached": null
                }
              ]
            }
          },
          {
            "refine_plan": [
              {
                "table": "``.``"
              }
            ]
          }
        ]
      }
    },
    {
      "join_execution": {
        "select#": 1,
        "steps": [
        ]
      }
    },
    {
      "join_execution": {
        "select#": 2,
        "steps": [
        ]
      }
    },
    {
      "join_execution": {
        "select#": "fake",
        "steps": [
        ]
      }
    }
  ]
}set optimizer_switch='default,index_merge=on,index_merge=off,default';
ERROR 42000: Variable 'optimizer_switch' can't be set to the value of 'index_merge=off,default'
select @@optimizer_switch=@old_opt_switch;
@@optimizer_switch=@old_opt_switch
1
select * from information_schema.OPTIMIZER_TRACE;
QUERY	TRACE	MISSING_BYTES_BEYOND_MAX_MEM_SIZE	INSUFFICIENT_PRIVILEGES
select "abc1111111111111111111111111111111111111111111111111111111111111111111111111111111111111111111111111111111111111111111111111111111111111111111111111111111111111111111111111111111111111111111111111111111111111111111111111111111111111111111111111111111111111111111111111111111111111111111111111111111111111111111111111111111111111111111111111111111111111111111111111111111111111111111111111111111111111111111111111111111111111111111111111111111111111111111111111111111111111111111111111111111111111111111111111111111111111111111111111111111111111111111111111111111111111111111111111111111111111111111111111111111111111111111111111111111111111111111111111111111111111111111111111111111111111111111111111111111111111111111111111111111111111111111111111111111111111111111111111111111111111111111111111111111111111111111111111111111111111111111111111111111111111111111111111111111111111111111111111111111111111111111111111111111111111111111111111111111111111111111111111111111111111111111111111111111111111111111111111111111111111111111111111111111111111111111111111111111def" as col	{
  "steps": [
    {
      "join_preparation": {
        "select#": 1,
        "steps": [
          {
            "expanded_query": "/* select#1 */ select 'abc1111111111111111111111111111111111111111111111111111111111111111111111111111111111111111111111111111111111111111111111111111111111111111111111111111111111111111111111111111111111111111111111111111111111111111111111111111111111111111111111111111111111111111111111111111111111111111111111111111111111111111111111111111111111111111111111111111111111111111111111111111111111111111111111111111111111111111111111111111111111111111111111111111111111111111111111111111111111111111111111111111111111111111111111111111111111111111111111111111111111111111111111111111111111111111111111111111111111111111111111111111111111111111111111111111111111111111111111111111111111111111111111111111111111111111111111111111111111111111111111111111111111111111111111111111111111111111111111111111111111111111111111111111111111111111111111111111111111111111111111111111111111111111111111111111111111111111111111111111111111111111111111111111111111111111111111111111111111111111111111111111111111111111111111111111111111111111111111111111111111111111111111111111111111111111111111111111111def' AS `col`"
          }
        ]
      }
    },
    {
      "join_optimization": {
        "select#": 1,
        "steps": [
        ]
      }
    },
    {
      "join_execution": {
        "select#": 1,
        "steps": [
        ]
      }
    }
  ]
}	0	0
drop table t1,t2;
DROP TABLE t5,t6;
set optimizer_trace=default;<|MERGE_RESOLUTION|>--- conflicted
+++ resolved
@@ -9041,27 +9041,15 @@
               "steps": [
                 {
                   "transformation": "equality_propagation",
-<<<<<<< HEAD
-                  "resulting_condition": "(1 and (`t2`.`s` = arg@0) and multiple equal(`f1`(), `t6`.`d`))"
+                  "resulting_condition": "(1 and (`t2`.`s` = arg@0) and (`t6`.`d` = `f1`()))"
                 },
                 {
                   "transformation": "constant_propagation",
-                  "resulting_condition": "(1 and (`t2`.`s` = 'c') and multiple equal(`f1`(), `t6`.`d`))"
+                  "resulting_condition": "(1 and (`t2`.`s` = 'c') and (`t6`.`d` = `f1`()))"
                 },
                 {
                   "transformation": "trivial_condition_removal",
-                  "resulting_condition": "((`t2`.`s` = 'c') and multiple equal(`f1`(), `t6`.`d`))"
-=======
-                  "resulting_condition": "(1 and (`t6`.`d` = `f1`()) and multiple equal(arg@0, `t2`.`s`))"
-                },
-                {
-                  "transformation": "constant_propagation",
-                  "resulting_condition": "(1 and (`t6`.`d` = `f1`()) and multiple equal(arg@0, `t2`.`s`))"
-                },
-                {
-                  "transformation": "trivial_condition_removal",
-                  "resulting_condition": "((`t6`.`d` = `f1`()) and multiple equal(arg@0, `t2`.`s`))"
->>>>>>> 371cb91d
+                  "resulting_condition": "((`t2`.`s` = 'c') and (`t6`.`d` = `f1`()))"
                 }
               ] /* steps */
             } /* condition_processing */
@@ -9125,13 +9113,8 @@
                     {
                       "rows_to_scan": 4,
                       "access_type": "scan",
-<<<<<<< HEAD
-                      "resulting_rows": 1,
+                      "resulting_rows": 4,
                       "cost": 0.9017,
-=======
-                      "resulting_rows": 4,
-                      "cost": 2.8068,
->>>>>>> 371cb91d
                       "chosen": true
                     }
                   ] /* considered_access_paths */
@@ -9251,11 +9234,7 @@
           },
           {
             "attaching_conditions_to_tables": {
-<<<<<<< HEAD
-              "original_condition": "((`t6`.`d` = `f1`()) and (`t2`.`s` = 'c'))",
-=======
-              "original_condition": "((`t2`.`s` = arg@0) and (`t6`.`d` = `f1`()))",
->>>>>>> 371cb91d
+              "original_condition": "((`t2`.`s` = 'c') and (`t6`.`d` = `f1`()))",
               "attached_conditions_computation": [
               ] /* attached_conditions_computation */,
               "attached_conditions_summary": [
@@ -9265,11 +9244,7 @@
                 },
                 {
                   "table": "`t2`",
-<<<<<<< HEAD
-                  "attached": "((`t6`.`d` = `f1`()) and (`t2`.`s` = 'c'))"
-=======
-                  "attached": "((`t2`.`s` = arg@0) and (`t6`.`d` = `f1`()))"
->>>>>>> 371cb91d
+                  "attached": "((`t2`.`s` = 'c') and (`t6`.`d` = `f1`()))"
                 }
               ] /* attached_conditions_summary */
             } /* attaching_conditions_to_tables */
@@ -11060,27 +11035,15 @@
               "steps": [
                 {
                   "transformation": "equality_propagation",
-<<<<<<< HEAD
-                  "resulting_condition": "(1 and (`t2`.`s` = arg@0) and multiple equal(`f1`(), `t6`.`d`))"
+                  "resulting_condition": "(1 and (`t2`.`s` = arg@0) and (`t6`.`d` = `f1`()))"
                 },
                 {
                   "transformation": "constant_propagation",
-                  "resulting_condition": "(1 and (`t2`.`s` = 'c') and multiple equal(`f1`(), `t6`.`d`))"
+                  "resulting_condition": "(1 and (`t2`.`s` = 'c') and (`t6`.`d` = `f1`()))"
                 },
                 {
                   "transformation": "trivial_condition_removal",
-                  "resulting_condition": "((`t2`.`s` = 'c') and multiple equal(`f1`(), `t6`.`d`))"
-=======
-                  "resulting_condition": "(1 and (`t6`.`d` = `f1`()) and multiple equal(arg@0, `t2`.`s`))"
-                },
-                {
-                  "transformation": "constant_propagation",
-                  "resulting_condition": "(1 and (`t6`.`d` = `f1`()) and multiple equal(arg@0, `t2`.`s`))"
-                },
-                {
-                  "transformation": "trivial_condition_removal",
-                  "resulting_condition": "((`t6`.`d` = `f1`()) and multiple equal(arg@0, `t2`.`s`))"
->>>>>>> 371cb91d
+                  "resulting_condition": "((`t2`.`s` = 'c') and (`t6`.`d` = `f1`()))"
                 }
               ] /* steps */
             } /* condition_processing */
@@ -11174,13 +11137,8 @@
                     {
                       "rows_to_scan": 4,
                       "access_type": "scan",
-<<<<<<< HEAD
-                      "resulting_rows": 1,
+                      "resulting_rows": 4,
                       "cost": 0.9017,
-=======
-                      "resulting_rows": 4,
-                      "cost": 2.8068,
->>>>>>> 371cb91d
                       "chosen": true
                     }
                   ] /* considered_access_paths */
@@ -11311,11 +11269,7 @@
           },
           {
             "attaching_conditions_to_tables": {
-<<<<<<< HEAD
-              "original_condition": "((`t6`.`d` = `f1`()) and (`t2`.`s` = 'c'))",
-=======
-              "original_condition": "((`t2`.`s` = arg@0) and (`t6`.`d` = `f1`()))",
->>>>>>> 371cb91d
+              "original_condition": "((`t2`.`s` = 'c') and (`t6`.`d` = `f1`()))",
               "attached_conditions_computation": [
               ] /* attached_conditions_computation */,
               "attached_conditions_summary": [
@@ -11325,11 +11279,7 @@
                 },
                 {
                   "table": "`t2`",
-<<<<<<< HEAD
-                  "attached": "((`t6`.`d` = `f1`()) and (`t2`.`s` = 'c'))"
-=======
-                  "attached": "((`t2`.`s` = arg@0) and (`t6`.`d` = `f1`()))"
->>>>>>> 371cb91d
+                  "attached": "((`t2`.`s` = 'c') and (`t6`.`d` = `f1`()))"
                 }
               ] /* attached_conditions_summary */
             } /* attaching_conditions_to_tables */
