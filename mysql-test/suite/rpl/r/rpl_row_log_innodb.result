--- conflicted
+++ resolved
@@ -214,22 +214,12 @@
 master-bin.000002	#	Xid	1	#	COMMIT /* XID */
 show binary logs;
 Log_name	File_size
-<<<<<<< HEAD
-master-bin.000001	1457
-master-bin.000002	475
-start slave;
-show binary logs;
-Log_name	File_size
-slave-bin.000001	1537
-slave-bin.000002	367
-=======
 master-bin.000001	#
 master-bin.000002	#
 show binary logs;
 Log_name	File_size
 slave-bin.000001	#
 slave-bin.000002	#
->>>>>>> 2a28d506
 show binlog events in 'slave-bin.000001' from 4;
 Log_name	Pos	Event_type	Server_id	End_log_pos	Info
 slave-bin.000001	#	Format_desc	2	#	Server ver: VERSION, Binlog ver: 4
