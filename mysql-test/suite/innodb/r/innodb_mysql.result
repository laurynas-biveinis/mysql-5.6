set global innodb_support_xa=default;
set session innodb_support_xa=default;
SET SESSION DEFAULT_STORAGE_ENGINE = InnoDB;
drop table if exists t1,t2,t3,t1m,t1i,t2m,t2i,t4;
drop procedure if exists p1;
create table t1 (
c_id int(11) not null default '0',
org_id int(11) default null,
unique key contacts$c_id (c_id),
key contacts$org_id (org_id)
);
insert into t1 values
(2,null),(120,null),(141,null),(218,7), (128,1),
(151,2),(234,2),(236,2),(243,2),(255,2),(259,2),(232,3),(235,3),(238,3),
(246,3),(253,3),(269,3),(285,3),(291,3),(293,3),(131,4),(230,4),(231,4);
create table t2 (
slai_id int(11) not null default '0',
owner_tbl int(11) default null,
owner_id int(11) default null,
sla_id int(11) default null,
inc_web int(11) default null,
inc_email int(11) default null,
inc_chat int(11) default null,
inc_csr int(11) default null,
inc_total int(11) default null,
time_billed int(11) default null,
activedate timestamp null default null,
expiredate timestamp null default null,
state int(11) default null,
sla_set int(11) default null,
unique key t2$slai_id (slai_id),
key t2$owner_id (owner_id),
key t2$sla_id (sla_id)
);
insert into t2(slai_id, owner_tbl, owner_id, sla_id) values
(1,3,1,1), (3,3,10,2), (4,3,3,6), (5,3,2,5), (6,3,8,3), (7,3,9,7),
(8,3,6,8), (9,3,4,9), (10,3,5,10), (11,3,11,11), (12,3,7,12);
flush tables;
select si.slai_id
from t1 c join t2 si on
((si.owner_tbl = 3 and si.owner_id = c.org_id) or
( si.owner_tbl = 2 and si.owner_id = c.c_id))
where
c.c_id = 218 and expiredate is null;
slai_id
12
select * from t1 where org_id is null;
c_id	org_id
2	NULL
120	NULL
141	NULL
select si.slai_id
from t1 c join t2 si on
((si.owner_tbl = 3 and si.owner_id = c.org_id) or
( si.owner_tbl = 2 and si.owner_id = c.c_id))
where
c.c_id = 218 and expiredate is null;
slai_id
12
drop table t1, t2;
CREATE TABLE t1 (a int, b int, KEY b (b));
CREATE TABLE t2 (a int, b int, PRIMARY KEY  (a,b));
CREATE TABLE t3 (a int, b int, c int, PRIMARY KEY  (a),
UNIQUE KEY b (b,c), KEY a (a,b,c));
INSERT INTO t1 VALUES (1, 1);
INSERT INTO t1 SELECT a + 1, b + 1 FROM t1;
INSERT INTO t1 SELECT a + 2, b + 2 FROM t1;
INSERT INTO t2 VALUES (1,1),(1,2),(1,3),(1,4),(1,5),(1,6),(1,7),(1,8);
INSERT INTO t2 SELECT a + 1, b FROM t2;
DELETE FROM t2 WHERE a = 1 AND b < 2;
INSERT INTO t3 VALUES (1,1,1),(2,1,2);
INSERT INTO t3 SELECT a + 2, a + 2, 3 FROM t3;
INSERT INTO t3 SELECT a + 4, a + 4, 3 FROM t3;
SELECT STRAIGHT_JOIN SQL_NO_CACHE t1.b, t1.a FROM t1, t3, t2 WHERE
t3.a = t2.a AND t2.b = t1.a AND t3.b = 1 AND t3.c IN (1, 2)
ORDER BY t1.b LIMIT 2;
b	a
1	1
2	2
SELECT STRAIGHT_JOIN SQL_NO_CACHE t1.b, t1.a FROM t1, t3, t2 WHERE
t3.a = t2.a AND t2.b = t1.a AND t3.b = 1 AND t3.c IN (1, 2)
ORDER BY t1.b LIMIT 5;
b	a
1	1
2	2
2	2
3	3
3	3
DROP TABLE t1, t2, t3;
CREATE TABLE `t1` (`id1` INT) ;
INSERT INTO `t1` (`id1`) VALUES (1),(5),(2);
CREATE TABLE `t2` (
`id1` INT,
`id2` INT NOT NULL,
`id3` INT,
`id4` INT NOT NULL,
UNIQUE (`id2`,`id4`),
KEY (`id1`)
);
INSERT INTO `t2`(`id1`,`id2`,`id3`,`id4`) VALUES
(1,1,1,0),
(1,1,2,1),
(5,1,2,2),
(6,1,2,3),
(1,2,2,2),
(1,2,1,1);
SELECT `id1` FROM `t1` WHERE `id1` NOT IN (SELECT `id1` FROM `t2` WHERE `id2` = 1 AND `id3` = 2);
id1
2
DROP TABLE t1, t2;
create table t1 (c1 int) engine=innodb;
handler t1 open;
handler t1 read first;
c1
Before and after comparison
0
drop table t1;
CREATE TABLE t1(c1 TEXT, UNIQUE (c1(1)), cnt INT DEFAULT 1)
ENGINE=INNODB CHARACTER SET UTF8;
INSERT INTO t1 (c1) VALUES ('1a');
SELECT * FROM t1;
c1	cnt
1a	1
INSERT INTO t1 (c1) VALUES ('1b') ON DUPLICATE KEY UPDATE cnt=cnt+1;
SELECT * FROM t1;
c1	cnt
1a	2
DROP TABLE t1;
CREATE TABLE t1(c1 VARCHAR(2), UNIQUE (c1(1)), cnt INT DEFAULT 1)
ENGINE=INNODB CHARACTER SET UTF8;
INSERT INTO t1 (c1) VALUES ('1a');
SELECT * FROM t1;
c1	cnt
1a	1
INSERT INTO t1 (c1) VALUES ('1b') ON DUPLICATE KEY UPDATE cnt=cnt+1;
SELECT * FROM t1;
c1	cnt
1a	2
DROP TABLE t1;
CREATE TABLE t1(c1 CHAR(2), UNIQUE (c1(1)), cnt INT DEFAULT 1)
ENGINE=INNODB CHARACTER SET UTF8;
INSERT INTO t1 (c1) VALUES ('1a');
SELECT * FROM t1;
c1	cnt
1a	1
INSERT INTO t1 (c1) VALUES ('1b') ON DUPLICATE KEY UPDATE cnt=cnt+1;
SELECT * FROM t1;
c1	cnt
1a	2
DROP TABLE t1;
CREATE TABLE t1 (
a1 decimal(10,0) DEFAULT NULL,
a2 blob,
a3 time DEFAULT NULL,
a4 blob,
a5 char(175) DEFAULT NULL,
a6 timestamp NOT NULL DEFAULT '0000-00-00 00:00:00',
a7 tinyblob,
INDEX idx (a6,a7(239),a5)
) ENGINE=InnoDB;
EXPLAIN SELECT a4 FROM t1 WHERE
a6=NULL AND
a4='UNcT5pIde4I6c2SheTo4gt92OV1jgJCVkXmzyf325R1DwLURkbYHwhydANIZMbKTgdcR5xS';
id	select_type	table	type	possible_keys	key	key_len	ref	rows	Extra
1	SIMPLE	NULL	NULL	NULL	NULL	NULL	NULL	NULL	Impossible WHERE noticed after reading const tables
EXPLAIN SELECT t1.a4 FROM t1, t1 t WHERE
t.a6=t.a6 AND t1.a6=NULL AND
t1.a4='UNcT5pIde4I6c2SheTo4gt92OV1jgJCVkXmzyf325R1DwLURkbYHwhydANIZMbKTgdcR5xS';
id	select_type	table	type	possible_keys	key	key_len	ref	rows	Extra
1	SIMPLE	NULL	NULL	NULL	NULL	NULL	NULL	NULL	Impossible WHERE noticed after reading const tables
DROP TABLE t1;
create table t1m (a int) engine = MEMORY;
create table t1i (a int);
create table t2m (a int) engine = MEMORY;
create table t2i (a int);
insert into t2m values (5);
insert into t2i values (5);
select min(a) from t1i;
min(a)
NULL
select min(7) from t1i;
min(7)
NULL
select min(7) from DUAL;
min(7)
7
explain select min(7) from t2i join t1i;
id	select_type	table	type	possible_keys	key	key_len	ref	rows	Extra
1	SIMPLE	t2i	ALL	NULL	NULL	NULL	NULL	1	
1	SIMPLE	t1i	ALL	NULL	NULL	NULL	NULL	1	Using join buffer (BNL, regular buffers)
select min(7) from t2i join t1i;
min(7)
NULL
select max(a) from t1i;
max(a)
NULL
select max(7) from t1i;
max(7)
NULL
select max(7) from DUAL;
max(7)
7
explain select max(7) from t2i join t1i;
id	select_type	table	type	possible_keys	key	key_len	ref	rows	Extra
1	SIMPLE	t2i	ALL	NULL	NULL	NULL	NULL	1	
1	SIMPLE	t1i	ALL	NULL	NULL	NULL	NULL	1	Using join buffer (BNL, regular buffers)
select max(7) from t2i join t1i;
max(7)
NULL
select 1, min(a) from t1i where a=99;
1	min(a)
1	NULL
select 1, min(a) from t1i where 1=99;
1	min(a)
1	NULL
select 1, min(1) from t1i where a=99;
1	min(1)
1	NULL
select 1, min(1) from t1i where 1=99;
1	min(1)
1	NULL
select 1, max(a) from t1i where a=99;
1	max(a)
1	NULL
select 1, max(a) from t1i where 1=99;
1	max(a)
1	NULL
select 1, max(1) from t1i where a=99;
1	max(1)
1	NULL
select 1, max(1) from t1i where 1=99;
1	max(1)
1	NULL
explain select count(*), min(7), max(7) from t1m, t1i;
id	select_type	table	type	possible_keys	key	key_len	ref	rows	Extra
1	SIMPLE	t1m	system	NULL	NULL	NULL	NULL	0	const row not found
1	SIMPLE	t1i	ALL	NULL	NULL	NULL	NULL	1	
select count(*), min(7), max(7) from t1m, t1i;
count(*)	min(7)	max(7)
0	NULL	NULL
explain select count(*), min(7), max(7) from t1m, t2i;
id	select_type	table	type	possible_keys	key	key_len	ref	rows	Extra
1	SIMPLE	t1m	system	NULL	NULL	NULL	NULL	0	const row not found
1	SIMPLE	t2i	ALL	NULL	NULL	NULL	NULL	1	
select count(*), min(7), max(7) from t1m, t2i;
count(*)	min(7)	max(7)
0	NULL	NULL
explain select count(*), min(7), max(7) from t2m, t1i;
id	select_type	table	type	possible_keys	key	key_len	ref	rows	Extra
1	SIMPLE	t2m	system	NULL	NULL	NULL	NULL	1	
1	SIMPLE	t1i	ALL	NULL	NULL	NULL	NULL	1	
select count(*), min(7), max(7) from t2m, t1i;
count(*)	min(7)	max(7)
0	NULL	NULL
drop table t1m, t1i, t2m, t2i;
create table t1 (
a1 char(64), a2 char(64), b char(16), c char(16) not null, d char(16), dummy char(64) default ' '
) ENGINE = MEMORY;
insert into t1 (a1, a2, b, c, d) values
('a','a','a','a111','xy1'),('a','a','a','b111','xy2'),('a','a','a','c111','xy3'),('a','a','a','d111','xy4'),
('a','a','b','e112','xy1'),('a','a','b','f112','xy2'),('a','a','b','g112','xy3'),('a','a','b','h112','xy4'),
('a','b','a','i121','xy1'),('a','b','a','j121','xy2'),('a','b','a','k121','xy3'),('a','b','a','l121','xy4'),
('a','b','b','m122','xy1'),('a','b','b','n122','xy2'),('a','b','b','o122','xy3'),('a','b','b','p122','xy4'),
('b','a','a','a211','xy1'),('b','a','a','b211','xy2'),('b','a','a','c211','xy3'),('b','a','a','d211','xy4'),
('b','a','b','e212','xy1'),('b','a','b','f212','xy2'),('b','a','b','g212','xy3'),('b','a','b','h212','xy4'),
('b','b','a','i221','xy1'),('b','b','a','j221','xy2'),('b','b','a','k221','xy3'),('b','b','a','l221','xy4'),
('b','b','b','m222','xy1'),('b','b','b','n222','xy2'),('b','b','b','o222','xy3'),('b','b','b','p222','xy4'),
('c','a','a','a311','xy1'),('c','a','a','b311','xy2'),('c','a','a','c311','xy3'),('c','a','a','d311','xy4'),
('c','a','b','e312','xy1'),('c','a','b','f312','xy2'),('c','a','b','g312','xy3'),('c','a','b','h312','xy4'),
('c','b','a','i321','xy1'),('c','b','a','j321','xy2'),('c','b','a','k321','xy3'),('c','b','a','l321','xy4'),
('c','b','b','m322','xy1'),('c','b','b','n322','xy2'),('c','b','b','o322','xy3'),('c','b','b','p322','xy4'),
('d','a','a','a411','xy1'),('d','a','a','b411','xy2'),('d','a','a','c411','xy3'),('d','a','a','d411','xy4'),
('d','a','b','e412','xy1'),('d','a','b','f412','xy2'),('d','a','b','g412','xy3'),('d','a','b','h412','xy4'),
('d','b','a','i421','xy1'),('d','b','a','j421','xy2'),('d','b','a','k421','xy3'),('d','b','a','l421','xy4'),
('d','b','b','m422','xy1'),('d','b','b','n422','xy2'),('d','b','b','o422','xy3'),('d','b','b','p422','xy4'),
('a','a','a','a111','xy1'),('a','a','a','b111','xy2'),('a','a','a','c111','xy3'),('a','a','a','d111','xy4'),
('a','a','b','e112','xy1'),('a','a','b','f112','xy2'),('a','a','b','g112','xy3'),('a','a','b','h112','xy4'),
('a','b','a','i121','xy1'),('a','b','a','j121','xy2'),('a','b','a','k121','xy3'),('a','b','a','l121','xy4'),
('a','b','b','m122','xy1'),('a','b','b','n122','xy2'),('a','b','b','o122','xy3'),('a','b','b','p122','xy4'),
('b','a','a','a211','xy1'),('b','a','a','b211','xy2'),('b','a','a','c211','xy3'),('b','a','a','d211','xy4'),
('b','a','b','e212','xy1'),('b','a','b','f212','xy2'),('b','a','b','g212','xy3'),('b','a','b','h212','xy4'),
('b','b','a','i221','xy1'),('b','b','a','j221','xy2'),('b','b','a','k221','xy3'),('b','b','a','l221','xy4'),
('b','b','b','m222','xy1'),('b','b','b','n222','xy2'),('b','b','b','o222','xy3'),('b','b','b','p222','xy4'),
('c','a','a','a311','xy1'),('c','a','a','b311','xy2'),('c','a','a','c311','xy3'),('c','a','a','d311','xy4'),
('c','a','b','e312','xy1'),('c','a','b','f312','xy2'),('c','a','b','g312','xy3'),('c','a','b','h312','xy4'),
('c','b','a','i321','xy1'),('c','b','a','j321','xy2'),('c','b','a','k321','xy3'),('c','b','a','l321','xy4'),
('c','b','b','m322','xy1'),('c','b','b','n322','xy2'),('c','b','b','o322','xy3'),('c','b','b','p322','xy4'),
('d','a','a','a411','xy1'),('d','a','a','b411','xy2'),('d','a','a','c411','xy3'),('d','a','a','d411','xy4'),
('d','a','b','e412','xy1'),('d','a','b','f412','xy2'),('d','a','b','g412','xy3'),('d','a','b','h412','xy4'),
('d','b','a','i421','xy1'),('d','b','a','j421','xy2'),('d','b','a','k421','xy3'),('d','b','a','l421','xy4'),
('d','b','b','m422','xy1'),('d','b','b','n422','xy2'),('d','b','b','o422','xy3'),('d','b','b','p422','xy4');
create table t4 (
pk_col int auto_increment primary key, a1 char(64), a2 char(64), b char(16), c char(16) not null, d char(16), dummy char(64) default ' '
);
insert into t4 (a1, a2, b, c, d, dummy) select * from t1;
create index idx12672_0 on t4 (a1);
create index idx12672_1 on t4 (a1,a2,b,c);
create index idx12672_2 on t4 (a1,a2,b);
analyze table t4;
Table	Op	Msg_type	Msg_text
test.t4	analyze	status	OK
select distinct a1 from t4 where pk_col not in (1,2,3,4);
a1
a
b
c
d
drop table t1,t4;
DROP TABLE IF EXISTS t2, t1;
CREATE TABLE t1 (i INT NOT NULL PRIMARY KEY) ENGINE= InnoDB;
CREATE TABLE t2 (
i INT NOT NULL,
FOREIGN KEY (i) REFERENCES t1 (i) ON DELETE NO ACTION
) ENGINE= InnoDB;
INSERT INTO t1 VALUES (1);
INSERT INTO t2 VALUES (1);
DELETE IGNORE FROM t1 WHERE i = 1;
Warnings:
Error	1451	Cannot delete or update a parent row: a foreign key constraint fails (`test`.`t2`, CONSTRAINT `t2_ibfk_1` FOREIGN KEY (`i`) REFERENCES `t1` (`i`) ON DELETE NO ACTION)
SELECT * FROM t1, t2;
i	i
1	1
DROP TABLE t2, t1;
End of 4.1 tests.
create table t1 (
a varchar(30), b varchar(30), primary key(a), key(b)
);
select distinct a from t1;
a
drop table t1;
create table t1(a int, key(a));
insert into t1 values(1);
select a, count(a) from t1 group by a with rollup;
a	count(a)
1	1
NULL	1
drop table t1;
create table t1 (f1 int, f2 char(1), primary key(f1,f2));
insert into t1 values ( 1,"e"),(2,"a"),( 3,"c"),(4,"d");
alter table t1 drop primary key, add primary key (f2, f1);
explain select distinct f1 a, f1 b from t1;
id	select_type	table	type	possible_keys	key	key_len	ref	rows	Extra
1	SIMPLE	t1	index	NULL	PRIMARY	5	NULL	4	Using index; Using temporary
explain select distinct f1, f2 from t1;
id	select_type	table	type	possible_keys	key	key_len	ref	rows	Extra
1	SIMPLE	t1	range	NULL	PRIMARY	5	NULL	3	Using index for group-by; Using temporary
drop table t1;
CREATE TABLE t1 (id int(11) NOT NULL PRIMARY KEY, name varchar(20),
INDEX (name));
CREATE TABLE t2 (id int(11) NOT NULL PRIMARY KEY, fkey int(11));
ALTER TABLE t2 ADD FOREIGN KEY (fkey) REFERENCES t2(id);
INSERT INTO t1 VALUES (1,'A1'),(2,'A2'),(3,'B');
INSERT INTO t2 VALUES (1,1),(2,2),(3,2),(4,3),(5,3);
EXPLAIN
SELECT COUNT(*) FROM t2 LEFT JOIN t1 ON t2.fkey = t1.id
WHERE t1.name LIKE 'A%';
id	select_type	table	type	possible_keys	key	key_len	ref	rows	Extra
1	SIMPLE	t1	index	PRIMARY,name	name	23	NULL	3	Using where; Using index
1	SIMPLE	t2	ref	fkey	fkey	5	test.t1.id	1	Using index
EXPLAIN
SELECT COUNT(*) FROM t2 LEFT JOIN t1 ON t2.fkey = t1.id
WHERE t1.name LIKE 'A%' OR FALSE;
id	select_type	table	type	possible_keys	key	key_len	ref	rows	Extra
1	SIMPLE	t2	index	NULL	fkey	5	NULL	5	Using index
1	SIMPLE	t1	eq_ref	PRIMARY	PRIMARY	4	test.t2.fkey	1	Using where
DROP TABLE t1,t2;
CREATE TABLE t1 (
id int NOT NULL,
name varchar(20) NOT NULL,
dept varchar(20) NOT NULL,
age tinyint(3) unsigned NOT NULL,
PRIMARY KEY (id),
INDEX (name,dept)
) ENGINE=InnoDB;
INSERT INTO t1(id, dept, age, name) VALUES
(3987, 'cs1', 10, 'rs1'), (3988, 'cs2', 20, 'rs1'), (3995, 'cs3', 10, 'rs2'),
(3996, 'cs4', 20, 'rs2'), (4003, 'cs5', 10, 'rs3'), (4004, 'cs6', 20, 'rs3'),
(4011, 'cs7', 10, 'rs4'), (4012, 'cs8', 20, 'rs4'), (4019, 'cs9', 10, 'rs5'),
(4020, 'cs10', 20, 'rs5'),(4027, 'cs11', 10, 'rs6'),(4028, 'cs12', 20, 'rs6');
EXPLAIN SELECT DISTINCT t1.name, t1.dept FROM t1 WHERE t1.name='rs5';
id	select_type	table	type	possible_keys	key	key_len	ref	rows	Extra
1	SIMPLE	t1	range	name	name	44	NULL	2	Using where; Using index for group-by
SELECT DISTINCT t1.name, t1.dept FROM t1 WHERE t1.name='rs5';
name	dept
rs5	cs10
rs5	cs9
DELETE FROM t1;
# Masking (#) number in "rows" column of the following EXPLAIN output, as it may vary (bug#47746).
EXPLAIN SELECT DISTINCT t1.name, t1.dept FROM t1 WHERE t1.name='rs5';
id	select_type	table	type	possible_keys	key	key_len	ref	rows	Extra
1	SIMPLE	t1	range	name	name	44	NULL	#	Using where; Using index for group-by
SELECT DISTINCT t1.name, t1.dept FROM t1 WHERE t1.name='rs5';
name	dept
DROP TABLE t1;
drop table if exists t1;
show variables like 'innodb_rollback_on_timeout';
Variable_name	Value
innodb_rollback_on_timeout	OFF
create table t1 (a int unsigned not null primary key) engine = innodb;
insert into t1 values (1);
commit;
begin work;
insert into t1 values (2);
select * from t1;
a
1
2
begin work;
insert into t1 values (5);
select * from t1;
a
1
5
insert into t1 values (2);
ERROR HY000: Lock wait timeout exceeded; try restarting transaction
select * from t1;
a
1
5
commit;
select * from t1;
a
1
2
commit;
select * from t1;
a
1
2
5
drop table t1;
set @save_qcache_size=@@global.query_cache_size;
set @save_qcache_type=@@global.query_cache_type;
set global query_cache_size=10*1024*1024;
set global query_cache_type=1;
drop table if exists `test`;
Warnings:
Note	1051	Unknown table 'test.test'
CREATE TABLE `test` (`test1` varchar(3) NOT NULL,
`test2` varchar(4) NOT NULL,PRIMARY KEY  (`test1`))
ENGINE=InnoDB DEFAULT CHARSET=latin1;
INSERT INTO `test` (`test1`, `test2`) VALUES ('tes', '5678');
select * from test;
test1	test2
tes	5678
INSERT INTO `test` (`test1`, `test2`) VALUES ('tes', '1234')
ON DUPLICATE KEY UPDATE `test2` = '1234';
select * from test;
test1	test2
tes	1234
flush tables;
select * from test;
test1	test2
tes	1234
drop table test;
set global query_cache_type=@save_qcache_type;
set global query_cache_size=@save_qcache_size;
drop table if exists t1;
show variables like 'innodb_rollback_on_timeout';
Variable_name	Value
innodb_rollback_on_timeout	OFF
create table t1 (a int unsigned not null primary key) engine = innodb;
insert into t1 values (1);
commit;
begin work;
insert into t1 values (2);
select * from t1;
a
1
2
begin work;
insert into t1 values (5);
select * from t1;
a
1
5
insert into t1 values (2);
ERROR HY000: Lock wait timeout exceeded; try restarting transaction
select * from t1;
a
1
5
commit;
select * from t1;
a
1
2
commit;
select * from t1;
a
1
2
5
drop table t1;
create table t1(
id int auto_increment,
c char(1) not null,
counter int not null default 1,
primary key (id),
unique key (c)
) engine=innodb;
insert into t1 (id, c) values
(NULL, 'a'),
(NULL, 'a')
on duplicate key update id = values(id), counter = counter + 1;
select * from t1;
id	c	counter
2	a	2
insert into t1 (id, c) values
(NULL, 'b')
on duplicate key update id = values(id), counter = counter + 1;
select * from t1;
id	c	counter
2	a	2
3	b	1
truncate table t1;
insert into t1 (id, c) values (NULL, 'a');
select * from t1;
id	c	counter
1	a	1
insert into t1 (id, c) values (NULL, 'b'), (NULL, 'b')
on duplicate key update id = values(id), c = values(c), counter = counter + 1;
select * from t1;
id	c	counter
1	a	1
3	b	2
insert into t1 (id, c) values (NULL, 'a')
on duplicate key update id = values(id), c = values(c), counter = counter + 1;
select * from t1;
id	c	counter
3	b	2
4	a	2
drop table t1;
CREATE TABLE t1(
id int AUTO_INCREMENT PRIMARY KEY,
stat_id int NOT NULL,
acct_id int DEFAULT NULL,
INDEX idx1 (stat_id, acct_id),
INDEX idx2 (acct_id)
) ENGINE=MyISAM;
CREATE TABLE t2(
id int AUTO_INCREMENT PRIMARY KEY,
stat_id int NOT NULL,
acct_id int DEFAULT NULL,
INDEX idx1 (stat_id, acct_id),
INDEX idx2 (acct_id)
) ENGINE=InnoDB;
INSERT INTO t1(stat_id,acct_id) VALUES
(1,759), (2,831), (3,785), (4,854), (1,921),
(1,553), (2,589), (3,743), (2,827), (2,545),
(4,779), (4,783), (1,597), (1,785), (4,832),
(1,741), (1,833), (3,788), (2,973), (1,907);
INSERT INTO t1(stat_id,acct_id) SELECT stat_id, mod(id+100000, acct_id) FROM t1;
INSERT INTO t1(stat_id,acct_id) SELECT stat_id, mod(id+100000, acct_id) FROM t1;
INSERT INTO t1(stat_id,acct_id) SELECT stat_id, mod(id+100000, acct_id) FROM t1;
INSERT INTO t1(stat_id,acct_id) SELECT stat_id, mod(id+100000, acct_id) FROM t1;
INSERT INTO t1(stat_id,acct_id) SELECT stat_id, mod(id+100000, acct_id) FROM t1;
INSERT INTO t1(stat_id,acct_id) SELECT stat_id, mod(id+100000, acct_id) FROM t1;
INSERT INTO t1(stat_id,acct_id) SELECT stat_id, mod(id+100000, acct_id) FROM t1;
INSERT INTO t1(stat_id,acct_id) SELECT stat_id, mod(id+100000, acct_id) FROM t1;
INSERT INTO t1(stat_id,acct_id) SELECT stat_id, mod(id+100000, acct_id) FROM t1;
INSERT INTO t1(stat_id,acct_id) SELECT stat_id, mod(id+100000, acct_id) FROM t1;
INSERT INTO t1(stat_id,acct_id) SELECT stat_id, mod(id+100000, acct_id) FROM t1;
UPDATE t1 SET acct_id=785 
WHERE MOD(stat_id,2)=0 AND MOD(id,stat_id)=MOD(acct_id,stat_id);
OPTIMIZE TABLE t1;
Table	Op	Msg_type	Msg_text
test.t1	optimize	status	OK
SELECT COUNT(*) FROM t1;
COUNT(*)
40960
SELECT COUNT(*) FROM t1 WHERE acct_id=785;
COUNT(*)
8702
EXPLAIN SELECT COUNT(*) FROM t1 WHERE stat_id IN (1,3) AND acct_id=785;
id	select_type	table	type	possible_keys	key	key_len	ref	rows	Extra
1	SIMPLE	t1	range	idx1,idx2	idx1	9	NULL	2	Using where; Using index
INSERT INTO t2 SELECT * FROM t1;
OPTIMIZE TABLE t2;
Table	Op	Msg_type	Msg_text
test.t2	optimize	note	Table does not support optimize, doing recreate + analyze instead
test.t2	optimize	status	OK
EXPLAIN SELECT COUNT(*) FROM t2 WHERE stat_id IN (1,3) AND acct_id=785;
id	select_type	table	type	possible_keys	key	key_len	ref	rows	Extra
1	SIMPLE	t2	range	idx1,idx2	idx1	9	NULL	2	Using where; Using index
DROP TABLE t1,t2;
create table t1(a int) engine=innodb;
alter table t1 comment '123';
show create table t1;
Table	Create Table
t1	CREATE TABLE `t1` (
  `a` int(11) DEFAULT NULL
) ENGINE=InnoDB DEFAULT CHARSET=latin1 COMMENT='123'
drop table t1;
CREATE TABLE t1 (a CHAR(2), KEY (a)) ENGINE = InnoDB DEFAULT CHARSET=UTF8;
INSERT INTO t1 VALUES ('uk'),('bg');
SELECT * FROM t1 WHERE a = 'uk';
a
uk
DELETE FROM t1 WHERE a = 'uk';
SELECT * FROM t1 WHERE a = 'uk';
a
UPDATE t1 SET a = 'us' WHERE a = 'uk';
SELECT * FROM t1 WHERE a = 'uk';
a
CREATE TABLE t2 (a CHAR(2), KEY (a)) ENGINE = InnoDB;
INSERT INTO t2 VALUES ('uk'),('bg');
SELECT * FROM t2 WHERE a = 'uk';
a
uk
DELETE FROM t2 WHERE a = 'uk';
SELECT * FROM t2 WHERE a = 'uk';
a
INSERT INTO t2 VALUES ('uk');
UPDATE t2 SET a = 'us' WHERE a = 'uk';
SELECT * FROM t2 WHERE a = 'uk';
a
CREATE TABLE t3 (a CHAR(2), KEY (a)) ENGINE = MyISAM;
INSERT INTO t3 VALUES ('uk'),('bg');
SELECT * FROM t3 WHERE a = 'uk';
a
uk
DELETE FROM t3 WHERE a = 'uk';
SELECT * FROM t3 WHERE a = 'uk';
a
INSERT INTO t3 VALUES ('uk');
UPDATE t3 SET a = 'us' WHERE a = 'uk';
SELECT * FROM t3 WHERE a = 'uk';
a
DROP TABLE t1,t2,t3;
create table t1 (a int) engine=innodb;
select * from bug29807;
ERROR 42S02: Table 'test.bug29807' doesn't exist
drop table t1;
drop table bug29807;
ERROR 42S02: Unknown table 'test.bug29807'
create table bug29807 (a int);
drop table bug29807;
CREATE TABLE t1 (a INT) ENGINE=InnoDB;
CREATE TABLE t2 (a INT) ENGINE=InnoDB;
switch to connection c1
SET AUTOCOMMIT=0;
INSERT INTO t2 VALUES (1);
switch to connection c2
SET AUTOCOMMIT=0;
LOCK TABLES t1 READ, t2 READ;
ERROR HY000: Lock wait timeout exceeded; try restarting transaction
switch to connection c1
COMMIT;
INSERT INTO t1 VALUES (1);
switch to connection default
SET AUTOCOMMIT=default;
DROP TABLE t1,t2;
CREATE TABLE t1 (
id int NOT NULL auto_increment PRIMARY KEY,
b int NOT NULL,
c datetime NOT NULL,
INDEX idx_b(b),
INDEX idx_c(c)
) ENGINE=InnoDB;
CREATE TABLE t2 (
b int NOT NULL auto_increment PRIMARY KEY,
c datetime NOT NULL
) ENGINE= MyISAM;
INSERT INTO t2(c) VALUES ('2007-01-01');
INSERT INTO t2(c) SELECT c FROM t2;
INSERT INTO t2(c) SELECT c FROM t2;
INSERT INTO t2(c) SELECT c FROM t2;
INSERT INTO t2(c) SELECT c FROM t2;
INSERT INTO t2(c) SELECT c FROM t2;
INSERT INTO t2(c) SELECT c FROM t2;
INSERT INTO t2(c) SELECT c FROM t2;
INSERT INTO t2(c) SELECT c FROM t2;
INSERT INTO t2(c) SELECT c FROM t2;
INSERT INTO t2(c) SELECT c FROM t2;
INSERT INTO t1(b,c) SELECT b,c FROM t2;
UPDATE t2 SET c='2007-01-02';
INSERT INTO t1(b,c) SELECT b,c FROM t2;
UPDATE t2 SET c='2007-01-03';
INSERT INTO t1(b,c) SELECT b,c FROM t2;
set @@sort_buffer_size=8192;
Warnings:
Warning	1292	Truncated incorrect sort_buffer_size value: '8192'
SELECT COUNT(*) FROM t1;
COUNT(*)
3072
EXPLAIN 
SELECT COUNT(*) FROM t1 
WHERE (c >= '2007-01-02' AND c <= '2007-01-03') OR b >= 1;
id	select_type	table	type	possible_keys	key	key_len	ref	rows	Extra
1	SIMPLE	t1	ALL	idx_b,idx_c	NULL	NULL	NULL	#	Using where
SELECT COUNT(*) FROM t1 
WHERE (c >= '2007-01-02' AND c <= '2007-01-03') OR b >= 1;
COUNT(*)
3072
EXPLAIN 
SELECT COUNT(*) FROM t1 FORCE INDEX(idx_b, idx_c) 
WHERE (c >= '2007-01-02' AND c <= '2007-01-03') OR b >= 1;
id	select_type	table	type	possible_keys	key	key_len	ref	rows	Extra
1	SIMPLE	t1	index_merge	idx_b,idx_c	idx_c,idx_b	8,4	NULL	#	Using sort_union(idx_c,idx_b); Using where
SELECT COUNT(*) FROM t1 FORCE INDEX(idx_b, idx_c)
WHERE (c >= '2007-01-02' AND c <= '2007-01-03') OR b >= 1;
COUNT(*)
3072
set @@sort_buffer_size=default;
DROP TABLE t1,t2;
CREATE TABLE t1 (a int, b int);
insert into t1 values (1,1),(1,2);
CREATE TABLE t2 (primary key (a)) select * from t1;
ERROR 23000: Duplicate entry '1' for key 'PRIMARY'
drop table if exists t2;
Warnings:
Note	1051	Unknown table 'test.t2'
CREATE TEMPORARY TABLE t2 (primary key (a)) select * from t1;
ERROR 23000: Duplicate entry '1' for key 'PRIMARY'
drop table if exists t2;
Warnings:
Note	1051	Unknown table 'test.t2'
CREATE TABLE t2 (a int, b int, primary key (a));
BEGIN;
INSERT INTO t2 values(100,100);
CREATE TABLE IF NOT EXISTS t2 (primary key (a)) select * from t1;
Warnings:
Note	1050	Table 't2' already exists
SELECT * from t2;
a	b
100	100
ROLLBACK;
SELECT * from t2;
a	b
100	100
TRUNCATE table t2;
INSERT INTO t2 select * from t1;
ERROR 23000: Duplicate entry '1' for key 'PRIMARY'
SELECT * from t2;
a	b
drop table t2;
CREATE TEMPORARY TABLE t2 (a int, b int, primary key (a));
BEGIN;
INSERT INTO t2 values(100,100);
CREATE TEMPORARY TABLE IF NOT EXISTS t2 (primary key (a)) select * from t1;
Warnings:
Note	1050	Table 't2' already exists
SELECT * from t2;
a	b
100	100
COMMIT;
BEGIN;
INSERT INTO t2 values(101,101);
CREATE TEMPORARY TABLE IF NOT EXISTS t2 (primary key (a)) select * from t1;
Warnings:
Note	1050	Table 't2' already exists
SELECT * from t2;
a	b
100	100
101	101
ROLLBACK;
SELECT * from t2;
a	b
100	100
TRUNCATE table t2;
INSERT INTO t2 select * from t1;
ERROR 23000: Duplicate entry '1' for key 'PRIMARY'
SELECT * from t2;
a	b
drop table t1,t2;
create table t1(f1 varchar(800) binary not null, key(f1))
character set utf8 collate utf8_general_ci;
Warnings:
Warning	1071	Specified key was too long; max key length is 767 bytes
insert into t1 values('aaa');
drop table t1;
CREATE TABLE t1 (a INT PRIMARY KEY, b INT, c FLOAT, KEY b(b)) ENGINE = INNODB;
INSERT INTO t1 VALUES (    1 , 1              , 1);
INSERT INTO t1 SELECT  a + 1 , MOD(a + 1 , 20), 1 FROM t1;
INSERT INTO t1 SELECT  a + 2 , MOD(a + 2 , 20), 1 FROM t1;
INSERT INTO t1 SELECT  a + 4 , MOD(a + 4 , 20), 1 FROM t1;
INSERT INTO t1 SELECT  a + 8 , MOD(a + 8 , 20), 1 FROM t1;
INSERT INTO t1 SELECT  a + 16, MOD(a + 16, 20), 1 FROM t1;
INSERT INTO t1 SELECT  a + 32, MOD(a + 32, 20), 1 FROM t1;
INSERT INTO t1 SELECT  a + 64, MOD(a + 64, 20), 1 FROM t1;
EXPLAIN SELECT b, SUM(c) FROM t1 GROUP BY b;
id	select_type	table	type	possible_keys	key	key_len	ref	rows	Extra
1	SIMPLE	t1	index	NULL	b	5	NULL	128	
EXPLAIN SELECT SQL_BIG_RESULT b, SUM(c) FROM t1 GROUP BY b;
id	select_type	table	type	possible_keys	key	key_len	ref	rows	Extra
1	SIMPLE	t1	ALL	NULL	NULL	NULL	NULL	128	Using filesort
DROP TABLE t1;
drop table if exists t1;
show variables like 'innodb_rollback_on_timeout';
Variable_name	Value
innodb_rollback_on_timeout	OFF
create table t1 (a int unsigned not null primary key) engine = innodb;
insert into t1 values (1);
commit;
begin work;
insert into t1 values (2);
select * from t1;
a
1
2
begin work;
insert into t1 values (5);
select * from t1;
a
1
5
insert into t1 values (2);
ERROR HY000: Lock wait timeout exceeded; try restarting transaction
select * from t1;
a
1
5
commit;
select * from t1;
a
1
2
commit;
select * from t1;
a
1
2
5
drop table t1;
drop table if exists t1;
create table t1 (a int) engine=innodb;
alter table t1 alter a set default 1;
drop table t1;

Bug#24918 drop table and lock / inconsistent between 
perm and temp tables

Check transactional tables under LOCK TABLES

drop table if exists t24918, t24918_tmp, t24918_trans, t24918_trans_tmp, 
t24918_access;
create table t24918_access (id int);
create table t24918 (id int) engine=myisam;
create temporary table t24918_tmp (id int) engine=myisam;
create table t24918_trans (id int) engine=innodb;
create temporary table t24918_trans_tmp (id int) engine=innodb;
lock table t24918 write, t24918_tmp write, t24918_trans write, t24918_trans_tmp write;
drop table t24918;
select * from t24918_access;
ERROR HY000: Table 't24918_access' was not locked with LOCK TABLES
drop table t24918_trans;
select * from t24918_access;
ERROR HY000: Table 't24918_access' was not locked with LOCK TABLES
drop table t24918_trans_tmp;
select * from t24918_access;
ERROR HY000: Table 't24918_access' was not locked with LOCK TABLES
drop table t24918_tmp;
select * from t24918_access;
ERROR HY000: Table 't24918_access' was not locked with LOCK TABLES
unlock tables;
drop table t24918_access;
CREATE TABLE t1 (a int, b int, PRIMARY KEY (a), KEY bkey (b)) ENGINE=InnoDB;
INSERT INTO t1 VALUES (1,2),(3,2),(2,2),(4,2),(5,2),(6,2),(7,2),(8,2);
INSERT INTO t1 SELECT a + 8, 2 FROM t1;
INSERT INTO t1 SELECT a + 16, 1 FROM t1;
EXPLAIN SELECT * FROM t1 WHERE b=2 ORDER BY a;
id	1
select_type	SIMPLE
table	t1
type	ref
possible_keys	bkey
key	bkey
key_len	5
ref	const
rows	16
Extra	Using where; Using index
SELECT * FROM t1 WHERE b=2 ORDER BY a;
a	b
1	2
2	2
3	2
4	2
5	2
6	2
7	2
8	2
9	2
10	2
11	2
12	2
13	2
14	2
15	2
16	2
EXPLAIN SELECT * FROM t1 WHERE b BETWEEN 1 AND 2 ORDER BY a;
id	1
select_type	SIMPLE
table	t1
type	index
possible_keys	bkey
key	PRIMARY
key_len	4
ref	NULL
rows	32
Extra	Using where
SELECT * FROM t1 WHERE b BETWEEN 1 AND 2 ORDER BY a;
a	b
1	2
2	2
3	2
4	2
5	2
6	2
7	2
8	2
9	2
10	2
11	2
12	2
13	2
14	2
15	2
16	2
17	1
18	1
19	1
20	1
21	1
22	1
23	1
24	1
25	1
26	1
27	1
28	1
29	1
30	1
31	1
32	1
EXPLAIN SELECT * FROM t1 WHERE b BETWEEN 1 AND 2 ORDER BY b,a;
id	1
select_type	SIMPLE
table	t1
type	index
possible_keys	bkey
key	bkey
key_len	5
ref	NULL
rows	32
Extra	Using where; Using index
SELECT * FROM t1 WHERE b BETWEEN 1 AND 2 ORDER BY b,a;
a	b
17	1
18	1
19	1
20	1
21	1
22	1
23	1
24	1
25	1
26	1
27	1
28	1
29	1
30	1
31	1
32	1
1	2
2	2
3	2
4	2
5	2
6	2
7	2
8	2
9	2
10	2
11	2
12	2
13	2
14	2
15	2
16	2
CREATE TABLE t2 (a int, b int, c int, PRIMARY KEY (a), KEY bkey (b,c))
ENGINE=InnoDB;
INSERT INTO t2 VALUES (1,1,1),(3,1,1),(2,1,1),(4,1,1);
INSERT INTO t2 SELECT a + 4, 1, 1 FROM t2;
INSERT INTO t2 SELECT a + 8, 1, 1 FROM t2;
EXPLAIN SELECT * FROM t2 WHERE b=1 ORDER BY a;
id	1
select_type	SIMPLE
table	t2
type	ref
possible_keys	bkey
key	bkey
key_len	5
ref	const
rows	16
Extra	Using where; Using index; Using filesort
SELECT * FROM t2 WHERE b=1 ORDER BY a;
a	b	c
1	1	1
2	1	1
3	1	1
4	1	1
5	1	1
6	1	1
7	1	1
8	1	1
9	1	1
10	1	1
11	1	1
12	1	1
13	1	1
14	1	1
15	1	1
16	1	1
EXPLAIN SELECT * FROM t2 WHERE b=1 AND c=1 ORDER BY a;
id	1
select_type	SIMPLE
table	t2
type	ref
possible_keys	bkey
key	bkey
key_len	10
ref	const,const
rows	16
Extra	Using where; Using index
SELECT * FROM t2 WHERE b=1 AND c=1 ORDER BY a;
a	b	c
1	1	1
2	1	1
3	1	1
4	1	1
5	1	1
6	1	1
7	1	1
8	1	1
9	1	1
10	1	1
11	1	1
12	1	1
13	1	1
14	1	1
15	1	1
16	1	1
EXPLAIN SELECT * FROM t2 WHERE b=1 AND c=1 ORDER BY b,c,a;
id	1
select_type	SIMPLE
table	t2
type	ref
possible_keys	bkey
key	bkey
key_len	10
ref	const,const
rows	16
Extra	Using where; Using index
SELECT * FROM t2 WHERE b=1 AND c=1 ORDER BY b,c,a;
a	b	c
1	1	1
2	1	1
3	1	1
4	1	1
5	1	1
6	1	1
7	1	1
8	1	1
9	1	1
10	1	1
11	1	1
12	1	1
13	1	1
14	1	1
15	1	1
16	1	1
EXPLAIN SELECT * FROM t2 WHERE b=1 AND c=1 ORDER BY c,a;
id	1
select_type	SIMPLE
table	t2
type	ref
possible_keys	bkey
key	bkey
key_len	10
ref	const,const
rows	16
Extra	Using where; Using index
SELECT * FROM t2 WHERE b=1 AND c=1 ORDER BY c,a;
a	b	c
1	1	1
2	1	1
3	1	1
4	1	1
5	1	1
6	1	1
7	1	1
8	1	1
9	1	1
10	1	1
11	1	1
12	1	1
13	1	1
14	1	1
15	1	1
16	1	1
DROP TABLE t1,t2;
CREATE TABLE t1 (a INT, PRIMARY KEY (a)) ENGINE=InnoDB;
INSERT INTO t1 VALUES (1),(2),(3),(4),(5),(6),(7),(8);
INSERT INTO t1 SELECT a + 8  FROM t1;
INSERT INTO t1 SELECT a + 16 FROM t1;
CREATE PROCEDURE p1 ()
BEGIN
DECLARE i INT DEFAULT 50;
DECLARE cnt INT;
# Continue even in the presence of ER_LOCK_DEADLOCK.
DECLARE CONTINUE HANDLER FOR 1213 BEGIN END;
START TRANSACTION;
ALTER TABLE t1 ENGINE=InnoDB;
COMMIT;
START TRANSACTION;
WHILE (i > 0) DO
SET i = i - 1;
SELECT COUNT(*) INTO cnt FROM t1 LOCK IN SHARE MODE;
END WHILE;
COMMIT;
END;|
CALL p1();
CALL p1();
CALL p1();
DROP PROCEDURE p1;
DROP TABLE t1;
create table t1(a text) engine=innodb default charset=utf8;
insert into t1 values('aaa');
alter table t1 add index(a(1024));
Warnings:
Warning	1071	Specified key was too long; max key length is 767 bytes
Warning	1071	Specified key was too long; max key length is 767 bytes
show create table t1;
Table	Create Table
t1	CREATE TABLE `t1` (
  `a` text,
  KEY `a` (`a`(255))
) ENGINE=InnoDB DEFAULT CHARSET=utf8
drop table t1;
CREATE TABLE t1 (
a INT,
b INT,
KEY (b)
) ENGINE=InnoDB;
INSERT INTO t1 VALUES (1,10), (2,10), (2,20), (3,30);
START TRANSACTION;
SELECT * FROM t1 WHERE b=20 FOR UPDATE;
a	b
2	20
START TRANSACTION;
SELECT * FROM t1 WHERE b=10 ORDER BY A FOR UPDATE;
a	b
1	10
2	10
ROLLBACK;
ROLLBACK;
DROP TABLE t1;
CREATE TABLE t1(
a INT, 
b INT NOT NULL, 
c INT NOT NULL, 
d INT, 
UNIQUE KEY (c,b)
) engine=innodb;
INSERT INTO t1 VALUES (1,1,1,50), (1,2,3,40), (2,1,3,4);
EXPLAIN SELECT c,b,d FROM t1 GROUP BY c,b,d;
id	select_type	table	type	possible_keys	key	key_len	ref	rows	Extra
1	SIMPLE	t1	ALL	NULL	NULL	NULL	NULL	3	Using filesort
SELECT c,b,d FROM t1 GROUP BY c,b,d;
c	b	d
1	1	50
3	1	4
3	2	40
EXPLAIN SELECT c,b,d FROM t1 GROUP BY c,b,d ORDER BY NULL;
id	select_type	table	type	possible_keys	key	key_len	ref	rows	Extra
1	SIMPLE	t1	ALL	NULL	NULL	NULL	NULL	3	
SELECT c,b,d FROM t1 GROUP BY c,b,d ORDER BY NULL;
c	b	d
1	1	50
3	1	4
3	2	40
EXPLAIN SELECT c,b,d FROM t1 ORDER BY c,b,d;
id	select_type	table	type	possible_keys	key	key_len	ref	rows	Extra
1	SIMPLE	t1	ALL	NULL	NULL	NULL	NULL	3	Using filesort
SELECT c,b,d FROM t1 ORDER BY c,b,d;
c	b	d
1	1	50
3	1	4
3	2	40
EXPLAIN SELECT c,b,d FROM t1 GROUP BY c,b;
id	select_type	table	type	possible_keys	key	key_len	ref	rows	Extra
1	SIMPLE	t1	index	NULL	c	8	NULL	3	
SELECT c,b,d FROM t1 GROUP BY c,b;
c	b	d
1	1	50
3	1	4
3	2	40
EXPLAIN SELECT c,b   FROM t1 GROUP BY c,b;
id	select_type	table	type	possible_keys	key	key_len	ref	rows	Extra
1	SIMPLE	t1	index	NULL	c	8	NULL	3	Using index
SELECT c,b   FROM t1 GROUP BY c,b;
c	b
1	1
3	1
3	2
DROP TABLE t1;
CREATE TABLE t1 (a INT, b INT, PRIMARY KEY (a), INDEX b (b)) ENGINE=InnoDB;
INSERT INTO t1(a,b) VALUES (1,1), (2,2), (3,2);
EXPLAIN SELECT * FROM t1 WHERE b=2 ORDER BY a ASC;
id	1
select_type	SIMPLE
table	t1
type	ref
possible_keys	b
key	b
key_len	5
ref	const
rows	2
Extra	Using where; Using index
SELECT * FROM t1 WHERE b=2 ORDER BY a ASC;
a	b
2	2
3	2
EXPLAIN SELECT * FROM t1 WHERE b=2 ORDER BY a DESC;
id	1
select_type	SIMPLE
table	t1
type	ref
possible_keys	b
key	b
key_len	5
ref	const
rows	2
Extra	Using where; Using index
SELECT * FROM t1 WHERE b=2 ORDER BY a DESC;
a	b
3	2
2	2
EXPLAIN SELECT * FROM t1 ORDER BY b ASC, a ASC;
id	1
select_type	SIMPLE
table	t1
type	index
possible_keys	NULL
key	b
key_len	5
ref	NULL
rows	3
Extra	Using index
SELECT * FROM t1 ORDER BY b ASC, a ASC;
a	b
1	1
2	2
3	2
EXPLAIN SELECT * FROM t1 ORDER BY b DESC, a DESC;
id	1
select_type	SIMPLE
table	t1
type	index
possible_keys	NULL
key	b
key_len	5
ref	NULL
rows	3
Extra	Using index
SELECT * FROM t1 ORDER BY b DESC, a DESC;
a	b
3	2
2	2
1	1
EXPLAIN SELECT * FROM t1 ORDER BY b ASC, a DESC;
id	1
select_type	SIMPLE
table	t1
type	index
possible_keys	NULL
key	b
key_len	5
ref	NULL
rows	3
Extra	Using index; Using filesort
SELECT * FROM t1 ORDER BY b ASC, a DESC;
a	b
1	1
3	2
2	2
EXPLAIN SELECT * FROM t1 ORDER BY b DESC, a ASC;
id	1
select_type	SIMPLE
table	t1
type	index
possible_keys	NULL
key	b
key_len	5
ref	NULL
rows	3
Extra	Using index; Using filesort
SELECT * FROM t1 ORDER BY b DESC, a ASC;
a	b
2	2
3	2
1	1
DROP TABLE t1;

#
# Bug#27610: ALTER TABLE ROW_FORMAT=... does not rebuild the table.
#

# - prepare;

DROP TABLE IF EXISTS t1;

CREATE TABLE t1(c INT)
ENGINE = InnoDB
ROW_FORMAT = COMPACT;

# - initial check;

SELECT table_schema, table_name, row_format
FROM INFORMATION_SCHEMA.TABLES
WHERE table_schema = DATABASE() AND table_name = 't1';
table_schema	table_name	row_format
test	t1	Compact

# - change ROW_FORMAT and check;

ALTER TABLE t1 ROW_FORMAT = REDUNDANT;

SELECT table_schema, table_name, row_format
FROM INFORMATION_SCHEMA.TABLES
WHERE table_schema = DATABASE() AND table_name = 't1';
table_schema	table_name	row_format
test	t1	Redundant

# - that's it, cleanup.

DROP TABLE t1;
create table t1(a char(10) not null, unique key aa(a(1)),
b char(4) not null, unique key bb(b(4))) engine=innodb;
desc t1;
Field	Type	Null	Key	Default	Extra
a	char(10)	NO	UNI	NULL	
b	char(4)	NO	PRI	NULL	
show create table t1;
Table	Create Table
t1	CREATE TABLE `t1` (
  `a` char(10) NOT NULL,
  `b` char(4) NOT NULL,
  UNIQUE KEY `bb` (`b`),
  UNIQUE KEY `aa` (`a`(1))
) ENGINE=InnoDB DEFAULT CHARSET=latin1
drop table t1;
CREATE TABLE t1 (id int, type char(6), d int, INDEX idx(id,d)) ENGINE=InnoDB;
INSERT INTO t1 VALUES 
(191, 'member', 1), (NULL, 'member', 3), (NULL, 'member', 4), (201, 'member', 2);
EXPLAIN SELECT * FROM t1 WHERE id=191 OR id IS NULL ORDER BY d;
id	select_type	table	type	possible_keys	key	key_len	ref	rows	Extra
1	SIMPLE	t1	ALL	idx	NULL	NULL	NULL	4	Using where; Using filesort
SELECT * FROM t1 WHERE id=191 OR id IS NULL ORDER BY d;
id	type	d
191	member	1
NULL	member	3
NULL	member	4
DROP TABLE t1;
set @my_innodb_autoextend_increment=@@global.innodb_autoextend_increment;
set global innodb_autoextend_increment=8;
set global innodb_autoextend_increment=@my_innodb_autoextend_increment;
set @my_innodb_commit_concurrency=@@global.innodb_commit_concurrency;
set global innodb_commit_concurrency=0;
set global innodb_commit_concurrency=@my_innodb_commit_concurrency;
CREATE TABLE t1 (a int, b int, c int, PRIMARY KEY (a), KEY t1_b (b))
ENGINE=InnoDB;
INSERT INTO t1 (a,b,c) VALUES (1,1,1), (2,1,1), (3,1,1), (4,1,1);
INSERT INTO t1 (a,b,c) SELECT a+4,b,c FROM t1;
EXPLAIN SELECT a, b, c FROM t1 WHERE b = 1 ORDER BY a DESC LIMIT 5;
id	select_type	table	type	possible_keys	key	key_len	ref	rows	Extra
1	SIMPLE	t1	range	t1_b	t1_b	5	NULL	8	Using index condition
SELECT a, b, c FROM t1 WHERE b = 1 ORDER BY a DESC LIMIT 5;
a	b	c
8	1	1
7	1	1
6	1	1
5	1	1
4	1	1
DROP TABLE t1;
DROP TABLE IF EXISTS t1;
CREATE TABLE t1 (a char(50)) ENGINE=InnoDB;
CREATE INDEX i1 on t1 (a(3));
SELECT * FROM t1 WHERE a = 'abcde';
a
DROP TABLE t1;
#
# BUG #26288: savepoint are not deleted on comit, if the transaction 
# was otherwise empty
#
BEGIN;
SAVEPOINT s1;
COMMIT;
RELEASE SAVEPOINT s1;
ERROR 42000: SAVEPOINT s1 does not exist
BEGIN;
SAVEPOINT s2;
COMMIT;
ROLLBACK TO SAVEPOINT s2;
ERROR 42000: SAVEPOINT s2 does not exist
BEGIN;
SAVEPOINT s3;
ROLLBACK;
RELEASE SAVEPOINT s3;
ERROR 42000: SAVEPOINT s3 does not exist
BEGIN;
SAVEPOINT s4;
ROLLBACK;
ROLLBACK TO SAVEPOINT s4;
ERROR 42000: SAVEPOINT s4 does not exist
CREATE TABLE t1 (f1 INTEGER PRIMARY KEY COMMENT 'My ID#', f2 INTEGER DEFAULT NULL, f3 CHAR(10) DEFAULT 'My ID#', CONSTRAINT f2_ref FOREIGN KEY (f2) REFERENCES t1 (f1)) ENGINE=INNODB;
SHOW CREATE TABLE t1;
Table	Create Table
t1	CREATE TABLE `t1` (
  `f1` int(11) NOT NULL COMMENT 'My ID#',
  `f2` int(11) DEFAULT NULL,
  `f3` char(10) DEFAULT 'My ID#',
  PRIMARY KEY (`f1`),
  KEY `f2_ref` (`f2`),
  CONSTRAINT `f2_ref` FOREIGN KEY (`f2`) REFERENCES `t1` (`f1`)
) ENGINE=InnoDB DEFAULT CHARSET=latin1
DROP TABLE t1;
#
# Bug #36995: valgrind error in remove_const during subquery executions
#
create table t1 (a bit(1) not null,b int) engine=myisam;
create table t2 (c int) engine=innodb;
explain
select b from t1 where a not in (select b from t1,t2 group by a) group by a;
id	select_type	table	type	possible_keys	key	key_len	ref	rows	Extra
1	PRIMARY	NULL	NULL	NULL	NULL	NULL	NULL	NULL	Impossible WHERE noticed after reading const tables
2	DEPENDENT SUBQUERY	t1	system	NULL	NULL	NULL	NULL	0	const row not found
2	DEPENDENT SUBQUERY	t2	ALL	NULL	NULL	NULL	NULL	1	
DROP TABLE t1,t2;
End of 5.0 tests
CREATE TABLE `t2` (
`k` int(11) NOT NULL auto_increment,
`a` int(11) default NULL,
`c` int(11) default NULL,
PRIMARY KEY  (`k`),
UNIQUE KEY `idx_1` (`a`)
);
insert into t2 ( a ) values ( 6 ) on duplicate key update c =
ifnull( c,
0 ) + 1;
insert into t2 ( a ) values ( 7 ) on duplicate key update c =
ifnull( c,
0 ) + 1;
select last_insert_id();
last_insert_id()
2
select * from t2;
k	a	c
1	6	NULL
2	7	NULL
insert into t2 ( a ) values ( 6 ) on duplicate key update c =
ifnull( c,
0 ) + 1;
select last_insert_id();
last_insert_id()
2
select last_insert_id(0);
last_insert_id(0)
0
insert into t2 ( a ) values ( 6 ) on duplicate key update c =
ifnull( c,
0 ) + 1;
select last_insert_id();
last_insert_id()
0
select * from t2;
k	a	c
1	6	2
2	7	NULL
insert ignore into t2 values (null,6,1),(10,8,1);
select last_insert_id();
last_insert_id()
0
insert ignore into t2 values (null,6,1),(null,8,1),(null,15,1),(null,20,1);
select last_insert_id();
last_insert_id()
11
select * from t2;
k	a	c
1	6	2
2	7	NULL
10	8	1
11	15	1
12	20	1
insert into t2 ( a ) values ( 6 ) on duplicate key update c =
ifnull( c,
0 ) + 1, k=last_insert_id(k);
select last_insert_id();
last_insert_id()
1
select * from t2;
k	a	c
1	6	3
2	7	NULL
10	8	1
11	15	1
12	20	1
drop table t2;
drop table if exists t1, t2;
create table t1 (i int);
alter table t1 modify i int default 1;
alter table t1 modify i int default 2, rename t2;
lock table t2 write;
alter table t2 modify i int default 3;
unlock tables;
lock table t2 write;
alter table t2 modify i int default 4, rename t1;
unlock tables;
drop table t1;
drop table if exists t1;
create table t1 (i int);
insert into t1 values ();
lock table t1 write;
alter table t1 modify i int default 1;
insert into t1 values ();
select * from t1;
i
NULL
1
alter table t1 change i c char(10) default "Two";
insert into t1 values ();
select * from t1;
c
NULL
1
Two
unlock tables;
select * from t1;
c
NULL
1
Two
drop tables t1;
create table t1(f1 varchar(5) unique, f2 timestamp NOT NULL DEFAULT
CURRENT_TIMESTAMP ON UPDATE CURRENT_TIMESTAMP);
insert into t1(f1) values(1);
select @a:=f2 from t1;
@a:=f2
#
update t1 set f1=1;
select @b:=f2 from t1;
@b:=f2
#
select if(@a=@b,"ok","wrong");
if(@a=@b,"ok","wrong")
ok
insert into t1(f1) values (1) on duplicate key update f1="1";
select @b:=f2 from t1;
@b:=f2
#
select if(@a=@b,"ok","wrong");
if(@a=@b,"ok","wrong")
ok
insert into t1(f1) select f1 from t1 on duplicate key update f1="1";
select @b:=f2 from t1;
@b:=f2
#
select if(@a=@b,"ok","wrong");
if(@a=@b,"ok","wrong")
ok
drop table t1;
SET SESSION AUTOCOMMIT = 0;
SET SESSION TRANSACTION ISOLATION LEVEL READ COMMITTED;
set binlog_format=mixed;
# Switch to connection con1
CREATE TABLE t1 (a INT PRIMARY KEY, b VARCHAR(256))
ENGINE = InnoDB;
INSERT INTO t1 VALUES (1,2);
# 1. test for locking:
BEGIN;
UPDATE t1 SET b = 12 WHERE a = 1;
affected rows: 1
info: Rows matched: 1  Changed: 1  Warnings: 0
SELECT * FROM t1;
a	b
1	12
# Switch to connection con2
UPDATE t1 SET b = 21 WHERE a = 1;
ERROR HY000: Lock wait timeout exceeded; try restarting transaction
# Switch to connection con1
SELECT * FROM t1;
a	b
1	12
ROLLBACK;
# Switch to connection con2
ROLLBACK;
# Switch to connection con1
# 2. test for serialized update:
CREATE TABLE t2 (a INT);
TRUNCATE t1;
INSERT INTO t1 VALUES (1,'init');
CREATE PROCEDURE p1()
BEGIN
UPDATE t1 SET b = CONCAT(b, '+con2')  WHERE a = 1;
INSERT INTO t2 VALUES ();
END|
BEGIN;
UPDATE t1 SET b = CONCAT(b, '+con1') WHERE a = 1;
affected rows: 1
info: Rows matched: 1  Changed: 1  Warnings: 0
SELECT * FROM t1;
a	b
1	init+con1
# Switch to connection con2
CALL p1;;
# Switch to connection con1
SELECT * FROM t1;
a	b
1	init+con1
COMMIT;
SELECT * FROM t1;
a	b
1	init+con1
# Switch to connection con2
SELECT * FROM t1;
a	b
1	init+con1+con2
COMMIT;
# Switch to connection con1
# 3. test for updated key column:
TRUNCATE t1;
TRUNCATE t2;
INSERT INTO t1 VALUES (1,'init');
BEGIN;
UPDATE t1 SET a = 2, b = CONCAT(b, '+con1') WHERE a = 1;
affected rows: 1
info: Rows matched: 1  Changed: 1  Warnings: 0
SELECT * FROM t1;
a	b
2	init+con1
# Switch to connection con2
CALL p1;;
# Switch to connection con1
SELECT * FROM t1;
a	b
2	init+con1
COMMIT;
SELECT * FROM t1;
a	b
2	init+con1
# Switch to connection con2
SELECT * FROM t1;
a	b
2	init+con1
DROP PROCEDURE p1;
DROP TABLE t1, t2;
CREATE TABLE t1 (a INT NOT NULL, b INT NOT NULL, PRIMARY KEY (a,b)) engine=innodb;
CREATE TABLE t2 (c INT NOT NULL, d INT NOT NULL, PRIMARY KEY (c,d),
CONSTRAINT c2 FOREIGN KEY f2 (c) REFERENCES t1 (a,b) ON UPDATE NO ACTION) engine=innodb;
ERROR 42000: Incorrect foreign key definition for 'f2': Key reference and table reference don't match
CREATE TABLE t2 (c INT NOT NULL, d INT NOT NULL, PRIMARY KEY (c,d),
CONSTRAINT c2 FOREIGN KEY (c) REFERENCES t1 (a,b) ON UPDATE NO ACTION) engine=innodb;
ERROR 42000: Incorrect foreign key definition for 'c2': Key reference and table reference don't match
CREATE TABLE t2 (c INT NOT NULL, d INT NOT NULL, PRIMARY KEY (c,d),
CONSTRAINT c1 FOREIGN KEY c2 (c) REFERENCES t1 (a) ON DELETE NO ACTION,
CONSTRAINT c2 FOREIGN KEY (c) REFERENCES t1 (a) ON UPDATE NO ACTION) engine=innodb;
ALTER TABLE t2 DROP FOREIGN KEY c2;
DROP TABLE t2;
CREATE TABLE t2 (c INT NOT NULL, d INT NOT NULL, PRIMARY KEY (c,d),
FOREIGN KEY (c) REFERENCES t1 (a,k) ON UPDATE NO ACTION) engine=innodb;
ERROR 42000: Incorrect foreign key definition for 'foreign key without name': Key reference and table reference don't match
CREATE TABLE t2 (c INT NOT NULL, d INT NOT NULL, PRIMARY KEY (c,d),
FOREIGN KEY f1 (c) REFERENCES t1 (a,k) ON UPDATE NO ACTION) engine=innodb;
ERROR 42000: Incorrect foreign key definition for 'f1': Key reference and table reference don't match
CREATE TABLE t2 (c INT NOT NULL, d INT NOT NULL, PRIMARY KEY (c,d),
CONSTRAINT c1 FOREIGN KEY f1 (c) REFERENCES t1 (a) ON DELETE NO ACTION,
CONSTRAINT c2 FOREIGN KEY (c) REFERENCES t1 (a) ON UPDATE NO ACTION,
FOREIGN KEY f3 (c) REFERENCES t1 (a) ON UPDATE NO ACTION,
FOREIGN KEY (c) REFERENCES t1 (a) ON UPDATE NO ACTION) engine=innodb;
SHOW CREATE TABLE t2;
Table	Create Table
t2	CREATE TABLE `t2` (
  `c` int(11) NOT NULL,
  `d` int(11) NOT NULL,
  PRIMARY KEY (`c`,`d`),
  CONSTRAINT `c1` FOREIGN KEY (`c`) REFERENCES `t1` (`a`) ON DELETE NO ACTION,
  CONSTRAINT `c2` FOREIGN KEY (`c`) REFERENCES `t1` (`a`) ON UPDATE NO ACTION,
  CONSTRAINT `t2_ibfk_1` FOREIGN KEY (`c`) REFERENCES `t1` (`a`) ON UPDATE NO ACTION,
  CONSTRAINT `t2_ibfk_2` FOREIGN KEY (`c`) REFERENCES `t1` (`a`) ON UPDATE NO ACTION
) ENGINE=InnoDB DEFAULT CHARSET=latin1
DROP TABLE t2;
DROP TABLE t1;
create table t1 (a int auto_increment primary key) engine=innodb;
alter table t1 order by a;
Warnings:
Warning	1105	ORDER BY ignored as there is a user-defined clustered index in the table 't1'
drop table t1;
CREATE TABLE t1
(vid integer NOT NULL,
tid integer NOT NULL,
idx integer NOT NULL,
name varchar(128) NOT NULL,
type varchar(128) NULL,
PRIMARY KEY(idx, vid, tid),
UNIQUE(vid, tid, name)
) ENGINE=InnoDB;
INSERT INTO t1 VALUES
(1,1,1,'pk',NULL),(2,1,1,'pk',NULL),(3,1,1,'pk',NULL),(4,1,1,'c1',NULL),
(5,1,1,'pk',NULL),(1,1,2,'c1',NULL),(2,1,2,'c1',NULL),(3,1,2,'c1',NULL),
(4,1,2,'c2',NULL),(5,1,2,'c1',NULL),(2,1,3,'c2',NULL),(3,1,3,'c2',NULL),
(4,1,3,'pk',NULL),(5,1,3,'c2',NULL),
(2,1,4,'c_extra',NULL),(3,1,4,'c_extra',NULL);
EXPLAIN SELECT * FROM t1 FORCE INDEX (PRIMARY) WHERE tid = 1 AND vid = 3 ORDER BY idx DESC;
id	select_type	table	type	possible_keys	key	key_len	ref	rows	Extra
1	SIMPLE	t1	index	NULL	PRIMARY	12	NULL	16	Using where
SELECT * FROM t1 FORCE INDEX (PRIMARY) WHERE tid = 1 AND vid = 3 ORDER BY idx DESC;
vid	tid	idx	name	type
3	1	4	c_extra	NULL
3	1	3	c2	NULL
3	1	2	c1	NULL
3	1	1	pk	NULL
DROP TABLE t1;
#
# Bug #44290: explain crashes for subquery with distinct in
#             SQL_SELECT::test_quick_select
#             (reproduced only with InnoDB tables)
#
CREATE TABLE t1 (c1 INT, c2 INT, c3 INT, KEY (c3), KEY (c2, c3))
ENGINE=InnoDB;
INSERT INTO t1 VALUES (1,1,1), (1,1,1), (1,1,2), (1,1,1), (1,1,2);
SELECT 1 FROM (SELECT COUNT(DISTINCT c1) 
FROM t1 WHERE c2 IN (1, 1) AND c3 = 2 GROUP BY c2) x;
1
1
EXPLAIN 
SELECT 1 FROM (SELECT COUNT(DISTINCT c1) 
FROM t1 WHERE c2 IN (1, 1) AND c3 = 2 GROUP BY c2) x;
id	select_type	table	type	possible_keys	key	key_len	ref	rows	Extra
<<<<<<< HEAD
1	PRIMARY	<derived2>	ALL	NULL	NULL	NULL	NULL	2	
2	DERIVED	t1	index_merge	c3,c2	c3,c2	5,10	NULL	1	Using intersect(c3,c2); Using where; Using filesort
=======
1	PRIMARY	<derived2>	system	NULL	NULL	NULL	NULL	1	
2	DERIVED	t1	ALL	c3,c2	c3	5	const	5	Using filesort
>>>>>>> 86b75eca
DROP TABLE t1;
CREATE TABLE t1 (c1 REAL, c2 REAL, c3 REAL, KEY (c3), KEY (c2, c3))
ENGINE=InnoDB;
INSERT INTO t1 VALUES (1,1,1), (1,1,1), (1,1,2), (1,1,1), (1,1,2);
SELECT 1 FROM (SELECT COUNT(DISTINCT c1) 
FROM t1 WHERE c2 IN (1, 1) AND c3 = 2 GROUP BY c2) x;
1
1
EXPLAIN 
SELECT 1 FROM (SELECT COUNT(DISTINCT c1) 
FROM t1 WHERE c2 IN (1, 1) AND c3 = 2 GROUP BY c2) x;
id	select_type	table	type	possible_keys	key	key_len	ref	rows	Extra
<<<<<<< HEAD
1	PRIMARY	<derived2>	ALL	NULL	NULL	NULL	NULL	2	
2	DERIVED	t1	index_merge	c3,c2	c3,c2	9,18	NULL	1	Using intersect(c3,c2); Using where; Using filesort
=======
1	PRIMARY	<derived2>	system	NULL	NULL	NULL	NULL	1	
2	DERIVED	t1	ALL	c3,c2	c3	9	const	5	Using filesort
>>>>>>> 86b75eca
DROP TABLE t1;
CREATE TABLE t1 (c1 DECIMAL(12,2), c2 DECIMAL(12,2), c3 DECIMAL(12,2), 
KEY (c3), KEY (c2, c3))
ENGINE=InnoDB;
INSERT INTO t1 VALUES (1,1,1), (1,1,1), (1,1,2), (1,1,1), (1,1,2);
SELECT 1 FROM (SELECT COUNT(DISTINCT c1) 
FROM t1 WHERE c2 IN (1, 1) AND c3 = 2 GROUP BY c2) x;
1
1
EXPLAIN 
SELECT 1 FROM (SELECT COUNT(DISTINCT c1) 
FROM t1 WHERE c2 IN (1, 1) AND c3 = 2 GROUP BY c2) x;
id	select_type	table	type	possible_keys	key	key_len	ref	rows	Extra
<<<<<<< HEAD
1	PRIMARY	<derived2>	ALL	NULL	NULL	NULL	NULL	2	
2	DERIVED	t1	index_merge	c3,c2	c3,c2	7,14	NULL	1	Using intersect(c3,c2); Using where; Using filesort
=======
1	PRIMARY	<derived2>	system	NULL	NULL	NULL	NULL	1	
2	DERIVED	t1	ALL	c3,c2	c3	7	const	5	Using filesort
>>>>>>> 86b75eca
DROP TABLE t1;
End of 5.1 tests
#
# Bug#43600: Incorrect type conversion caused wrong result.
#
CREATE TABLE t1 (
a int NOT NULL
) engine= innodb;
CREATE TABLE t2 (
a int NOT NULL,
b int NOT NULL,
filler char(100) DEFAULT NULL,
KEY a (a,b)
) engine= innodb;
insert into t1 values (0),(1),(2),(3),(4);
insert into t2 select A.a + 10 *B.a, 1, 'filler' from t1 A, t1 B;
explain select * from t1, t2 where t2.a=t1.a and t2.b + 1;
id	select_type	table	type	possible_keys	key	key_len	ref	rows	Extra
1	SIMPLE	t1	ALL	NULL	NULL	NULL	NULL	5	
1	SIMPLE	t2	ref	a	a	4	test.t1.a	1	Using index condition
select * from t1, t2 where t2.a=t1.a and t2.b + 1;
a	a	b	filler
0	0	1	filler
1	1	1	filler
2	2	1	filler
3	3	1	filler
4	4	1	filler
drop table t1,t2;
# End of test case for the bug#43600
#
# Bug#42643: InnoDB does not support replication of TRUNCATE TABLE
#
# Check that a TRUNCATE TABLE statement, needing an exclusive meta
# data lock, waits for a shared metadata lock owned by a concurrent
# transaction.
#
CREATE TABLE t1 (a INT) ENGINE=InnoDB;
INSERT INTO t1 VALUES (1),(2),(3);
BEGIN;
SELECT * FROM t1 ORDER BY a;
a
1
2
3
# Connection con1
TRUNCATE TABLE t1;;
# Connection default
SELECT * FROM t1 ORDER BY a;
a
1
2
3
ROLLBACK;
# Connection con1
# Reaping TRUNCATE TABLE
SELECT * FROM t1;
a
# Disconnect con1
# Connection default
DROP TABLE t1;
drop table if exists t1, t2, t3;
create table t1(a int);
insert into t1 values (0),(1),(2),(3),(4),(5),(6),(7),(8),(9);
create table t2 (a int, b int, pk int, key(a,b), primary key(pk)) engine=innodb;
insert into t2 select @a:=A.a+10*(B.a + 10*C.a),@a, @a from t1 A, t1 B, t1 C;
this must use key 'a', not PRIMARY:
explain select a from t2 where a=b;
id	select_type	table	type	possible_keys	key	key_len	ref	rows	Extra
1	SIMPLE	t2	index	NULL	a	10	NULL	#	Using where; Using index
drop table t1, t2;
SET SESSION BINLOG_FORMAT=STATEMENT;
SET SESSION TRANSACTION ISOLATION LEVEL READ COMMITTED;
select @@session.sql_log_bin, @@session.binlog_format, @@session.tx_isolation;
@@session.sql_log_bin	1
@@session.binlog_format	STATEMENT
@@session.tx_isolation	READ-COMMITTED
CREATE TABLE t1 ( a INT ) ENGINE=InnoDB;
INSERT INTO t1 VALUES(1);
DROP TABLE t1;
DROP TABLE IF EXISTS t1;
CREATE TABLE t1 (a char(50)) ENGINE=InnoDB;
CREATE INDEX i1 on t1 (a(3));
SELECT * FROM t1 WHERE a = 'abcde';
a
DROP TABLE t1;
CREATE TABLE foo (a int, b int, c char(10),
PRIMARY KEY (c(3)),
KEY b (b)
) engine=innodb;
CREATE TABLE foo2 (a int, b int, c char(10),
PRIMARY KEY (c),
KEY b (b)
) engine=innodb;
CREATE TABLE bar (a int, b int, c char(10),
PRIMARY KEY (c(3)),
KEY b (b)
) engine=myisam;
INSERT INTO foo VALUES
(1,2,'abcdefghij'), (2,3,''), (3,4,'klmnopqrst'),
(4,5,'uvwxyz'), (5,6,'meotnsyglt'), (4,5,'asfdewe');
INSERT INTO bar SELECT * FROM foo;
INSERT INTO foo2 SELECT * FROM foo;
EXPLAIN SELECT c FROM bar WHERE b>2;;
id	1
select_type	SIMPLE
table	bar
type	ALL
possible_keys	b
key	NULL
key_len	NULL
ref	NULL
rows	6
Extra	Using where
EXPLAIN SELECT c FROM foo WHERE b>2;;
id	1
select_type	SIMPLE
table	foo
type	ALL
possible_keys	b
key	NULL
key_len	NULL
ref	NULL
rows	6
Extra	Using where
EXPLAIN SELECT c FROM foo2 WHERE b>2;;
id	1
select_type	SIMPLE
table	foo2
type	range
possible_keys	b
key	b
key_len	5
ref	NULL
rows	5
Extra	Using where; Using index
EXPLAIN SELECT c FROM bar WHERE c>2;;
id	1
select_type	SIMPLE
table	bar
type	ALL
possible_keys	PRIMARY
key	NULL
key_len	NULL
ref	NULL
rows	6
Extra	Using where
EXPLAIN SELECT c FROM foo WHERE c>2;;
id	1
select_type	SIMPLE
table	foo
type	ALL
possible_keys	PRIMARY
key	NULL
key_len	NULL
ref	NULL
rows	6
Extra	Using where
EXPLAIN SELECT c FROM foo2 WHERE c>2;;
id	1
select_type	SIMPLE
table	foo2
type	index
possible_keys	PRIMARY
key	b
key_len	5
ref	NULL
rows	6
Extra	Using where; Using index
DROP TABLE foo, bar, foo2;
DROP TABLE IF EXISTS t1,t3,t2;
DROP FUNCTION IF EXISTS f1;
CREATE FUNCTION f1() RETURNS VARCHAR(250)
BEGIN
return 'hhhhhhh' ;
END|
CREATE TABLE t1 (a VARCHAR(20), b VARCHAR(20), c VARCHAR(20)) ENGINE=INNODB;
BEGIN WORK;
CREATE TEMPORARY TABLE t2 (a VARCHAR(20), b VARCHAR(20), c varchar(20)) ENGINE=INNODB;
CREATE TEMPORARY TABLE t3 LIKE t2;
INSERT INTO t1 VALUES ('a','b',NULL),('c','d',NULL),('e','f',NULL);
SET @stmt := CONCAT('INSERT INTO t2 SELECT tbl.a, tbl.b, f1()',' FROM t1 tbl');
PREPARE stmt1 FROM @stmt;
SET @stmt := CONCAT('INSERT INTO t3', ' SELECT * FROM t2');
PREPARE stmt3 FROM @stmt;
EXECUTE stmt1;
COMMIT;
DEALLOCATE PREPARE stmt1;
DEALLOCATE PREPARE stmt3;
DROP TABLE t1,t3,t2;
DROP FUNCTION f1;
DROP TABLE IF EXISTS t1,t2;
CREATE TABLE t1 (id INT NOT NULL, PRIMARY KEY (id)) ENGINE=INNODB;
CREATE TABLE t2 (id INT PRIMARY KEY,
t1_id INT, INDEX par_ind (t1_id),
FOREIGN KEY (t1_id) REFERENCES t1(id)) ENGINE=INNODB;
INSERT INTO t1 VALUES (1),(2);
INSERT INTO t2 VALUES (3,2);
SET AUTOCOMMIT = 0;
START TRANSACTION;
TRUNCATE TABLE t1;
ERROR 42000: Cannot truncate a table referenced in a foreign key constraint (`test`.`t2`, CONSTRAINT `t2_ibfk_1` FOREIGN KEY (`t1_id`) REFERENCES `test`.`t1` (`id`))
SELECT * FROM t1;
id
1
2
COMMIT;
SELECT * FROM t1;
id
1
2
START TRANSACTION;
TRUNCATE TABLE t1;
ERROR 42000: Cannot truncate a table referenced in a foreign key constraint (`test`.`t2`, CONSTRAINT `t2_ibfk_1` FOREIGN KEY (`t1_id`) REFERENCES `test`.`t1` (`id`))
SELECT * FROM t1;
id
1
2
ROLLBACK;
SELECT * FROM t1;
id
1
2
SET AUTOCOMMIT = 1;
START TRANSACTION;
SELECT * FROM t1;
id
1
2
COMMIT;
TRUNCATE TABLE t1;
ERROR 42000: Cannot truncate a table referenced in a foreign key constraint (`test`.`t2`, CONSTRAINT `t2_ibfk_1` FOREIGN KEY (`t1_id`) REFERENCES `test`.`t1` (`id`))
SELECT * FROM t1;
id
1
2
DELETE FROM t2 WHERE id = 3;
START TRANSACTION;
SELECT * FROM t1;
id
1
2
TRUNCATE TABLE t1;
ERROR 42000: Cannot truncate a table referenced in a foreign key constraint (`test`.`t2`, CONSTRAINT `t2_ibfk_1` FOREIGN KEY (`t1_id`) REFERENCES `test`.`t1` (`id`))
ROLLBACK;
SELECT * FROM t1;
id
1
2
TRUNCATE TABLE t2;
DROP TABLE t2;
DROP TABLE t1;
#
# Bug#40127 Multiple table DELETE IGNORE hangs on foreign key constraint violation on 5.0
#
CREATE TABLE t1 (
id INT UNSIGNED NOT NULL AUTO_INCREMENT,
PRIMARY KEY (id)
) ENGINE=InnoDB;
CREATE TABLE t2 (
id INT UNSIGNED NOT NULL AUTO_INCREMENT,
aid INT UNSIGNED NOT NULL,
PRIMARY KEY (id),
FOREIGN KEY (aid) REFERENCES t1 (id)
) ENGINE=InnoDB;
CREATE TABLE t3 (
bid INT UNSIGNED NOT NULL,
FOREIGN KEY (bid) REFERENCES t2 (id)
) ENGINE=InnoDB;
CREATE TABLE t4 (
a INT
) ENGINE=InnoDB;
CREATE TABLE t5 (
a INT
) ENGINE=InnoDB;
INSERT INTO t1 (id) VALUES (1);
INSERT INTO t2 (id, aid) VALUES (1, 1),(2,1),(3,1),(4,1);
INSERT INTO t3 (bid) VALUES (1);
INSERT INTO t4 VALUES (1),(2),(3),(4),(5);
INSERT INTO t5 VALUES (1);
DELETE t5 FROM t4 LEFT JOIN t5 ON t4.a= t5.a;
DELETE t2, t1 FROM t2 INNER JOIN t1 ON (t2.aid = t1.id) WHERE t2.id = 1;
ERROR 23000: Cannot delete or update a parent row: a foreign key constraint fails (`test`.`t3`, CONSTRAINT `t3_ibfk_1` FOREIGN KEY (`bid`) REFERENCES `t2` (`id`))
DELETE t2, t1 FROM t2 INNER JOIN t1 ON (t2.aid = t1.id) WHERE t2.id = 1;
ERROR 23000: Cannot delete or update a parent row: a foreign key constraint fails (`test`.`t3`, CONSTRAINT `t3_ibfk_1` FOREIGN KEY (`bid`) REFERENCES `t2` (`id`))
DELETE IGNORE t2, t1 FROM t2 INNER JOIN t1 ON (t2.aid = t1.id) WHERE t2.id = 1;
DROP TABLE t3;
DROP TABLE t2;
DROP TABLE t1;
DROP TABLES t4,t5;
# Bug#40127 Multiple table DELETE IGNORE hangs on foreign key constraint violation on 5.0
# Testing for any side effects of IGNORE on AFTER DELETE triggers used with
# transactional tables.
#
CREATE TABLE t1 (i INT NOT NULL PRIMARY KEY) ENGINE=InnoDB;
CREATE TABLE t2 (a VARCHAR(100)) ENGINE=InnoDB;
CREATE TABLE t3 (i INT NOT NULL PRIMARY KEY) ENGINE=InnoDB;
CREATE TABLE t4 (i INT NOT NULL PRIMARY KEY, t1i INT, 
FOREIGN KEY (t1i) REFERENCES t1(i))
ENGINE=InnoDB;
CREATE TRIGGER trg AFTER DELETE ON t1 FOR EACH ROW
BEGIN
SET @b:='EXECUTED TRIGGER';
INSERT INTO t2 VALUES (@b);
SET @a:= error_happens_here;
END||
SET @b:="";
SET @a:="";
INSERT INTO t1 VALUES (1),(2),(3),(4);
INSERT INTO t3 SELECT * FROM t1;
** An error in a trigger causes rollback of the statement.
DELETE t1 FROM t3 LEFT JOIN t1 ON t1.i=t3.i;
ERROR 42S22: Unknown column 'error_happens_here' in 'field list'
SELECT @a,@b;
@a	@b
	EXECUTED TRIGGER
SELECT * FROM t2;
a
SELECT * FROM t1 LEFT JOIN t3 ON t1.i=t3.i;
i	i
1	1
2	2
3	3
4	4
** Same happens with the IGNORE option
DELETE IGNORE t1 FROM t3 LEFT JOIN t1 ON t1.i=t3.i;
ERROR 42S22: Unknown column 'error_happens_here' in 'field list'
SELECT * FROM t2;
a
SELECT * FROM t1 LEFT JOIN t3 ON t1.i=t3.i;
i	i
1	1
2	2
3	3
4	4
**
** The following is an attempt to demonstrate
** error handling inside a row iteration.
**
DROP TRIGGER trg;
DELETE FROM t1;
DELETE FROM t2;
DELETE FROM t3;
INSERT INTO t1 VALUES (1),(2),(3),(4);
INSERT INTO t3 VALUES (1),(2),(3),(4);
INSERT INTO t4 VALUES (3,3),(4,4);
CREATE TRIGGER trg AFTER DELETE ON t1 FOR EACH ROW
BEGIN
SET @b:= CONCAT('EXECUTED TRIGGER FOR ROW ',CAST(OLD.i AS CHAR));
INSERT INTO t2 VALUES (@b);
END||
** DELETE is prevented by foreign key constrains but errors are silenced.
** The AFTER trigger isn't fired.
DELETE IGNORE t1 FROM t3 LEFT JOIN t1 ON t1.i=t3.i;
** Tables are modified by best effort:
SELECT * FROM t1 LEFT JOIN t3 ON t1.i=t3.i;
i	i
3	3
4	4
** The AFTER trigger was only executed on successful rows:
SELECT * FROM t2;
a
EXECUTED TRIGGER FOR ROW 1
EXECUTED TRIGGER FOR ROW 2
DROP TRIGGER trg;
**
** Induce an error midway through an AFTER-trigger
**
DELETE FROM t4;
DELETE FROM t1;
DELETE FROM t3;
INSERT INTO t1 VALUES (1),(2),(3),(4);
INSERT INTO t3 VALUES (1),(2),(3),(4);
CREATE TRIGGER trg AFTER DELETE ON t1 FOR EACH ROW
BEGIN
SET @a:= @a+1;
IF @a > 2 THEN
INSERT INTO t4 VALUES (5,5);
END IF;
END||
SET @a:=0;
** Errors in the trigger causes the statement to abort.
DELETE IGNORE t1 FROM t3 LEFT JOIN t1 ON t1.i=t3.i;
ERROR 23000: Cannot add or update a child row: a foreign key constraint fails (`test`.`t4`, CONSTRAINT `t4_ibfk_1` FOREIGN KEY (`t1i`) REFERENCES `t1` (`i`))
SELECT * FROM t1 LEFT JOIN t3 ON t1.i=t3.i;
i	i
1	1
2	2
3	3
4	4
SELECT * FROM t4;
i	t1i
DROP TRIGGER trg;
DROP TABLE t4;
DROP TABLE t1;
DROP TABLE t2;
DROP TABLE t3;
CREATE TABLE t1 (a INT, b INT, KEY (a)) ENGINE = INNODB;
CREATE TABLE t2 (a INT KEY, b INT, KEY (b)) ENGINE = INNODB;
CREATE TABLE t3 (a INT, b INT KEY, KEY (a)) ENGINE = INNODB;
CREATE TABLE t4 (a INT KEY, b INT, KEY (b)) ENGINE = INNODB;
INSERT INTO t1 VALUES (1, 1), (2, 2), (3, 3), (4, 4), (5, 5), (6, 6);
INSERT INTO t2 VALUES (1, 1), (2, 2), (3, 3), (4, 4), (5, 5);
INSERT INTO t3 VALUES (1, 101), (2, 102), (3, 103), (4, 104), (5, 105), (6, 106);
INSERT INTO t4 VALUES (1, 1), (2, 2), (3, 3), (4, 4), (5, 5);
UPDATE t1, t2 SET t1.a = t1.a + 100, t2.b = t1.a + 10 
WHERE t1.a BETWEEN 2 AND 4 AND t2.a = t1.b;
SELECT * FROM t2;
a	b
1	1
2	12
3	13
4	14
5	5
UPDATE t3, t4 SET t3.a = t3.a + 100, t4.b = t3.a + 10 
WHERE t3.a BETWEEN 2 AND 4 AND t4.a = t3.b - 100;
SELECT * FROM t4;
a	b
1	1
2	12
3	13
4	14
5	5
DROP TABLE t1, t2, t3, t4;
#
# Bug#44886: SIGSEGV in test_if_skip_sort_order() -
#            uninitialized variable used as subscript 
#
CREATE TABLE t1 (a INT, b INT, c INT, d INT, PRIMARY KEY (b), KEY (a,c))
ENGINE=InnoDB;
INSERT INTO t1 VALUES (1,1,1,0);
CREATE TABLE t2 (a INT, b INT, e INT, KEY (e)) ENGINE=InnoDB;
INSERT INTO t2 VALUES (1,1,2);
CREATE TABLE t3 (a INT, b INT) ENGINE=MyISAM;
INSERT INTO t3 VALUES (1, 1);
SELECT * FROM t1, t2, t3
WHERE t1.a = t3.a AND (t1.b = t3.b OR t1.d) AND t2.b = t1.b AND t2.e = 2
GROUP BY t1.b;
a	b	c	d	a	b	e	a	b
1	1	1	0	1	1	2	1	1
DROP TABLE t1, t2, t3;
#
# Bug #45828: Optimizer won't use partial primary key if another 
# index can prevent filesort
#
CREATE TABLE `t1` (
c1 int NOT NULL,
c2 int NOT NULL,
c3 int NOT NULL,
PRIMARY KEY (c1,c2),
KEY  (c3)
) ENGINE=InnoDB;
INSERT INTO t1 VALUES (5,2,1246276747);
INSERT INTO t1 VALUES (2,1,1246281721);
INSERT INTO t1 VALUES (7,3,1246281756);
INSERT INTO t1 VALUES (4,2,1246282139);
INSERT INTO t1 VALUES (3,1,1246282230);
INSERT INTO t1 VALUES (1,0,1246282712);
INSERT INTO t1 VALUES (8,3,1246282765);
INSERT INTO t1 SELECT c1+10,c2+10,c3+10 FROM t1;
INSERT INTO t1 SELECT c1+100,c2+100,c3+100 from t1;
INSERT INTO t1 SELECT c1+1000,c2+1000,c3+1000 from t1;
INSERT INTO t1 SELECT c1+10000,c2+10000,c3+10000 from t1;
INSERT INTO t1 SELECT c1+100000,c2+100000,c3+100000 from t1;
INSERT INTO t1 SELECT c1+1000000,c2+1000000,c3+1000000 from t1;
SELECT * FROM t1 WHERE c1 = 99999999 AND c3 > 1 ORDER BY c3;
c1	c2	c3
EXPLAIN SELECT * FROM t1 WHERE c1 = 99999999 AND c3 > 1 ORDER BY c3;
id	select_type	table	type	possible_keys	key	key_len	ref	rows	Extra
1	SIMPLE	t1	ref	PRIMARY,c3	PRIMARY	4	const	1	Using where; Using filesort
EXPLAIN SELECT * FROM t1 FORCE INDEX (PRIMARY) WHERE c1 = 99999999 AND c3 > 1 ORDER BY c3;
id	select_type	table	type	possible_keys	key	key_len	ref	rows	Extra
1	SIMPLE	t1	ref	PRIMARY	PRIMARY	4	const	1	Using where; Using filesort
CREATE TABLE t2 (
c1 int NOT NULL,
c2 int NOT NULL,
c3 int NOT NULL,
KEY (c1,c2),
KEY (c3)
) ENGINE=InnoDB;
explain SELECT * FROM t2 WHERE c1 = 99999999 AND c3 > 1 ORDER BY c3;
id	select_type	table	type	possible_keys	key	key_len	ref	rows	Extra
1	SIMPLE	t2	ref	c1,c3	c1	4	const	1	Using where; Using filesort
DROP TABLE t1,t2;
#
# 36259: Optimizing with ORDER BY
#
CREATE TABLE t1 (
a INT NOT NULL AUTO_INCREMENT,
b INT NOT NULL,
c INT NOT NULL,
d VARCHAR(5),
e INT NOT NULL,
PRIMARY KEY (a), KEY i2 (b,c,d)
) ENGINE=InnoDB;
INSERT INTO t1 (b,c,d,e) VALUES (1,1,'a',1), (2,2,'b',2);
INSERT INTO t1 (b,c,d,e) SELECT RAND()*10000, RAND()*10000, d, e FROM t1;
INSERT INTO t1 (b,c,d,e) SELECT RAND()*10000, RAND()*10000, d, e FROM t1;
INSERT INTO t1 (b,c,d,e) SELECT RAND()*10000, RAND()*10000, d, e FROM t1;
INSERT INTO t1 (b,c,d,e) SELECT RAND()*10000, RAND()*10000, d, e FROM t1;
INSERT INTO t1 (b,c,d,e) SELECT RAND()*10000, RAND()*10000, d, e FROM t1;
INSERT INTO t1 (b,c,d,e) SELECT RAND()*10000, RAND()*10000, d, e FROM t1;
EXPLAIN SELECT * FROM t1 WHERE b=1 AND c=1 ORDER BY a;
id	select_type	table	type	possible_keys	key	key_len	ref	rows	Extra
1	SIMPLE	t1	ref	i2	i2	8	const,const	1	Using where; Using filesort
EXPLAIN SELECT * FROM t1 FORCE INDEX(i2) WHERE b=1 and c=1 ORDER BY a;
id	select_type	table	type	possible_keys	key	key_len	ref	rows	Extra
1	SIMPLE	t1	ref	i2	i2	8	const,const	1	Using where; Using filesort
EXPLAIN SELECT * FROM t1 FORCE INDEX(PRIMARY) WHERE b=1 AND c=1 ORDER BY a;
id	select_type	table	type	possible_keys	key	key_len	ref	rows	Extra
1	SIMPLE	t1	index	NULL	PRIMARY	4	NULL	128	Using where
DROP TABLE t1;
#
# Bug #47963: Wrong results when index is used
#
CREATE TABLE t1(
a VARCHAR(5) NOT NULL, 
b VARCHAR(5) NOT NULL,
c DATETIME NOT NULL,
KEY (c) 
) ENGINE=InnoDB;
INSERT INTO t1 VALUES('TEST', 'TEST', '2009-10-09 00:00:00');
SELECT * FROM t1 WHERE a = 'TEST' AND 
c >= '2009-10-09 00:00:00' AND c <= '2009-10-09 00:00:00';
a	b	c
TEST	TEST	2009-10-09 00:00:00
SELECT * FROM t1 WHERE a = 'TEST' AND 
c >= '2009-10-09 00:00:00.0' AND c <= '2009-10-09 00:00:00.0';
a	b	c
TEST	TEST	2009-10-09 00:00:00
SELECT * FROM t1 WHERE a = 'TEST' AND 
c >= '2009-10-09 00:00:00.0' AND c <= '2009-10-09 00:00:00';
a	b	c
TEST	TEST	2009-10-09 00:00:00
SELECT * FROM t1 WHERE a = 'TEST' AND 
c >= '2009-10-09 00:00:00' AND c <= '2009-10-09 00:00:00.0';
a	b	c
TEST	TEST	2009-10-09 00:00:00
SELECT * FROM t1 WHERE a = 'TEST' AND 
c >= '2009-10-09 00:00:00.000' AND c <= '2009-10-09 00:00:00.000';
a	b	c
TEST	TEST	2009-10-09 00:00:00
SELECT * FROM t1 WHERE a = 'TEST' AND 
c >= '2009-10-09 00:00:00.00' AND c <= '2009-10-09 00:00:00.001';
a	b	c
TEST	TEST	2009-10-09 00:00:00
SELECT * FROM t1 WHERE a = 'TEST' AND 
c >= '2009-10-09 00:00:00.001' AND c <= '2009-10-09 00:00:00.00';
a	b	c
EXPLAIN SELECT * FROM t1 WHERE a = 'TEST' AND 
c >= '2009-10-09 00:00:00.001' AND c <= '2009-10-09 00:00:00.00';
id	select_type	table	type	possible_keys	key	key_len	ref	rows	Extra
1	SIMPLE	NULL	NULL	NULL	NULL	NULL	NULL	NULL	Impossible WHERE noticed after reading const tables
DROP TABLE t1;
#
# Bug #46175: NULL read_view and consistent read assertion
#
CREATE TABLE t1(a CHAR(13),KEY(a)) ENGINE=innodb;
CREATE TABLE t2(b DATETIME,KEY(b)) ENGINE=innodb;
INSERT INTO t1 VALUES (),();
INSERT INTO t2 VALUES (),();
CREATE OR REPLACE VIEW v1 AS SELECT 1 FROM t2 
WHERE b =(SELECT a FROM t1 LIMIT 1);
CREATE PROCEDURE p1(num INT)
BEGIN
DECLARE i INT DEFAULT 0;
REPEAT
SHOW CREATE VIEW v1;
SET i:=i+1;
UNTIL i>num END REPEAT;
END|
# Should not crash
# Should not crash
DROP PROCEDURE p1;
DROP VIEW v1;
DROP TABLE t1,t2;
#
# Bug #49324: more valgrind errors in test_if_skip_sort_order
#
CREATE TABLE t1 (a INT PRIMARY KEY) ENGINE=innodb ;
#should not cause valgrind warnings
SELECT 1 FROM t1 JOIN t1 a USING(a) GROUP BY t1.a,t1.a;
1
DROP TABLE t1;
#
# Bug#50843: Filesort used instead of clustered index led to
#            performance degradation.
#
create table t1(f1 int not null primary key, f2 int) engine=innodb;
create table t2(f1 int not null, key (f1)) engine=innodb;
insert into t1 values (1,1),(2,2),(3,3);
insert into t2 values (1),(2),(3);
explain select t1.* from t1 left join t2 using(f1) group by t1.f1;
id	select_type	table	type	possible_keys	key	key_len	ref	rows	Extra
1	SIMPLE	t1	index	NULL	PRIMARY	4	NULL	3	
1	SIMPLE	t2	ref	f1	f1	4	test.t1.f1	1	Using index
drop table t1,t2;
#
#
# Bug #39653: find_shortest_key in sql_select.cc does not consider
#             clustered primary keys
#
CREATE TABLE t1 (a INT PRIMARY KEY, b INT, c INT, d INT, e INT, f INT,
KEY (b,c)) ENGINE=INNODB;
INSERT INTO t1 VALUES (1,1,1,1,1,1), (2,2,2,2,2,2), (3,3,3,3,3,3),
(4,4,4,4,4,4), (5,5,5,5,5,5), (6,6,6,6,6,6),
(7,7,7,7,7,7), (8,8,8,8,8,8), (9,9,9,9,9,9),
(11,11,11,11,11,11);
EXPLAIN SELECT COUNT(*) FROM t1;
id	1
select_type	SIMPLE
table	t1
type	index
possible_keys	NULL
key	b
key_len	10
ref	NULL
rows	10
Extra	Using index
DROP TABLE t1;
#
# Bug #49838: DROP INDEX and ADD UNIQUE INDEX for same index may
#   corrupt definition at engine
#
CREATE TABLE t1 (a INT NOT NULL, b INT NOT NULL, KEY k (a,b)) 
ENGINE=InnoDB;
ALTER TABLE t1 DROP INDEX k, ADD UNIQUE INDEX k (a,b);
SHOW INDEXES FROM t1;;
Table	t1
Non_unique	0
Key_name	k
Seq_in_index	1
Column_name	a
Collation	A
Cardinality	0
Sub_part	NULL
Packed	NULL
Null	
Index_type	BTREE
Comment	
Index_comment	
Table	t1
Non_unique	0
Key_name	k
Seq_in_index	2
Column_name	b
Collation	A
Cardinality	0
Sub_part	NULL
Packed	NULL
Null	
Index_type	BTREE
Comment	
Index_comment	
DROP TABLE t1;
#
# Bug #47453: InnoDB incorrectly changes TIMESTAMP columns when 
#  JOINed during an UPDATE
#
CREATE TABLE t1 (d INT) ENGINE=InnoDB;
CREATE TABLE t2 (a INT, b INT, 
c TIMESTAMP NOT NULL DEFAULT CURRENT_TIMESTAMP
ON UPDATE CURRENT_TIMESTAMP) ENGINE=InnoDB;
set up our data elements
INSERT INTO t1 (d) VALUES (1);
INSERT INTO t2 (a,b) VALUES (1,1);
SELECT SECOND(c) INTO @bug47453 FROM t2;
SELECT SECOND(c)-@bug47453 FROM t1 JOIN t2 ON d=a;
SECOND(c)-@bug47453
0
UPDATE t1 JOIN t2 ON d=a SET b=1 WHERE a=1;
SELECT SECOND(c)-@bug47453 FROM t1 JOIN t2 ON d=a;
SECOND(c)-@bug47453
0
SELECT SLEEP(1);
SLEEP(1)
0
UPDATE t1 JOIN t2 ON d=a SET b=1 WHERE a=1;
#should be 0
SELECT SECOND(c)-@bug47453 FROM t1 JOIN t2 ON d=a;
SECOND(c)-@bug47453
0
DROP TABLE t1, t2;
#
# Bug #53334: wrong result for outer join with impossible ON condition
# (see the same test case for MyISAM in join.test)
#
CREATE TABLE t1 (id INT PRIMARY KEY);
CREATE TABLE t2 (id INT);
INSERT INTO t1 VALUES (75);
INSERT INTO t1 VALUES (79);
INSERT INTO t1 VALUES (78);
INSERT INTO t1 VALUES (77);
REPLACE INTO t1 VALUES (76);
REPLACE INTO t1 VALUES (76);
INSERT INTO t1 VALUES (104);
INSERT INTO t1 VALUES (103);
INSERT INTO t1 VALUES (102);
INSERT INTO t1 VALUES (101);
INSERT INTO t1 VALUES (105);
INSERT INTO t1 VALUES (106);
INSERT INTO t1 VALUES (107);
INSERT INTO t2 VALUES (107),(75),(1000);
SELECT t1.id,t2.id FROM t2 LEFT JOIN t1 ON t1.id>=74 AND t1.id<=0
WHERE t2.id=75 AND t1.id IS NULL;
id	id
NULL	75
EXPLAIN SELECT t1.id,t2.id FROM t2 LEFT JOIN t1 ON t1.id>=74 AND t1.id<=0
WHERE t2.id=75 AND t1.id IS NULL;
id	select_type	table	type	possible_keys	key	key_len	ref	rows	Extra
1	SIMPLE	t1	const	PRIMARY	NULL	NULL	NULL	1	Impossible ON condition
1	SIMPLE	t2	ALL	NULL	NULL	NULL	NULL	3	Using where
DROP TABLE t1,t2;
#
# Bug#38999 valgrind warnings for update statement in function compare_record()
#
CREATE TABLE t1 (a INT PRIMARY KEY) ENGINE=InnoDB;
CREATE TABLE t2 (a INT PRIMARY KEY) ENGINE=InnoDB;
INSERT INTO t1 values (1),(2),(3),(4),(5);
INSERT INTO t2 values (1);
SELECT * FROM t1 WHERE a = 2;
a
2
UPDATE t1,t2 SET t1.a = t1.a + 100 WHERE t1.a = 1;
DROP TABLE t1,t2;
#
# Bug #53830: !table || (!table->read_set || bitmap_is_set(table->read_set, field_index))
#
CREATE TABLE t1 (a INT, b INT, c INT, d INT,
PRIMARY KEY(a,b,c), KEY(b,d))
ENGINE=InnoDB;
INSERT INTO t1 VALUES (0, 77, 1, 3);
UPDATE t1 SET d = 0 WHERE b = 77 AND c = 25;
DROP TABLE t1;
#
# Bug#50389 Using intersect does not return all rows
#
CREATE TABLE t1 (
f1 INT(10) NOT NULL,
f2 INT(10),
f3 INT(10),
f4 TINYINT(4),
f5 VARCHAR(50),
PRIMARY KEY (f1),
KEY idx1 (f2,f5,f4),
KEY idx2 (f2,f4)
) ENGINE=InnoDB;
LOAD DATA INFILE '../../std_data/intersect-bug50389.tsv' INTO TABLE t1;
SELECT * FROM t1 WHERE f1 IN
(3305028,3353871,3772880,3346860,4228206,3336022,
3470988,3305175,3329875,3817277,3856380,3796193,
3784744,4180925,4559596,3963734,3856391,4494153)
AND f5 = 'abcdefghijklmnopwrst' AND f2 = 1221457 AND f4 = 0 ;
f1	f2	f3	f4	f5
3305175	1221457	0	0	abcdefghijklmnopwrst
3329875	1221457	1382427	0	abcdefghijklmnopwrst
3336022	1221457	0	0	abcdefghijklmnopwrst
3346860	1221457	0	0	abcdefghijklmnopwrst
3772880	1221457	0	0	abcdefghijklmnopwrst
3784744	1221457	1382427	0	abcdefghijklmnopwrst
3796193	1221457	0	0	abcdefghijklmnopwrst
4228206	1221457	0	0	abcdefghijklmnopwrst
4494153	1221457	0	0	abcdefghijklmnopwrst
4559596	1221457	0	0	abcdefghijklmnopwrst
EXPLAIN SELECT * FROM t1 WHERE f1 IN
(3305028,3353871,3772880,3346860,4228206,3336022,
3470988,3305175,3329875,3817277,3856380,3796193,
3784744,4180925,4559596,3963734,3856391,4494153)
AND f5 = 'abcdefghijklmnopwrst' AND f2 = 1221457 AND f4 = 0 ;
id	select_type	table	type	possible_keys	key	key_len	ref	rows	Extra
1	SIMPLE	t1	index_merge	PRIMARY,idx1,idx2	idx2,idx1,PRIMARY	7,60,4	NULL	1	Using intersect(idx2,idx1,PRIMARY); Using where
DROP TABLE t1;
#
# Bug#51431 Wrong sort order after import of dump file
#
CREATE TABLE t1 (
f1 INT(11) NOT NULL,
f2 int(11) NOT NULL,
f3 int(11) NOT NULL,
f4 tinyint(1) NOT NULL,
PRIMARY KEY (f1),
UNIQUE KEY (f2, f3),
KEY (f4)
) ENGINE=InnoDB;
INSERT INTO t1 VALUES
(1,1,991,1), (2,1,992,1), (3,1,993,1), (4,1,994,1), (5,1,995,1),
(6,1,996,1), (7,1,997,1), (8,1,998,1), (10,1,999,1), (11,1,9910,1),
(16,1,9911,1), (17,1,9912,1), (18,1,9913,1), (19,1,9914,1), (20,1,9915,1),
(21,1,9916,1), (22,1,9917,1), (23,1,9918,1), (24,1,9919,1), (25,1,9920,1),
(26,1,9921,1), (27,1,9922,1);
FLUSH TABLES;
SELECT * FROM t1 WHERE f2 = 1 AND f4 = TRUE
ORDER BY f1 DESC LIMIT 5;
f1	f2	f3	f4
27	1	9922	1
26	1	9921	1
25	1	9920	1
24	1	9919	1
23	1	9918	1
EXPLAIN SELECT * FROM t1 WHERE f2 = 1 AND f4 = TRUE
ORDER BY f1 DESC LIMIT 5;
id	select_type	table	type	possible_keys	key	key_len	ref	rows	Extra
1	SIMPLE	t1	range	f2,f4	f4	1	NULL	22	Using where
DROP TABLE t1;
#
# Bug#54117 crash in thr_multi_unlock, temporary table
#
CREATE TEMPORARY TABLE t1(a INT) ENGINE = InnoDB;
LOCK TABLES t1 READ;
ALTER TABLE t1 COMMENT 'test';
UNLOCK TABLES;
DROP TABLE t1;
#
# Bug#55656: mysqldump can be slower after bug #39653 fix
#
CREATE TABLE t1 (a INT , b INT, c INT, d INT,
KEY (b), PRIMARY KEY (a,b)) ENGINE=INNODB;
INSERT INTO t1 VALUES (1,1,1,1), (2,2,2,2), (3,3,3,3);
EXPLAIN SELECT COUNT(*) FROM t1;
id	1
select_type	SIMPLE
table	t1
type	index
possible_keys	NULL
key	b
key_len	4
ref	NULL
rows	3
Extra	Using index
DROP INDEX b ON t1;
CREATE INDEX b ON t1(a,b);
EXPLAIN SELECT COUNT(*) FROM t1;
id	1
select_type	SIMPLE
table	t1
type	index
possible_keys	NULL
key	b
key_len	8
ref	NULL
rows	3
Extra	Using index
DROP INDEX b ON t1;
CREATE INDEX b ON t1(a,b,c);
EXPLAIN SELECT COUNT(*) FROM t1;
id	1
select_type	SIMPLE
table	t1
type	index
possible_keys	NULL
key	b
key_len	13
ref	NULL
rows	3
Extra	Using index
DROP INDEX b ON t1;
CREATE INDEX b ON t1(a,b,c,d);
EXPLAIN SELECT COUNT(*) FROM t1;
id	1
select_type	SIMPLE
table	t1
type	index
possible_keys	NULL
key	PRIMARY
key_len	8
ref	NULL
rows	3
Extra	Using index
DROP TABLE t1;
#
#
# Bug#55826: create table .. select crashes with when KILL_BAD_DATA 
#  is returned
#
CREATE TABLE t1(a INT) ENGINE=innodb;
INSERT INTO t1 VALUES (0);
SET SQL_MODE='STRICT_ALL_TABLES';
CREATE TABLE t2 
SELECT LEAST((SELECT '' FROM t1),NOW()) FROM `t1`;
ERROR 22007: Incorrect datetime value: '' for column 'NOW()' at row 2
DROP TABLE t1;
SET SQL_MODE=DEFAULT;
#
# Bug#56862 Execution of a query that uses index merge returns a wrong result
#
CREATE TABLE t1 (
pk int NOT NULL AUTO_INCREMENT PRIMARY KEY,
a int,
b int,
INDEX idx(a))
ENGINE=INNODB;
INSERT INTO t1(a,b) VALUES
(11, 1100), (2, 200), (1, 100), (14, 1400), (5, 500),
(3, 300), (17, 1700), (4, 400), (12, 1200), (8, 800),
(6, 600), (18, 1800), (9, 900), (10, 1000), (7, 700),
(13, 1300), (15, 1500), (19, 1900), (16, 1600), (20, 2000);
INSERT INTO t1(a,b) SELECT a+20, b+2000 FROM t1;
INSERT INTO t1(a,b) SELECT a+40, b+4000 FROM t1;
INSERT INTO t1(a,b) SELECT a+80, b+8000 FROM t1;
INSERT INTO t1(a,b) SELECT a,b FROM t1;
INSERT INTO t1(a,b) SELECT a,b FROM t1;
INSERT INTO t1(a,b) SELECT a,b FROM t1;
INSERT INTO t1(a,b) SELECT a,b FROM t1;
INSERT INTO t1(a,b) SELECT a,b FROM t1;
INSERT INTO t1(a,b) SELECT a,b FROM t1;
INSERT INTO t1(a,b) SELECT a,b FROM t1;
INSERT INTO t1(a,b) SELECT a,b FROM t1;
INSERT INTO t1 VALUES (1000000, 0, 0);
SET SESSION sort_buffer_size = 1024*36;
EXPLAIN
SELECT COUNT(*) FROM
(SELECT * FROM t1 FORCE INDEX (idx,PRIMARY)
WHERE a BETWEEN 2 AND 7 OR pk=1000000) AS t;
id	select_type	table	type	possible_keys	key	key_len	ref	rows	Extra
1	PRIMARY	NULL	NULL	NULL	NULL	NULL	NULL	NULL	Select tables optimized away
2	DERIVED	t1	index_merge	PRIMARY,idx	idx,PRIMARY	5,4	NULL	1536	Using sort_union(idx,PRIMARY); Using where
SELECT COUNT(*) FROM
(SELECT * FROM t1 FORCE INDEX (idx,PRIMARY)
WHERE a BETWEEN 2 AND 7 OR pk=1000000) AS t;
COUNT(*)
1537
SET SESSION sort_buffer_size = DEFAULT;
DROP TABLE t1;
End of 5.1 tests
#
# Test for bug #39932 "create table fails if column for FK is in different
#                      case than in corr index".
#
drop tables if exists t1, t2;
create table t1 (pk int primary key) engine=InnoDB;
# Even although the below statement uses uppercased field names in
# foreign key definition it still should be able to find explicitly
# created supporting index. So it should succeed and should not
# create any additional supporting indexes.
create table t2 (fk int, key x (fk),
constraint x foreign key (FK) references t1 (PK)) engine=InnoDB;
show create table t2;
Table	Create Table
t2	CREATE TABLE `t2` (
  `fk` int(11) DEFAULT NULL,
  KEY `x` (`fk`),
  CONSTRAINT `x` FOREIGN KEY (`fk`) REFERENCES `t1` (`pk`)
) ENGINE=InnoDB DEFAULT CHARSET=latin1
drop table t2, t1;
#
# Bug#49604 "6.0 processing compound WHERE clause incorrectly 
#            with Innodb - extra rows"
#
CREATE TABLE t1 (
c1 INT NOT NULL,
c2 INT,
PRIMARY KEY (c1),
KEY k1 (c2)
) ENGINE=InnoDB;
INSERT INTO t1 VALUES (12,1);
INSERT INTO t1 VALUES (15,1);
INSERT INTO t1 VALUES (16,1);
INSERT INTO t1 VALUES (22,1);
INSERT INTO t1 VALUES (20,2);
CREATE TABLE t2 (
c1 INT NOT NULL,
c2 INT,
PRIMARY KEY (c1)
) ENGINE=InnoDB;
INSERT INTO t2 VALUES (1,2);
INSERT INTO t2 VALUES (2,9);
SELECT STRAIGHT_JOIN t2.c2, t1.c2, t2.c1
FROM t1 JOIN t2 ON t1.c2 = t2.c1  
WHERE t2.c1 IN (2, 1, 6) OR t2.c1 NOT IN (1);
c2	c2	c1
2	1	1
2	1	1
2	1	1
2	1	1
9	2	2
DROP TABLE t1, t2;
#
# Bug#44613 SELECT statement inside FUNCTION takes a shared lock
#
DROP TABLE IF EXISTS t1;
DROP FUNCTION IF EXISTS f1;
CREATE TABLE t1(x INT PRIMARY KEY, y INT) ENGINE=innodb;
INSERT INTO t1 VALUES (1, 0), (2, 0);
CREATE FUNCTION f1(z INT) RETURNS INT READS SQL DATA
RETURN (SELECT x FROM t1 WHERE x = z);
# Connection default
START TRANSACTION;
SELECT f1(1);
f1(1)
1
# Connection con2
START TRANSACTION;
SELECT f1(1);
f1(1)
1
UPDATE t1 SET y = 1 WHERE x = 1;
COMMIT;
# Connection default
COMMIT;
DROP TABLE t1;
DROP FUNCTION f1;
#
# BUG#42744: Crash when using a join buffer to join a table with a blob
# column and an additional column used for duplicate elimination.
#
CREATE TABLE t1 (a tinyblob) ENGINE=InnoDB;
CREATE TABLE t2 (a int PRIMARY KEY,  b tinyblob) ENGINE=InnoDB;
INSERT INTO t1 VALUES ('1'), (NULL);
INSERT INTO t2 VALUES (1, '1');
set optimizer_join_cache_level=1;
EXPLAIN
SELECT t2.b FROM t1,t2 WHERE t1.a IN (SELECT 1 FROM t2);
id	select_type	table	type	possible_keys	key	key_len	ref	rows	Extra
1	PRIMARY	t2	ALL	NULL	NULL	NULL	NULL	1	
1	PRIMARY	t1	ALL	NULL	NULL	NULL	NULL	2	Using where; Using join buffer (BNL, regular buffers)
2	DEPENDENT SUBQUERY	t2	index	NULL	PRIMARY	4	NULL	1	Using where; Using index
SELECT t2.b FROM t1,t2 WHERE t1.a IN (SELECT 1 FROM t2);
b
1
set optimizer_join_cache_level=default;
DROP TABLE t1,t2;
#
# BUG#48093: 6.0 Server not processing equivalent IN clauses properly 
#            with Innodb tables
#
CREATE TABLE t1 (
i int(11) DEFAULT NULL,
v1 varchar(1) DEFAULT NULL,
v2 varchar(20) DEFAULT NULL,
KEY i (i),
KEY v (v1,i)
) ENGINE=innodb;
INSERT INTO t1 VALUES (1,'f','no');
INSERT INTO t1 VALUES (2,'u','yes-u');
INSERT INTO t1 VALUES (2,'h','yes-h');
INSERT INTO t1 VALUES (3,'d','no');

SELECT v2  
FROM t1
WHERE v1  IN  ('f', 'd', 'h', 'u' ) AND i  =  2;
v2
yes-u
yes-h

# Should not use index_merge
EXPLAIN
SELECT v2  
FROM t1
WHERE v1  IN  ('f', 'd', 'h', 'u' ) AND i  =  2;
id	select_type	table	type	possible_keys	key	key_len	ref	rows	Extra
1	SIMPLE	t1	ref	i,v	i	5	const	2	Using where
DROP TABLE t1;
#
# Bug#54606 innodb fast alter table + pack_keys=0 
#           prevents adding new indexes
#
DROP TABLE IF EXISTS t1;
CREATE TABLE t1 (a INT, b CHAR(9), c INT, key(b)) 
ENGINE=InnoDB 
PACK_KEYS=0;
CREATE INDEX a ON t1 (a);
CREATE INDEX c on t1 (c);
DROP TABLE t1;
End of 6.0 tests<|MERGE_RESOLUTION|>--- conflicted
+++ resolved
@@ -1737,13 +1737,8 @@
 SELECT 1 FROM (SELECT COUNT(DISTINCT c1) 
 FROM t1 WHERE c2 IN (1, 1) AND c3 = 2 GROUP BY c2) x;
 id	select_type	table	type	possible_keys	key	key_len	ref	rows	Extra
-<<<<<<< HEAD
 1	PRIMARY	<derived2>	ALL	NULL	NULL	NULL	NULL	2	
-2	DERIVED	t1	index_merge	c3,c2	c3,c2	5,10	NULL	1	Using intersect(c3,c2); Using where; Using filesort
-=======
-1	PRIMARY	<derived2>	system	NULL	NULL	NULL	NULL	1	
-2	DERIVED	t1	ALL	c3,c2	c3	5	const	5	Using filesort
->>>>>>> 86b75eca
+2	DERIVED	t1	ref	c3,c2	c3	5	const	2	Using where; Using filesort
 DROP TABLE t1;
 CREATE TABLE t1 (c1 REAL, c2 REAL, c3 REAL, KEY (c3), KEY (c2, c3))
 ENGINE=InnoDB;
@@ -1756,13 +1751,8 @@
 SELECT 1 FROM (SELECT COUNT(DISTINCT c1) 
 FROM t1 WHERE c2 IN (1, 1) AND c3 = 2 GROUP BY c2) x;
 id	select_type	table	type	possible_keys	key	key_len	ref	rows	Extra
-<<<<<<< HEAD
 1	PRIMARY	<derived2>	ALL	NULL	NULL	NULL	NULL	2	
-2	DERIVED	t1	index_merge	c3,c2	c3,c2	9,18	NULL	1	Using intersect(c3,c2); Using where; Using filesort
-=======
-1	PRIMARY	<derived2>	system	NULL	NULL	NULL	NULL	1	
-2	DERIVED	t1	ALL	c3,c2	c3	9	const	5	Using filesort
->>>>>>> 86b75eca
+2	DERIVED	t1	ref	c3,c2	c3	9	const	2	Using where; Using filesort
 DROP TABLE t1;
 CREATE TABLE t1 (c1 DECIMAL(12,2), c2 DECIMAL(12,2), c3 DECIMAL(12,2), 
 KEY (c3), KEY (c2, c3))
@@ -1776,13 +1766,8 @@
 SELECT 1 FROM (SELECT COUNT(DISTINCT c1) 
 FROM t1 WHERE c2 IN (1, 1) AND c3 = 2 GROUP BY c2) x;
 id	select_type	table	type	possible_keys	key	key_len	ref	rows	Extra
-<<<<<<< HEAD
 1	PRIMARY	<derived2>	ALL	NULL	NULL	NULL	NULL	2	
-2	DERIVED	t1	index_merge	c3,c2	c3,c2	7,14	NULL	1	Using intersect(c3,c2); Using where; Using filesort
-=======
-1	PRIMARY	<derived2>	system	NULL	NULL	NULL	NULL	1	
-2	DERIVED	t1	ALL	c3,c2	c3	7	const	5	Using filesort
->>>>>>> 86b75eca
+2	DERIVED	t1	ref	c3,c2	c3	7	const	2	Using where; Using filesort
 DROP TABLE t1;
 End of 5.1 tests
 #
@@ -2696,7 +2681,7 @@
 (SELECT * FROM t1 FORCE INDEX (idx,PRIMARY)
 WHERE a BETWEEN 2 AND 7 OR pk=1000000) AS t;
 id	select_type	table	type	possible_keys	key	key_len	ref	rows	Extra
-1	PRIMARY	NULL	NULL	NULL	NULL	NULL	NULL	NULL	Select tables optimized away
+1	PRIMARY	<derived2>	ALL	NULL	NULL	NULL	NULL	1536	
 2	DERIVED	t1	index_merge	PRIMARY,idx	idx,PRIMARY	5,4	NULL	1536	Using sort_union(idx,PRIMARY); Using where
 SELECT COUNT(*) FROM
 (SELECT * FROM t1 FORCE INDEX (idx,PRIMARY)
