--- conflicted
+++ resolved
@@ -44,12 +44,7 @@
 
 --source include/have_ndb.inc
 --source include/have_innodb.inc
-<<<<<<< HEAD
---source include/ndb_master-slave.inc
---source include/have_binlog_format_mixed_or_row.inc
-=======
 --source suite/rpl_ndb/ndb_master-slave.inc
->>>>>>> f83397ce
 
 --echo ---- setup master ----
 
@@ -139,15 +134,11 @@
 
 --echo ---- ROLLBACK ----
 
-# This test does not work in ROW mode after the changes introduced in
-# BUG#40116. After WL#2687 is pushed, Tests should be added again.
---disable_parsing
 BEGIN;
 INSERT INTO myisam_innodb VALUES (13);
 INSERT INTO myisam_innodb VALUES (14);
 ROLLBACK;
 sync_slave_with_master;
---enable_parsing
 connection master;
 BEGIN;
 INSERT INTO innodb_myisam VALUES (15);
@@ -156,17 +147,12 @@
 sync_slave_with_master;
 connection master;
 
-# This test does not work in ROW mode after the changes introduced in
-# BUG#40116. After WL#2687 is pushed, these tests should be enabled
-# again.
---disable_parsing
 BEGIN;
 INSERT INTO myisam_ndb VALUES (17);
 INSERT INTO myisam_ndb VALUES (18);
 ROLLBACK;
 sync_slave_with_master;
 connection master;
---enable_parsing
 BEGIN;
 INSERT INTO ndb_myisam VALUES (19);
 INSERT INTO ndb_myisam VALUES (20);
@@ -235,17 +221,12 @@
 
 --echo ---- ROLLBACK ----
 
-# This test does not work in ROW mode after the changes introduced in
-# BUG#40116. After WL#2687 is pushed, these tests should be enabled
-# again.
---disable_parsing
 BEGIN;
 INSERT INTO myisam_innodb VALUES (37);
 INSERT INTO myisam_innodb VALUES (38);
 ROLLBACK;
 sync_slave_with_master;
 connection master;
---enable_parsing
 BEGIN;
 INSERT INTO innodb_myisam VALUES (39);
 INSERT INTO innodb_myisam VALUES (40);
@@ -253,17 +234,12 @@
 sync_slave_with_master;
 connection master;
 
-# This test does not work in ROW mode after the changes introduced in
-# BUG#40116. After WL#2687 is pushed, these tests should be enabled
-# again.
---disable_parsing
 BEGIN;
 INSERT INTO myisam_ndb VALUES (41);
 INSERT INTO myisam_ndb VALUES (42);
 ROLLBACK;
 sync_slave_with_master;
 connection master;
---enable_parsing
 BEGIN;
 INSERT INTO ndb_myisam VALUES (43);
 INSERT INTO ndb_myisam VALUES (44);
@@ -319,10 +295,6 @@
 
 SET AUTOCOMMIT = 0;
 
-# These tests do not work in ROW mode after the changes introduced in
-# BUG#40116. After WL#2687 is pushed, these tests should be enabled
-# again.
---disable_parsing
 # This tests BUG#29288.
 INSERT INTO myisam_innodb VALUES (61);
 INSERT INTO myisam_innodb VALUES (62);
@@ -333,7 +305,6 @@
 INSERT INTO myisam_ndb VALUES (64);
 sync_slave_with_master;
 connection master;
---enable_parsing
 
 
 --echo ==== Show results ====
