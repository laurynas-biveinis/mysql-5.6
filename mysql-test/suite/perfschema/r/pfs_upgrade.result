--- conflicted
+++ resolved
@@ -8,92 +8,55 @@
 show tables like "user_table";
 Tables_in_performance_schema (user_table)
 user_table
-<<<<<<< HEAD
-ERROR 1050 (42S01) at line 96: Table 'cond_instances' already exists
-ERROR 1050 (42S01) at line 120: Table 'events_waits_current' already exists
-ERROR 1050 (42S01) at line 144: Table 'events_waits_history' already exists
-ERROR 1050 (42S01) at line 168: Table 'events_waits_history_long' already exists
-ERROR 1050 (42S01) at line 181: Table 'events_waits_summary_by_instance' already exists
-ERROR 1050 (42S01) at line 194: Table 'events_waits_summary_by_thread_by_event_name' already exists
-ERROR 1050 (42S01) at line 206: Table 'events_waits_summary_global_by_event_name' already exists
-ERROR 1050 (42S01) at line 215: Table 'file_instances' already exists
-ERROR 1050 (42S01) at line 226: Table 'file_summary_by_event_name' already exists
-ERROR 1050 (42S01) at line 238: Table 'file_summary_by_instance' already exists
-ERROR 1050 (42S01) at line 247: Table 'mutex_instances' already exists
-ERROR 1050 (42S01) at line 261: Table 'objects_summary_global_by_type' already exists
-ERROR 1050 (42S01) at line 271: Table 'performance_timers' already exists
-ERROR 1050 (42S01) at line 281: Table 'rwlock_instances' already exists
-ERROR 1050 (42S01) at line 290: Table 'setup_actors' already exists
-ERROR 1050 (42S01) at line 298: Table 'setup_consumers' already exists
-ERROR 1050 (42S01) at line 307: Table 'setup_instruments' already exists
-ERROR 1050 (42S01) at line 318: Table 'setup_objects' already exists
-ERROR 1050 (42S01) at line 326: Table 'setup_timers' already exists
-ERROR 1050 (42S01) at line 371: Table 'table_io_waits_summary_by_index_usage' already exists
-ERROR 1050 (42S01) at line 415: Table 'table_io_waits_summary_by_table' already exists
-ERROR 1050 (42S01) at line 494: Table 'table_lock_waits_summary_by_table' already exists
-ERROR 1050 (42S01) at line 514: Table 'threads' already exists
-ERROR 1050 (42S01) at line 529: Table 'events_stages_current' already exists
-ERROR 1050 (42S01) at line 544: Table 'events_stages_history' already exists
-ERROR 1050 (42S01) at line 559: Table 'events_stages_history_long' already exists
-ERROR 1050 (42S01) at line 572: Table 'events_stages_summary_by_thread_by_event_name' already exists
-ERROR 1050 (42S01) at line 584: Table 'events_stages_summary_global_by_event_name' already exists
-ERROR 1050 (42S01) at line 627: Table 'events_statements_current' already exists
-ERROR 1050 (42S01) at line 670: Table 'events_statements_history' already exists
-ERROR 1050 (42S01) at line 713: Table 'events_statements_history_long' already exists
-ERROR 1050 (42S01) at line 745: Table 'events_statements_summary_by_thread_by_event_name' already exists
-ERROR 1050 (42S01) at line 776: Table 'events_statements_summary_global_by_event_name' already exists
-ERROR 1644 (HY000) at line 1196: Unexpected content found in the performance_schema database.
-=======
-ERROR 1050 (42S01) at line 100: Table 'cond_instances' already exists
-ERROR 1050 (42S01) at line 124: Table 'events_waits_current' already exists
-ERROR 1050 (42S01) at line 148: Table 'events_waits_history' already exists
-ERROR 1050 (42S01) at line 172: Table 'events_waits_history_long' already exists
-ERROR 1050 (42S01) at line 185: Table 'events_waits_summary_by_instance' already exists
-ERROR 1050 (42S01) at line 198: Table 'events_waits_summary_by_host_by_event_name' already exists
-ERROR 1050 (42S01) at line 211: Table 'events_waits_summary_by_user_by_event_name' already exists
-ERROR 1050 (42S01) at line 225: Table 'events_waits_summary_by_account_by_event_name' already exists
-ERROR 1050 (42S01) at line 238: Table 'events_waits_summary_by_thread_by_event_name' already exists
-ERROR 1050 (42S01) at line 250: Table 'events_waits_summary_global_by_event_name' already exists
-ERROR 1050 (42S01) at line 259: Table 'file_instances' already exists
-ERROR 1050 (42S01) at line 270: Table 'file_summary_by_event_name' already exists
-ERROR 1050 (42S01) at line 282: Table 'file_summary_by_instance' already exists
-ERROR 1050 (42S01) at line 295: Table 'socket_instances' already exists
-ERROR 1050 (42S01) at line 325: Table 'socket_summary_by_instance' already exists
-ERROR 1050 (42S01) at line 354: Table 'socket_summary_by_event_name' already exists
-ERROR 1050 (42S01) at line 363: Table 'mutex_instances' already exists
-ERROR 1050 (42S01) at line 377: Table 'objects_summary_global_by_type' already exists
-ERROR 1050 (42S01) at line 387: Table 'performance_timers' already exists
-ERROR 1050 (42S01) at line 397: Table 'rwlock_instances' already exists
-ERROR 1050 (42S01) at line 406: Table 'setup_actors' already exists
-ERROR 1050 (42S01) at line 414: Table 'setup_consumers' already exists
-ERROR 1050 (42S01) at line 423: Table 'setup_instruments' already exists
-ERROR 1050 (42S01) at line 434: Table 'setup_objects' already exists
-ERROR 1050 (42S01) at line 442: Table 'setup_timers' already exists
-ERROR 1050 (42S01) at line 487: Table 'table_io_waits_summary_by_index_usage' already exists
-ERROR 1050 (42S01) at line 531: Table 'table_io_waits_summary_by_table' already exists
-ERROR 1050 (42S01) at line 610: Table 'table_lock_waits_summary_by_table' already exists
-ERROR 1050 (42S01) at line 630: Table 'threads' already exists
-ERROR 1050 (42S01) at line 645: Table 'events_stages_current' already exists
-ERROR 1050 (42S01) at line 660: Table 'events_stages_history' already exists
-ERROR 1050 (42S01) at line 675: Table 'events_stages_history_long' already exists
-ERROR 1050 (42S01) at line 688: Table 'events_stages_summary_by_thread_by_event_name' already exists
-ERROR 1050 (42S01) at line 701: Table 'events_stages_summary_by_host_by_event_name' already exists
-ERROR 1050 (42S01) at line 714: Table 'events_stages_summary_by_user_by_event_name' already exists
-ERROR 1050 (42S01) at line 728: Table 'events_stages_summary_by_account_by_event_name' already exists
-ERROR 1050 (42S01) at line 740: Table 'events_stages_summary_global_by_event_name' already exists
-ERROR 1050 (42S01) at line 783: Table 'events_statements_current' already exists
-ERROR 1050 (42S01) at line 826: Table 'events_statements_history' already exists
-ERROR 1050 (42S01) at line 869: Table 'events_statements_history_long' already exists
-ERROR 1050 (42S01) at line 901: Table 'events_statements_summary_by_thread_by_event_name' already exists
-ERROR 1050 (42S01) at line 933: Table 'events_statements_summary_by_host_by_event_name' already exists
-ERROR 1050 (42S01) at line 965: Table 'events_statements_summary_by_user_by_event_name' already exists
-ERROR 1050 (42S01) at line 998: Table 'events_statements_summary_by_account_by_event_name' already exists
-ERROR 1050 (42S01) at line 1029: Table 'events_statements_summary_global_by_event_name' already exists
-ERROR 1050 (42S01) at line 1038: Table 'hosts' already exists
-ERROR 1050 (42S01) at line 1047: Table 'users' already exists
-ERROR 1050 (42S01) at line 1057: Table 'accounts' already exists
-ERROR 1644 (HY000) at line 1477: Unexpected content found in the performance_schema database.
->>>>>>> 99565c83
+ERROR 1050 (42S01) at line 100: Table 'cond_instances' already exists
+ERROR 1050 (42S01) at line 124: Table 'events_waits_current' already exists
+ERROR 1050 (42S01) at line 148: Table 'events_waits_history' already exists
+ERROR 1050 (42S01) at line 172: Table 'events_waits_history_long' already exists
+ERROR 1050 (42S01) at line 185: Table 'events_waits_summary_by_instance' already exists
+ERROR 1050 (42S01) at line 198: Table 'events_waits_summary_by_host_by_event_name' already exists
+ERROR 1050 (42S01) at line 211: Table 'events_waits_summary_by_user_by_event_name' already exists
+ERROR 1050 (42S01) at line 225: Table 'events_waits_summary_by_account_by_event_name' already exists
+ERROR 1050 (42S01) at line 238: Table 'events_waits_summary_by_thread_by_event_name' already exists
+ERROR 1050 (42S01) at line 250: Table 'events_waits_summary_global_by_event_name' already exists
+ERROR 1050 (42S01) at line 259: Table 'file_instances' already exists
+ERROR 1050 (42S01) at line 270: Table 'file_summary_by_event_name' already exists
+ERROR 1050 (42S01) at line 282: Table 'file_summary_by_instance' already exists
+ERROR 1050 (42S01) at line 295: Table 'socket_instances' already exists
+ERROR 1050 (42S01) at line 325: Table 'socket_summary_by_instance' already exists
+ERROR 1050 (42S01) at line 354: Table 'socket_summary_by_event_name' already exists
+ERROR 1050 (42S01) at line 363: Table 'mutex_instances' already exists
+ERROR 1050 (42S01) at line 377: Table 'objects_summary_global_by_type' already exists
+ERROR 1050 (42S01) at line 387: Table 'performance_timers' already exists
+ERROR 1050 (42S01) at line 397: Table 'rwlock_instances' already exists
+ERROR 1050 (42S01) at line 406: Table 'setup_actors' already exists
+ERROR 1050 (42S01) at line 414: Table 'setup_consumers' already exists
+ERROR 1050 (42S01) at line 423: Table 'setup_instruments' already exists
+ERROR 1050 (42S01) at line 434: Table 'setup_objects' already exists
+ERROR 1050 (42S01) at line 442: Table 'setup_timers' already exists
+ERROR 1050 (42S01) at line 487: Table 'table_io_waits_summary_by_index_usage' already exists
+ERROR 1050 (42S01) at line 531: Table 'table_io_waits_summary_by_table' already exists
+ERROR 1050 (42S01) at line 610: Table 'table_lock_waits_summary_by_table' already exists
+ERROR 1050 (42S01) at line 630: Table 'threads' already exists
+ERROR 1050 (42S01) at line 645: Table 'events_stages_current' already exists
+ERROR 1050 (42S01) at line 660: Table 'events_stages_history' already exists
+ERROR 1050 (42S01) at line 675: Table 'events_stages_history_long' already exists
+ERROR 1050 (42S01) at line 688: Table 'events_stages_summary_by_thread_by_event_name' already exists
+ERROR 1050 (42S01) at line 701: Table 'events_stages_summary_by_host_by_event_name' already exists
+ERROR 1050 (42S01) at line 714: Table 'events_stages_summary_by_user_by_event_name' already exists
+ERROR 1050 (42S01) at line 728: Table 'events_stages_summary_by_account_by_event_name' already exists
+ERROR 1050 (42S01) at line 740: Table 'events_stages_summary_global_by_event_name' already exists
+ERROR 1050 (42S01) at line 783: Table 'events_statements_current' already exists
+ERROR 1050 (42S01) at line 826: Table 'events_statements_history' already exists
+ERROR 1050 (42S01) at line 869: Table 'events_statements_history_long' already exists
+ERROR 1050 (42S01) at line 901: Table 'events_statements_summary_by_thread_by_event_name' already exists
+ERROR 1050 (42S01) at line 933: Table 'events_statements_summary_by_host_by_event_name' already exists
+ERROR 1050 (42S01) at line 965: Table 'events_statements_summary_by_user_by_event_name' already exists
+ERROR 1050 (42S01) at line 998: Table 'events_statements_summary_by_account_by_event_name' already exists
+ERROR 1050 (42S01) at line 1029: Table 'events_statements_summary_global_by_event_name' already exists
+ERROR 1050 (42S01) at line 1038: Table 'hosts' already exists
+ERROR 1050 (42S01) at line 1047: Table 'users' already exists
+ERROR 1050 (42S01) at line 1057: Table 'accounts' already exists
+ERROR 1644 (HY000) at line 1477: Unexpected content found in the performance_schema database.
 FATAL ERROR: Upgrade failed
 show tables like "user_table";
 Tables_in_performance_schema (user_table)
@@ -106,92 +69,55 @@
 show tables like "user_view";
 Tables_in_performance_schema (user_view)
 user_view
-<<<<<<< HEAD
-ERROR 1050 (42S01) at line 96: Table 'cond_instances' already exists
-ERROR 1050 (42S01) at line 120: Table 'events_waits_current' already exists
-ERROR 1050 (42S01) at line 144: Table 'events_waits_history' already exists
-ERROR 1050 (42S01) at line 168: Table 'events_waits_history_long' already exists
-ERROR 1050 (42S01) at line 181: Table 'events_waits_summary_by_instance' already exists
-ERROR 1050 (42S01) at line 194: Table 'events_waits_summary_by_thread_by_event_name' already exists
-ERROR 1050 (42S01) at line 206: Table 'events_waits_summary_global_by_event_name' already exists
-ERROR 1050 (42S01) at line 215: Table 'file_instances' already exists
-ERROR 1050 (42S01) at line 226: Table 'file_summary_by_event_name' already exists
-ERROR 1050 (42S01) at line 238: Table 'file_summary_by_instance' already exists
-ERROR 1050 (42S01) at line 247: Table 'mutex_instances' already exists
-ERROR 1050 (42S01) at line 261: Table 'objects_summary_global_by_type' already exists
-ERROR 1050 (42S01) at line 271: Table 'performance_timers' already exists
-ERROR 1050 (42S01) at line 281: Table 'rwlock_instances' already exists
-ERROR 1050 (42S01) at line 290: Table 'setup_actors' already exists
-ERROR 1050 (42S01) at line 298: Table 'setup_consumers' already exists
-ERROR 1050 (42S01) at line 307: Table 'setup_instruments' already exists
-ERROR 1050 (42S01) at line 318: Table 'setup_objects' already exists
-ERROR 1050 (42S01) at line 326: Table 'setup_timers' already exists
-ERROR 1050 (42S01) at line 371: Table 'table_io_waits_summary_by_index_usage' already exists
-ERROR 1050 (42S01) at line 415: Table 'table_io_waits_summary_by_table' already exists
-ERROR 1050 (42S01) at line 494: Table 'table_lock_waits_summary_by_table' already exists
-ERROR 1050 (42S01) at line 514: Table 'threads' already exists
-ERROR 1050 (42S01) at line 529: Table 'events_stages_current' already exists
-ERROR 1050 (42S01) at line 544: Table 'events_stages_history' already exists
-ERROR 1050 (42S01) at line 559: Table 'events_stages_history_long' already exists
-ERROR 1050 (42S01) at line 572: Table 'events_stages_summary_by_thread_by_event_name' already exists
-ERROR 1050 (42S01) at line 584: Table 'events_stages_summary_global_by_event_name' already exists
-ERROR 1050 (42S01) at line 627: Table 'events_statements_current' already exists
-ERROR 1050 (42S01) at line 670: Table 'events_statements_history' already exists
-ERROR 1050 (42S01) at line 713: Table 'events_statements_history_long' already exists
-ERROR 1050 (42S01) at line 745: Table 'events_statements_summary_by_thread_by_event_name' already exists
-ERROR 1050 (42S01) at line 776: Table 'events_statements_summary_global_by_event_name' already exists
-ERROR 1644 (HY000) at line 1196: Unexpected content found in the performance_schema database.
-=======
-ERROR 1050 (42S01) at line 100: Table 'cond_instances' already exists
-ERROR 1050 (42S01) at line 124: Table 'events_waits_current' already exists
-ERROR 1050 (42S01) at line 148: Table 'events_waits_history' already exists
-ERROR 1050 (42S01) at line 172: Table 'events_waits_history_long' already exists
-ERROR 1050 (42S01) at line 185: Table 'events_waits_summary_by_instance' already exists
-ERROR 1050 (42S01) at line 198: Table 'events_waits_summary_by_host_by_event_name' already exists
-ERROR 1050 (42S01) at line 211: Table 'events_waits_summary_by_user_by_event_name' already exists
-ERROR 1050 (42S01) at line 225: Table 'events_waits_summary_by_account_by_event_name' already exists
-ERROR 1050 (42S01) at line 238: Table 'events_waits_summary_by_thread_by_event_name' already exists
-ERROR 1050 (42S01) at line 250: Table 'events_waits_summary_global_by_event_name' already exists
-ERROR 1050 (42S01) at line 259: Table 'file_instances' already exists
-ERROR 1050 (42S01) at line 270: Table 'file_summary_by_event_name' already exists
-ERROR 1050 (42S01) at line 282: Table 'file_summary_by_instance' already exists
-ERROR 1050 (42S01) at line 295: Table 'socket_instances' already exists
-ERROR 1050 (42S01) at line 325: Table 'socket_summary_by_instance' already exists
-ERROR 1050 (42S01) at line 354: Table 'socket_summary_by_event_name' already exists
-ERROR 1050 (42S01) at line 363: Table 'mutex_instances' already exists
-ERROR 1050 (42S01) at line 377: Table 'objects_summary_global_by_type' already exists
-ERROR 1050 (42S01) at line 387: Table 'performance_timers' already exists
-ERROR 1050 (42S01) at line 397: Table 'rwlock_instances' already exists
-ERROR 1050 (42S01) at line 406: Table 'setup_actors' already exists
-ERROR 1050 (42S01) at line 414: Table 'setup_consumers' already exists
-ERROR 1050 (42S01) at line 423: Table 'setup_instruments' already exists
-ERROR 1050 (42S01) at line 434: Table 'setup_objects' already exists
-ERROR 1050 (42S01) at line 442: Table 'setup_timers' already exists
-ERROR 1050 (42S01) at line 487: Table 'table_io_waits_summary_by_index_usage' already exists
-ERROR 1050 (42S01) at line 531: Table 'table_io_waits_summary_by_table' already exists
-ERROR 1050 (42S01) at line 610: Table 'table_lock_waits_summary_by_table' already exists
-ERROR 1050 (42S01) at line 630: Table 'threads' already exists
-ERROR 1050 (42S01) at line 645: Table 'events_stages_current' already exists
-ERROR 1050 (42S01) at line 660: Table 'events_stages_history' already exists
-ERROR 1050 (42S01) at line 675: Table 'events_stages_history_long' already exists
-ERROR 1050 (42S01) at line 688: Table 'events_stages_summary_by_thread_by_event_name' already exists
-ERROR 1050 (42S01) at line 701: Table 'events_stages_summary_by_host_by_event_name' already exists
-ERROR 1050 (42S01) at line 714: Table 'events_stages_summary_by_user_by_event_name' already exists
-ERROR 1050 (42S01) at line 728: Table 'events_stages_summary_by_account_by_event_name' already exists
-ERROR 1050 (42S01) at line 740: Table 'events_stages_summary_global_by_event_name' already exists
-ERROR 1050 (42S01) at line 783: Table 'events_statements_current' already exists
-ERROR 1050 (42S01) at line 826: Table 'events_statements_history' already exists
-ERROR 1050 (42S01) at line 869: Table 'events_statements_history_long' already exists
-ERROR 1050 (42S01) at line 901: Table 'events_statements_summary_by_thread_by_event_name' already exists
-ERROR 1050 (42S01) at line 933: Table 'events_statements_summary_by_host_by_event_name' already exists
-ERROR 1050 (42S01) at line 965: Table 'events_statements_summary_by_user_by_event_name' already exists
-ERROR 1050 (42S01) at line 998: Table 'events_statements_summary_by_account_by_event_name' already exists
-ERROR 1050 (42S01) at line 1029: Table 'events_statements_summary_global_by_event_name' already exists
-ERROR 1050 (42S01) at line 1038: Table 'hosts' already exists
-ERROR 1050 (42S01) at line 1047: Table 'users' already exists
-ERROR 1050 (42S01) at line 1057: Table 'accounts' already exists
-ERROR 1644 (HY000) at line 1477: Unexpected content found in the performance_schema database.
->>>>>>> 99565c83
+ERROR 1050 (42S01) at line 100: Table 'cond_instances' already exists
+ERROR 1050 (42S01) at line 124: Table 'events_waits_current' already exists
+ERROR 1050 (42S01) at line 148: Table 'events_waits_history' already exists
+ERROR 1050 (42S01) at line 172: Table 'events_waits_history_long' already exists
+ERROR 1050 (42S01) at line 185: Table 'events_waits_summary_by_instance' already exists
+ERROR 1050 (42S01) at line 198: Table 'events_waits_summary_by_host_by_event_name' already exists
+ERROR 1050 (42S01) at line 211: Table 'events_waits_summary_by_user_by_event_name' already exists
+ERROR 1050 (42S01) at line 225: Table 'events_waits_summary_by_account_by_event_name' already exists
+ERROR 1050 (42S01) at line 238: Table 'events_waits_summary_by_thread_by_event_name' already exists
+ERROR 1050 (42S01) at line 250: Table 'events_waits_summary_global_by_event_name' already exists
+ERROR 1050 (42S01) at line 259: Table 'file_instances' already exists
+ERROR 1050 (42S01) at line 270: Table 'file_summary_by_event_name' already exists
+ERROR 1050 (42S01) at line 282: Table 'file_summary_by_instance' already exists
+ERROR 1050 (42S01) at line 295: Table 'socket_instances' already exists
+ERROR 1050 (42S01) at line 325: Table 'socket_summary_by_instance' already exists
+ERROR 1050 (42S01) at line 354: Table 'socket_summary_by_event_name' already exists
+ERROR 1050 (42S01) at line 363: Table 'mutex_instances' already exists
+ERROR 1050 (42S01) at line 377: Table 'objects_summary_global_by_type' already exists
+ERROR 1050 (42S01) at line 387: Table 'performance_timers' already exists
+ERROR 1050 (42S01) at line 397: Table 'rwlock_instances' already exists
+ERROR 1050 (42S01) at line 406: Table 'setup_actors' already exists
+ERROR 1050 (42S01) at line 414: Table 'setup_consumers' already exists
+ERROR 1050 (42S01) at line 423: Table 'setup_instruments' already exists
+ERROR 1050 (42S01) at line 434: Table 'setup_objects' already exists
+ERROR 1050 (42S01) at line 442: Table 'setup_timers' already exists
+ERROR 1050 (42S01) at line 487: Table 'table_io_waits_summary_by_index_usage' already exists
+ERROR 1050 (42S01) at line 531: Table 'table_io_waits_summary_by_table' already exists
+ERROR 1050 (42S01) at line 610: Table 'table_lock_waits_summary_by_table' already exists
+ERROR 1050 (42S01) at line 630: Table 'threads' already exists
+ERROR 1050 (42S01) at line 645: Table 'events_stages_current' already exists
+ERROR 1050 (42S01) at line 660: Table 'events_stages_history' already exists
+ERROR 1050 (42S01) at line 675: Table 'events_stages_history_long' already exists
+ERROR 1050 (42S01) at line 688: Table 'events_stages_summary_by_thread_by_event_name' already exists
+ERROR 1050 (42S01) at line 701: Table 'events_stages_summary_by_host_by_event_name' already exists
+ERROR 1050 (42S01) at line 714: Table 'events_stages_summary_by_user_by_event_name' already exists
+ERROR 1050 (42S01) at line 728: Table 'events_stages_summary_by_account_by_event_name' already exists
+ERROR 1050 (42S01) at line 740: Table 'events_stages_summary_global_by_event_name' already exists
+ERROR 1050 (42S01) at line 783: Table 'events_statements_current' already exists
+ERROR 1050 (42S01) at line 826: Table 'events_statements_history' already exists
+ERROR 1050 (42S01) at line 869: Table 'events_statements_history_long' already exists
+ERROR 1050 (42S01) at line 901: Table 'events_statements_summary_by_thread_by_event_name' already exists
+ERROR 1050 (42S01) at line 933: Table 'events_statements_summary_by_host_by_event_name' already exists
+ERROR 1050 (42S01) at line 965: Table 'events_statements_summary_by_user_by_event_name' already exists
+ERROR 1050 (42S01) at line 998: Table 'events_statements_summary_by_account_by_event_name' already exists
+ERROR 1050 (42S01) at line 1029: Table 'events_statements_summary_global_by_event_name' already exists
+ERROR 1050 (42S01) at line 1038: Table 'hosts' already exists
+ERROR 1050 (42S01) at line 1047: Table 'users' already exists
+ERROR 1050 (42S01) at line 1057: Table 'accounts' already exists
+ERROR 1644 (HY000) at line 1477: Unexpected content found in the performance_schema database.
 FATAL ERROR: Upgrade failed
 show tables like "user_view";
 Tables_in_performance_schema (user_view)
@@ -202,92 +128,55 @@
 create procedure test.user_proc()
 select "Not supposed to be here";
 update mysql.proc set db='performance_schema' where name='user_proc';
-<<<<<<< HEAD
-ERROR 1050 (42S01) at line 96: Table 'cond_instances' already exists
-ERROR 1050 (42S01) at line 120: Table 'events_waits_current' already exists
-ERROR 1050 (42S01) at line 144: Table 'events_waits_history' already exists
-ERROR 1050 (42S01) at line 168: Table 'events_waits_history_long' already exists
-ERROR 1050 (42S01) at line 181: Table 'events_waits_summary_by_instance' already exists
-ERROR 1050 (42S01) at line 194: Table 'events_waits_summary_by_thread_by_event_name' already exists
-ERROR 1050 (42S01) at line 206: Table 'events_waits_summary_global_by_event_name' already exists
-ERROR 1050 (42S01) at line 215: Table 'file_instances' already exists
-ERROR 1050 (42S01) at line 226: Table 'file_summary_by_event_name' already exists
-ERROR 1050 (42S01) at line 238: Table 'file_summary_by_instance' already exists
-ERROR 1050 (42S01) at line 247: Table 'mutex_instances' already exists
-ERROR 1050 (42S01) at line 261: Table 'objects_summary_global_by_type' already exists
-ERROR 1050 (42S01) at line 271: Table 'performance_timers' already exists
-ERROR 1050 (42S01) at line 281: Table 'rwlock_instances' already exists
-ERROR 1050 (42S01) at line 290: Table 'setup_actors' already exists
-ERROR 1050 (42S01) at line 298: Table 'setup_consumers' already exists
-ERROR 1050 (42S01) at line 307: Table 'setup_instruments' already exists
-ERROR 1050 (42S01) at line 318: Table 'setup_objects' already exists
-ERROR 1050 (42S01) at line 326: Table 'setup_timers' already exists
-ERROR 1050 (42S01) at line 371: Table 'table_io_waits_summary_by_index_usage' already exists
-ERROR 1050 (42S01) at line 415: Table 'table_io_waits_summary_by_table' already exists
-ERROR 1050 (42S01) at line 494: Table 'table_lock_waits_summary_by_table' already exists
-ERROR 1050 (42S01) at line 514: Table 'threads' already exists
-ERROR 1050 (42S01) at line 529: Table 'events_stages_current' already exists
-ERROR 1050 (42S01) at line 544: Table 'events_stages_history' already exists
-ERROR 1050 (42S01) at line 559: Table 'events_stages_history_long' already exists
-ERROR 1050 (42S01) at line 572: Table 'events_stages_summary_by_thread_by_event_name' already exists
-ERROR 1050 (42S01) at line 584: Table 'events_stages_summary_global_by_event_name' already exists
-ERROR 1050 (42S01) at line 627: Table 'events_statements_current' already exists
-ERROR 1050 (42S01) at line 670: Table 'events_statements_history' already exists
-ERROR 1050 (42S01) at line 713: Table 'events_statements_history_long' already exists
-ERROR 1050 (42S01) at line 745: Table 'events_statements_summary_by_thread_by_event_name' already exists
-ERROR 1050 (42S01) at line 776: Table 'events_statements_summary_global_by_event_name' already exists
-ERROR 1644 (HY000) at line 1196: Unexpected content found in the performance_schema database.
-=======
-ERROR 1050 (42S01) at line 100: Table 'cond_instances' already exists
-ERROR 1050 (42S01) at line 124: Table 'events_waits_current' already exists
-ERROR 1050 (42S01) at line 148: Table 'events_waits_history' already exists
-ERROR 1050 (42S01) at line 172: Table 'events_waits_history_long' already exists
-ERROR 1050 (42S01) at line 185: Table 'events_waits_summary_by_instance' already exists
-ERROR 1050 (42S01) at line 198: Table 'events_waits_summary_by_host_by_event_name' already exists
-ERROR 1050 (42S01) at line 211: Table 'events_waits_summary_by_user_by_event_name' already exists
-ERROR 1050 (42S01) at line 225: Table 'events_waits_summary_by_account_by_event_name' already exists
-ERROR 1050 (42S01) at line 238: Table 'events_waits_summary_by_thread_by_event_name' already exists
-ERROR 1050 (42S01) at line 250: Table 'events_waits_summary_global_by_event_name' already exists
-ERROR 1050 (42S01) at line 259: Table 'file_instances' already exists
-ERROR 1050 (42S01) at line 270: Table 'file_summary_by_event_name' already exists
-ERROR 1050 (42S01) at line 282: Table 'file_summary_by_instance' already exists
-ERROR 1050 (42S01) at line 295: Table 'socket_instances' already exists
-ERROR 1050 (42S01) at line 325: Table 'socket_summary_by_instance' already exists
-ERROR 1050 (42S01) at line 354: Table 'socket_summary_by_event_name' already exists
-ERROR 1050 (42S01) at line 363: Table 'mutex_instances' already exists
-ERROR 1050 (42S01) at line 377: Table 'objects_summary_global_by_type' already exists
-ERROR 1050 (42S01) at line 387: Table 'performance_timers' already exists
-ERROR 1050 (42S01) at line 397: Table 'rwlock_instances' already exists
-ERROR 1050 (42S01) at line 406: Table 'setup_actors' already exists
-ERROR 1050 (42S01) at line 414: Table 'setup_consumers' already exists
-ERROR 1050 (42S01) at line 423: Table 'setup_instruments' already exists
-ERROR 1050 (42S01) at line 434: Table 'setup_objects' already exists
-ERROR 1050 (42S01) at line 442: Table 'setup_timers' already exists
-ERROR 1050 (42S01) at line 487: Table 'table_io_waits_summary_by_index_usage' already exists
-ERROR 1050 (42S01) at line 531: Table 'table_io_waits_summary_by_table' already exists
-ERROR 1050 (42S01) at line 610: Table 'table_lock_waits_summary_by_table' already exists
-ERROR 1050 (42S01) at line 630: Table 'threads' already exists
-ERROR 1050 (42S01) at line 645: Table 'events_stages_current' already exists
-ERROR 1050 (42S01) at line 660: Table 'events_stages_history' already exists
-ERROR 1050 (42S01) at line 675: Table 'events_stages_history_long' already exists
-ERROR 1050 (42S01) at line 688: Table 'events_stages_summary_by_thread_by_event_name' already exists
-ERROR 1050 (42S01) at line 701: Table 'events_stages_summary_by_host_by_event_name' already exists
-ERROR 1050 (42S01) at line 714: Table 'events_stages_summary_by_user_by_event_name' already exists
-ERROR 1050 (42S01) at line 728: Table 'events_stages_summary_by_account_by_event_name' already exists
-ERROR 1050 (42S01) at line 740: Table 'events_stages_summary_global_by_event_name' already exists
-ERROR 1050 (42S01) at line 783: Table 'events_statements_current' already exists
-ERROR 1050 (42S01) at line 826: Table 'events_statements_history' already exists
-ERROR 1050 (42S01) at line 869: Table 'events_statements_history_long' already exists
-ERROR 1050 (42S01) at line 901: Table 'events_statements_summary_by_thread_by_event_name' already exists
-ERROR 1050 (42S01) at line 933: Table 'events_statements_summary_by_host_by_event_name' already exists
-ERROR 1050 (42S01) at line 965: Table 'events_statements_summary_by_user_by_event_name' already exists
-ERROR 1050 (42S01) at line 998: Table 'events_statements_summary_by_account_by_event_name' already exists
-ERROR 1050 (42S01) at line 1029: Table 'events_statements_summary_global_by_event_name' already exists
-ERROR 1050 (42S01) at line 1038: Table 'hosts' already exists
-ERROR 1050 (42S01) at line 1047: Table 'users' already exists
-ERROR 1050 (42S01) at line 1057: Table 'accounts' already exists
-ERROR 1644 (HY000) at line 1477: Unexpected content found in the performance_schema database.
->>>>>>> 99565c83
+ERROR 1050 (42S01) at line 100: Table 'cond_instances' already exists
+ERROR 1050 (42S01) at line 124: Table 'events_waits_current' already exists
+ERROR 1050 (42S01) at line 148: Table 'events_waits_history' already exists
+ERROR 1050 (42S01) at line 172: Table 'events_waits_history_long' already exists
+ERROR 1050 (42S01) at line 185: Table 'events_waits_summary_by_instance' already exists
+ERROR 1050 (42S01) at line 198: Table 'events_waits_summary_by_host_by_event_name' already exists
+ERROR 1050 (42S01) at line 211: Table 'events_waits_summary_by_user_by_event_name' already exists
+ERROR 1050 (42S01) at line 225: Table 'events_waits_summary_by_account_by_event_name' already exists
+ERROR 1050 (42S01) at line 238: Table 'events_waits_summary_by_thread_by_event_name' already exists
+ERROR 1050 (42S01) at line 250: Table 'events_waits_summary_global_by_event_name' already exists
+ERROR 1050 (42S01) at line 259: Table 'file_instances' already exists
+ERROR 1050 (42S01) at line 270: Table 'file_summary_by_event_name' already exists
+ERROR 1050 (42S01) at line 282: Table 'file_summary_by_instance' already exists
+ERROR 1050 (42S01) at line 295: Table 'socket_instances' already exists
+ERROR 1050 (42S01) at line 325: Table 'socket_summary_by_instance' already exists
+ERROR 1050 (42S01) at line 354: Table 'socket_summary_by_event_name' already exists
+ERROR 1050 (42S01) at line 363: Table 'mutex_instances' already exists
+ERROR 1050 (42S01) at line 377: Table 'objects_summary_global_by_type' already exists
+ERROR 1050 (42S01) at line 387: Table 'performance_timers' already exists
+ERROR 1050 (42S01) at line 397: Table 'rwlock_instances' already exists
+ERROR 1050 (42S01) at line 406: Table 'setup_actors' already exists
+ERROR 1050 (42S01) at line 414: Table 'setup_consumers' already exists
+ERROR 1050 (42S01) at line 423: Table 'setup_instruments' already exists
+ERROR 1050 (42S01) at line 434: Table 'setup_objects' already exists
+ERROR 1050 (42S01) at line 442: Table 'setup_timers' already exists
+ERROR 1050 (42S01) at line 487: Table 'table_io_waits_summary_by_index_usage' already exists
+ERROR 1050 (42S01) at line 531: Table 'table_io_waits_summary_by_table' already exists
+ERROR 1050 (42S01) at line 610: Table 'table_lock_waits_summary_by_table' already exists
+ERROR 1050 (42S01) at line 630: Table 'threads' already exists
+ERROR 1050 (42S01) at line 645: Table 'events_stages_current' already exists
+ERROR 1050 (42S01) at line 660: Table 'events_stages_history' already exists
+ERROR 1050 (42S01) at line 675: Table 'events_stages_history_long' already exists
+ERROR 1050 (42S01) at line 688: Table 'events_stages_summary_by_thread_by_event_name' already exists
+ERROR 1050 (42S01) at line 701: Table 'events_stages_summary_by_host_by_event_name' already exists
+ERROR 1050 (42S01) at line 714: Table 'events_stages_summary_by_user_by_event_name' already exists
+ERROR 1050 (42S01) at line 728: Table 'events_stages_summary_by_account_by_event_name' already exists
+ERROR 1050 (42S01) at line 740: Table 'events_stages_summary_global_by_event_name' already exists
+ERROR 1050 (42S01) at line 783: Table 'events_statements_current' already exists
+ERROR 1050 (42S01) at line 826: Table 'events_statements_history' already exists
+ERROR 1050 (42S01) at line 869: Table 'events_statements_history_long' already exists
+ERROR 1050 (42S01) at line 901: Table 'events_statements_summary_by_thread_by_event_name' already exists
+ERROR 1050 (42S01) at line 933: Table 'events_statements_summary_by_host_by_event_name' already exists
+ERROR 1050 (42S01) at line 965: Table 'events_statements_summary_by_user_by_event_name' already exists
+ERROR 1050 (42S01) at line 998: Table 'events_statements_summary_by_account_by_event_name' already exists
+ERROR 1050 (42S01) at line 1029: Table 'events_statements_summary_global_by_event_name' already exists
+ERROR 1050 (42S01) at line 1038: Table 'hosts' already exists
+ERROR 1050 (42S01) at line 1047: Table 'users' already exists
+ERROR 1050 (42S01) at line 1057: Table 'accounts' already exists
+ERROR 1644 (HY000) at line 1477: Unexpected content found in the performance_schema database.
 FATAL ERROR: Upgrade failed
 select name from mysql.proc where db='performance_schema';
 name
@@ -298,92 +187,55 @@
 create function test.user_func() returns integer
 return 0;
 update mysql.proc set db='performance_schema' where name='user_func';
-<<<<<<< HEAD
-ERROR 1050 (42S01) at line 96: Table 'cond_instances' already exists
-ERROR 1050 (42S01) at line 120: Table 'events_waits_current' already exists
-ERROR 1050 (42S01) at line 144: Table 'events_waits_history' already exists
-ERROR 1050 (42S01) at line 168: Table 'events_waits_history_long' already exists
-ERROR 1050 (42S01) at line 181: Table 'events_waits_summary_by_instance' already exists
-ERROR 1050 (42S01) at line 194: Table 'events_waits_summary_by_thread_by_event_name' already exists
-ERROR 1050 (42S01) at line 206: Table 'events_waits_summary_global_by_event_name' already exists
-ERROR 1050 (42S01) at line 215: Table 'file_instances' already exists
-ERROR 1050 (42S01) at line 226: Table 'file_summary_by_event_name' already exists
-ERROR 1050 (42S01) at line 238: Table 'file_summary_by_instance' already exists
-ERROR 1050 (42S01) at line 247: Table 'mutex_instances' already exists
-ERROR 1050 (42S01) at line 261: Table 'objects_summary_global_by_type' already exists
-ERROR 1050 (42S01) at line 271: Table 'performance_timers' already exists
-ERROR 1050 (42S01) at line 281: Table 'rwlock_instances' already exists
-ERROR 1050 (42S01) at line 290: Table 'setup_actors' already exists
-ERROR 1050 (42S01) at line 298: Table 'setup_consumers' already exists
-ERROR 1050 (42S01) at line 307: Table 'setup_instruments' already exists
-ERROR 1050 (42S01) at line 318: Table 'setup_objects' already exists
-ERROR 1050 (42S01) at line 326: Table 'setup_timers' already exists
-ERROR 1050 (42S01) at line 371: Table 'table_io_waits_summary_by_index_usage' already exists
-ERROR 1050 (42S01) at line 415: Table 'table_io_waits_summary_by_table' already exists
-ERROR 1050 (42S01) at line 494: Table 'table_lock_waits_summary_by_table' already exists
-ERROR 1050 (42S01) at line 514: Table 'threads' already exists
-ERROR 1050 (42S01) at line 529: Table 'events_stages_current' already exists
-ERROR 1050 (42S01) at line 544: Table 'events_stages_history' already exists
-ERROR 1050 (42S01) at line 559: Table 'events_stages_history_long' already exists
-ERROR 1050 (42S01) at line 572: Table 'events_stages_summary_by_thread_by_event_name' already exists
-ERROR 1050 (42S01) at line 584: Table 'events_stages_summary_global_by_event_name' already exists
-ERROR 1050 (42S01) at line 627: Table 'events_statements_current' already exists
-ERROR 1050 (42S01) at line 670: Table 'events_statements_history' already exists
-ERROR 1050 (42S01) at line 713: Table 'events_statements_history_long' already exists
-ERROR 1050 (42S01) at line 745: Table 'events_statements_summary_by_thread_by_event_name' already exists
-ERROR 1050 (42S01) at line 776: Table 'events_statements_summary_global_by_event_name' already exists
-ERROR 1644 (HY000) at line 1196: Unexpected content found in the performance_schema database.
-=======
-ERROR 1050 (42S01) at line 100: Table 'cond_instances' already exists
-ERROR 1050 (42S01) at line 124: Table 'events_waits_current' already exists
-ERROR 1050 (42S01) at line 148: Table 'events_waits_history' already exists
-ERROR 1050 (42S01) at line 172: Table 'events_waits_history_long' already exists
-ERROR 1050 (42S01) at line 185: Table 'events_waits_summary_by_instance' already exists
-ERROR 1050 (42S01) at line 198: Table 'events_waits_summary_by_host_by_event_name' already exists
-ERROR 1050 (42S01) at line 211: Table 'events_waits_summary_by_user_by_event_name' already exists
-ERROR 1050 (42S01) at line 225: Table 'events_waits_summary_by_account_by_event_name' already exists
-ERROR 1050 (42S01) at line 238: Table 'events_waits_summary_by_thread_by_event_name' already exists
-ERROR 1050 (42S01) at line 250: Table 'events_waits_summary_global_by_event_name' already exists
-ERROR 1050 (42S01) at line 259: Table 'file_instances' already exists
-ERROR 1050 (42S01) at line 270: Table 'file_summary_by_event_name' already exists
-ERROR 1050 (42S01) at line 282: Table 'file_summary_by_instance' already exists
-ERROR 1050 (42S01) at line 295: Table 'socket_instances' already exists
-ERROR 1050 (42S01) at line 325: Table 'socket_summary_by_instance' already exists
-ERROR 1050 (42S01) at line 354: Table 'socket_summary_by_event_name' already exists
-ERROR 1050 (42S01) at line 363: Table 'mutex_instances' already exists
-ERROR 1050 (42S01) at line 377: Table 'objects_summary_global_by_type' already exists
-ERROR 1050 (42S01) at line 387: Table 'performance_timers' already exists
-ERROR 1050 (42S01) at line 397: Table 'rwlock_instances' already exists
-ERROR 1050 (42S01) at line 406: Table 'setup_actors' already exists
-ERROR 1050 (42S01) at line 414: Table 'setup_consumers' already exists
-ERROR 1050 (42S01) at line 423: Table 'setup_instruments' already exists
-ERROR 1050 (42S01) at line 434: Table 'setup_objects' already exists
-ERROR 1050 (42S01) at line 442: Table 'setup_timers' already exists
-ERROR 1050 (42S01) at line 487: Table 'table_io_waits_summary_by_index_usage' already exists
-ERROR 1050 (42S01) at line 531: Table 'table_io_waits_summary_by_table' already exists
-ERROR 1050 (42S01) at line 610: Table 'table_lock_waits_summary_by_table' already exists
-ERROR 1050 (42S01) at line 630: Table 'threads' already exists
-ERROR 1050 (42S01) at line 645: Table 'events_stages_current' already exists
-ERROR 1050 (42S01) at line 660: Table 'events_stages_history' already exists
-ERROR 1050 (42S01) at line 675: Table 'events_stages_history_long' already exists
-ERROR 1050 (42S01) at line 688: Table 'events_stages_summary_by_thread_by_event_name' already exists
-ERROR 1050 (42S01) at line 701: Table 'events_stages_summary_by_host_by_event_name' already exists
-ERROR 1050 (42S01) at line 714: Table 'events_stages_summary_by_user_by_event_name' already exists
-ERROR 1050 (42S01) at line 728: Table 'events_stages_summary_by_account_by_event_name' already exists
-ERROR 1050 (42S01) at line 740: Table 'events_stages_summary_global_by_event_name' already exists
-ERROR 1050 (42S01) at line 783: Table 'events_statements_current' already exists
-ERROR 1050 (42S01) at line 826: Table 'events_statements_history' already exists
-ERROR 1050 (42S01) at line 869: Table 'events_statements_history_long' already exists
-ERROR 1050 (42S01) at line 901: Table 'events_statements_summary_by_thread_by_event_name' already exists
-ERROR 1050 (42S01) at line 933: Table 'events_statements_summary_by_host_by_event_name' already exists
-ERROR 1050 (42S01) at line 965: Table 'events_statements_summary_by_user_by_event_name' already exists
-ERROR 1050 (42S01) at line 998: Table 'events_statements_summary_by_account_by_event_name' already exists
-ERROR 1050 (42S01) at line 1029: Table 'events_statements_summary_global_by_event_name' already exists
-ERROR 1050 (42S01) at line 1038: Table 'hosts' already exists
-ERROR 1050 (42S01) at line 1047: Table 'users' already exists
-ERROR 1050 (42S01) at line 1057: Table 'accounts' already exists
-ERROR 1644 (HY000) at line 1477: Unexpected content found in the performance_schema database.
->>>>>>> 99565c83
+ERROR 1050 (42S01) at line 100: Table 'cond_instances' already exists
+ERROR 1050 (42S01) at line 124: Table 'events_waits_current' already exists
+ERROR 1050 (42S01) at line 148: Table 'events_waits_history' already exists
+ERROR 1050 (42S01) at line 172: Table 'events_waits_history_long' already exists
+ERROR 1050 (42S01) at line 185: Table 'events_waits_summary_by_instance' already exists
+ERROR 1050 (42S01) at line 198: Table 'events_waits_summary_by_host_by_event_name' already exists
+ERROR 1050 (42S01) at line 211: Table 'events_waits_summary_by_user_by_event_name' already exists
+ERROR 1050 (42S01) at line 225: Table 'events_waits_summary_by_account_by_event_name' already exists
+ERROR 1050 (42S01) at line 238: Table 'events_waits_summary_by_thread_by_event_name' already exists
+ERROR 1050 (42S01) at line 250: Table 'events_waits_summary_global_by_event_name' already exists
+ERROR 1050 (42S01) at line 259: Table 'file_instances' already exists
+ERROR 1050 (42S01) at line 270: Table 'file_summary_by_event_name' already exists
+ERROR 1050 (42S01) at line 282: Table 'file_summary_by_instance' already exists
+ERROR 1050 (42S01) at line 295: Table 'socket_instances' already exists
+ERROR 1050 (42S01) at line 325: Table 'socket_summary_by_instance' already exists
+ERROR 1050 (42S01) at line 354: Table 'socket_summary_by_event_name' already exists
+ERROR 1050 (42S01) at line 363: Table 'mutex_instances' already exists
+ERROR 1050 (42S01) at line 377: Table 'objects_summary_global_by_type' already exists
+ERROR 1050 (42S01) at line 387: Table 'performance_timers' already exists
+ERROR 1050 (42S01) at line 397: Table 'rwlock_instances' already exists
+ERROR 1050 (42S01) at line 406: Table 'setup_actors' already exists
+ERROR 1050 (42S01) at line 414: Table 'setup_consumers' already exists
+ERROR 1050 (42S01) at line 423: Table 'setup_instruments' already exists
+ERROR 1050 (42S01) at line 434: Table 'setup_objects' already exists
+ERROR 1050 (42S01) at line 442: Table 'setup_timers' already exists
+ERROR 1050 (42S01) at line 487: Table 'table_io_waits_summary_by_index_usage' already exists
+ERROR 1050 (42S01) at line 531: Table 'table_io_waits_summary_by_table' already exists
+ERROR 1050 (42S01) at line 610: Table 'table_lock_waits_summary_by_table' already exists
+ERROR 1050 (42S01) at line 630: Table 'threads' already exists
+ERROR 1050 (42S01) at line 645: Table 'events_stages_current' already exists
+ERROR 1050 (42S01) at line 660: Table 'events_stages_history' already exists
+ERROR 1050 (42S01) at line 675: Table 'events_stages_history_long' already exists
+ERROR 1050 (42S01) at line 688: Table 'events_stages_summary_by_thread_by_event_name' already exists
+ERROR 1050 (42S01) at line 701: Table 'events_stages_summary_by_host_by_event_name' already exists
+ERROR 1050 (42S01) at line 714: Table 'events_stages_summary_by_user_by_event_name' already exists
+ERROR 1050 (42S01) at line 728: Table 'events_stages_summary_by_account_by_event_name' already exists
+ERROR 1050 (42S01) at line 740: Table 'events_stages_summary_global_by_event_name' already exists
+ERROR 1050 (42S01) at line 783: Table 'events_statements_current' already exists
+ERROR 1050 (42S01) at line 826: Table 'events_statements_history' already exists
+ERROR 1050 (42S01) at line 869: Table 'events_statements_history_long' already exists
+ERROR 1050 (42S01) at line 901: Table 'events_statements_summary_by_thread_by_event_name' already exists
+ERROR 1050 (42S01) at line 933: Table 'events_statements_summary_by_host_by_event_name' already exists
+ERROR 1050 (42S01) at line 965: Table 'events_statements_summary_by_user_by_event_name' already exists
+ERROR 1050 (42S01) at line 998: Table 'events_statements_summary_by_account_by_event_name' already exists
+ERROR 1050 (42S01) at line 1029: Table 'events_statements_summary_global_by_event_name' already exists
+ERROR 1050 (42S01) at line 1038: Table 'hosts' already exists
+ERROR 1050 (42S01) at line 1047: Table 'users' already exists
+ERROR 1050 (42S01) at line 1057: Table 'accounts' already exists
+ERROR 1644 (HY000) at line 1477: Unexpected content found in the performance_schema database.
 FATAL ERROR: Upgrade failed
 select name from mysql.proc where db='performance_schema';
 name
@@ -394,92 +246,55 @@
 create event test.user_event on schedule every 1 day do
 select "not supposed to be here";
 update mysql.event set db='performance_schema' where name='user_event';
-<<<<<<< HEAD
-ERROR 1050 (42S01) at line 96: Table 'cond_instances' already exists
-ERROR 1050 (42S01) at line 120: Table 'events_waits_current' already exists
-ERROR 1050 (42S01) at line 144: Table 'events_waits_history' already exists
-ERROR 1050 (42S01) at line 168: Table 'events_waits_history_long' already exists
-ERROR 1050 (42S01) at line 181: Table 'events_waits_summary_by_instance' already exists
-ERROR 1050 (42S01) at line 194: Table 'events_waits_summary_by_thread_by_event_name' already exists
-ERROR 1050 (42S01) at line 206: Table 'events_waits_summary_global_by_event_name' already exists
-ERROR 1050 (42S01) at line 215: Table 'file_instances' already exists
-ERROR 1050 (42S01) at line 226: Table 'file_summary_by_event_name' already exists
-ERROR 1050 (42S01) at line 238: Table 'file_summary_by_instance' already exists
-ERROR 1050 (42S01) at line 247: Table 'mutex_instances' already exists
-ERROR 1050 (42S01) at line 261: Table 'objects_summary_global_by_type' already exists
-ERROR 1050 (42S01) at line 271: Table 'performance_timers' already exists
-ERROR 1050 (42S01) at line 281: Table 'rwlock_instances' already exists
-ERROR 1050 (42S01) at line 290: Table 'setup_actors' already exists
-ERROR 1050 (42S01) at line 298: Table 'setup_consumers' already exists
-ERROR 1050 (42S01) at line 307: Table 'setup_instruments' already exists
-ERROR 1050 (42S01) at line 318: Table 'setup_objects' already exists
-ERROR 1050 (42S01) at line 326: Table 'setup_timers' already exists
-ERROR 1050 (42S01) at line 371: Table 'table_io_waits_summary_by_index_usage' already exists
-ERROR 1050 (42S01) at line 415: Table 'table_io_waits_summary_by_table' already exists
-ERROR 1050 (42S01) at line 494: Table 'table_lock_waits_summary_by_table' already exists
-ERROR 1050 (42S01) at line 514: Table 'threads' already exists
-ERROR 1050 (42S01) at line 529: Table 'events_stages_current' already exists
-ERROR 1050 (42S01) at line 544: Table 'events_stages_history' already exists
-ERROR 1050 (42S01) at line 559: Table 'events_stages_history_long' already exists
-ERROR 1050 (42S01) at line 572: Table 'events_stages_summary_by_thread_by_event_name' already exists
-ERROR 1050 (42S01) at line 584: Table 'events_stages_summary_global_by_event_name' already exists
-ERROR 1050 (42S01) at line 627: Table 'events_statements_current' already exists
-ERROR 1050 (42S01) at line 670: Table 'events_statements_history' already exists
-ERROR 1050 (42S01) at line 713: Table 'events_statements_history_long' already exists
-ERROR 1050 (42S01) at line 745: Table 'events_statements_summary_by_thread_by_event_name' already exists
-ERROR 1050 (42S01) at line 776: Table 'events_statements_summary_global_by_event_name' already exists
-ERROR 1644 (HY000) at line 1196: Unexpected content found in the performance_schema database.
-=======
-ERROR 1050 (42S01) at line 100: Table 'cond_instances' already exists
-ERROR 1050 (42S01) at line 124: Table 'events_waits_current' already exists
-ERROR 1050 (42S01) at line 148: Table 'events_waits_history' already exists
-ERROR 1050 (42S01) at line 172: Table 'events_waits_history_long' already exists
-ERROR 1050 (42S01) at line 185: Table 'events_waits_summary_by_instance' already exists
-ERROR 1050 (42S01) at line 198: Table 'events_waits_summary_by_host_by_event_name' already exists
-ERROR 1050 (42S01) at line 211: Table 'events_waits_summary_by_user_by_event_name' already exists
-ERROR 1050 (42S01) at line 225: Table 'events_waits_summary_by_account_by_event_name' already exists
-ERROR 1050 (42S01) at line 238: Table 'events_waits_summary_by_thread_by_event_name' already exists
-ERROR 1050 (42S01) at line 250: Table 'events_waits_summary_global_by_event_name' already exists
-ERROR 1050 (42S01) at line 259: Table 'file_instances' already exists
-ERROR 1050 (42S01) at line 270: Table 'file_summary_by_event_name' already exists
-ERROR 1050 (42S01) at line 282: Table 'file_summary_by_instance' already exists
-ERROR 1050 (42S01) at line 295: Table 'socket_instances' already exists
-ERROR 1050 (42S01) at line 325: Table 'socket_summary_by_instance' already exists
-ERROR 1050 (42S01) at line 354: Table 'socket_summary_by_event_name' already exists
-ERROR 1050 (42S01) at line 363: Table 'mutex_instances' already exists
-ERROR 1050 (42S01) at line 377: Table 'objects_summary_global_by_type' already exists
-ERROR 1050 (42S01) at line 387: Table 'performance_timers' already exists
-ERROR 1050 (42S01) at line 397: Table 'rwlock_instances' already exists
-ERROR 1050 (42S01) at line 406: Table 'setup_actors' already exists
-ERROR 1050 (42S01) at line 414: Table 'setup_consumers' already exists
-ERROR 1050 (42S01) at line 423: Table 'setup_instruments' already exists
-ERROR 1050 (42S01) at line 434: Table 'setup_objects' already exists
-ERROR 1050 (42S01) at line 442: Table 'setup_timers' already exists
-ERROR 1050 (42S01) at line 487: Table 'table_io_waits_summary_by_index_usage' already exists
-ERROR 1050 (42S01) at line 531: Table 'table_io_waits_summary_by_table' already exists
-ERROR 1050 (42S01) at line 610: Table 'table_lock_waits_summary_by_table' already exists
-ERROR 1050 (42S01) at line 630: Table 'threads' already exists
-ERROR 1050 (42S01) at line 645: Table 'events_stages_current' already exists
-ERROR 1050 (42S01) at line 660: Table 'events_stages_history' already exists
-ERROR 1050 (42S01) at line 675: Table 'events_stages_history_long' already exists
-ERROR 1050 (42S01) at line 688: Table 'events_stages_summary_by_thread_by_event_name' already exists
-ERROR 1050 (42S01) at line 701: Table 'events_stages_summary_by_host_by_event_name' already exists
-ERROR 1050 (42S01) at line 714: Table 'events_stages_summary_by_user_by_event_name' already exists
-ERROR 1050 (42S01) at line 728: Table 'events_stages_summary_by_account_by_event_name' already exists
-ERROR 1050 (42S01) at line 740: Table 'events_stages_summary_global_by_event_name' already exists
-ERROR 1050 (42S01) at line 783: Table 'events_statements_current' already exists
-ERROR 1050 (42S01) at line 826: Table 'events_statements_history' already exists
-ERROR 1050 (42S01) at line 869: Table 'events_statements_history_long' already exists
-ERROR 1050 (42S01) at line 901: Table 'events_statements_summary_by_thread_by_event_name' already exists
-ERROR 1050 (42S01) at line 933: Table 'events_statements_summary_by_host_by_event_name' already exists
-ERROR 1050 (42S01) at line 965: Table 'events_statements_summary_by_user_by_event_name' already exists
-ERROR 1050 (42S01) at line 998: Table 'events_statements_summary_by_account_by_event_name' already exists
-ERROR 1050 (42S01) at line 1029: Table 'events_statements_summary_global_by_event_name' already exists
-ERROR 1050 (42S01) at line 1038: Table 'hosts' already exists
-ERROR 1050 (42S01) at line 1047: Table 'users' already exists
-ERROR 1050 (42S01) at line 1057: Table 'accounts' already exists
-ERROR 1644 (HY000) at line 1477: Unexpected content found in the performance_schema database.
->>>>>>> 99565c83
+ERROR 1050 (42S01) at line 100: Table 'cond_instances' already exists
+ERROR 1050 (42S01) at line 124: Table 'events_waits_current' already exists
+ERROR 1050 (42S01) at line 148: Table 'events_waits_history' already exists
+ERROR 1050 (42S01) at line 172: Table 'events_waits_history_long' already exists
+ERROR 1050 (42S01) at line 185: Table 'events_waits_summary_by_instance' already exists
+ERROR 1050 (42S01) at line 198: Table 'events_waits_summary_by_host_by_event_name' already exists
+ERROR 1050 (42S01) at line 211: Table 'events_waits_summary_by_user_by_event_name' already exists
+ERROR 1050 (42S01) at line 225: Table 'events_waits_summary_by_account_by_event_name' already exists
+ERROR 1050 (42S01) at line 238: Table 'events_waits_summary_by_thread_by_event_name' already exists
+ERROR 1050 (42S01) at line 250: Table 'events_waits_summary_global_by_event_name' already exists
+ERROR 1050 (42S01) at line 259: Table 'file_instances' already exists
+ERROR 1050 (42S01) at line 270: Table 'file_summary_by_event_name' already exists
+ERROR 1050 (42S01) at line 282: Table 'file_summary_by_instance' already exists
+ERROR 1050 (42S01) at line 295: Table 'socket_instances' already exists
+ERROR 1050 (42S01) at line 325: Table 'socket_summary_by_instance' already exists
+ERROR 1050 (42S01) at line 354: Table 'socket_summary_by_event_name' already exists
+ERROR 1050 (42S01) at line 363: Table 'mutex_instances' already exists
+ERROR 1050 (42S01) at line 377: Table 'objects_summary_global_by_type' already exists
+ERROR 1050 (42S01) at line 387: Table 'performance_timers' already exists
+ERROR 1050 (42S01) at line 397: Table 'rwlock_instances' already exists
+ERROR 1050 (42S01) at line 406: Table 'setup_actors' already exists
+ERROR 1050 (42S01) at line 414: Table 'setup_consumers' already exists
+ERROR 1050 (42S01) at line 423: Table 'setup_instruments' already exists
+ERROR 1050 (42S01) at line 434: Table 'setup_objects' already exists
+ERROR 1050 (42S01) at line 442: Table 'setup_timers' already exists
+ERROR 1050 (42S01) at line 487: Table 'table_io_waits_summary_by_index_usage' already exists
+ERROR 1050 (42S01) at line 531: Table 'table_io_waits_summary_by_table' already exists
+ERROR 1050 (42S01) at line 610: Table 'table_lock_waits_summary_by_table' already exists
+ERROR 1050 (42S01) at line 630: Table 'threads' already exists
+ERROR 1050 (42S01) at line 645: Table 'events_stages_current' already exists
+ERROR 1050 (42S01) at line 660: Table 'events_stages_history' already exists
+ERROR 1050 (42S01) at line 675: Table 'events_stages_history_long' already exists
+ERROR 1050 (42S01) at line 688: Table 'events_stages_summary_by_thread_by_event_name' already exists
+ERROR 1050 (42S01) at line 701: Table 'events_stages_summary_by_host_by_event_name' already exists
+ERROR 1050 (42S01) at line 714: Table 'events_stages_summary_by_user_by_event_name' already exists
+ERROR 1050 (42S01) at line 728: Table 'events_stages_summary_by_account_by_event_name' already exists
+ERROR 1050 (42S01) at line 740: Table 'events_stages_summary_global_by_event_name' already exists
+ERROR 1050 (42S01) at line 783: Table 'events_statements_current' already exists
+ERROR 1050 (42S01) at line 826: Table 'events_statements_history' already exists
+ERROR 1050 (42S01) at line 869: Table 'events_statements_history_long' already exists
+ERROR 1050 (42S01) at line 901: Table 'events_statements_summary_by_thread_by_event_name' already exists
+ERROR 1050 (42S01) at line 933: Table 'events_statements_summary_by_host_by_event_name' already exists
+ERROR 1050 (42S01) at line 965: Table 'events_statements_summary_by_user_by_event_name' already exists
+ERROR 1050 (42S01) at line 998: Table 'events_statements_summary_by_account_by_event_name' already exists
+ERROR 1050 (42S01) at line 1029: Table 'events_statements_summary_global_by_event_name' already exists
+ERROR 1050 (42S01) at line 1038: Table 'hosts' already exists
+ERROR 1050 (42S01) at line 1047: Table 'users' already exists
+ERROR 1050 (42S01) at line 1057: Table 'accounts' already exists
+ERROR 1644 (HY000) at line 1477: Unexpected content found in the performance_schema database.
 FATAL ERROR: Upgrade failed
 select name from mysql.event where db='performance_schema';
 name
