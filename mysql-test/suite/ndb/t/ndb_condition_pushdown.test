--- conflicted
+++ resolved
@@ -1,13 +1,6 @@
-<<<<<<< HEAD
-=======
-# The include statement below is a temp one for tests that are yet to
-#be ported to run with InnoDB,
-#but needs to be kept for tests that would need MyISAM in future.
---source include/force_myisam_default.inc
 # skip running in embedded server
 --source include/not_embedded.inc
 
->>>>>>> 1561c6fb
 -- source include/have_ndb.inc
 
 --disable_warnings
