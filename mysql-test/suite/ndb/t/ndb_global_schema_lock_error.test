-- source include/have_ndb.inc

# Test will produce this error in server log file -> ignore
call mtr.add_suppression("Failed to acquire global schema lock");

# Ignore the warning generated by ndbcluster's binlog thread
# when cluster is restarted
--disable_query_log ONCE
call mtr.add_suppression("cluster disconnect An incident event has been written");

# Ignore the warning generated by ndbcluster's binlog thread
# when cluster is restarted - also on the second mysqld
connect(mysqld2,127.0.0.1,root,,test,$MASTER_MYPORT1);
connection mysqld2;
--disable_query_log ONCE
call mtr.add_suppression("cluster disconnect An incident event has been written");
connection default;

#
# Run all the commands which should take the global schema lock
# against a mysqld "connected" to stopped NDB nodes
#

# Restart NDB nodes into "no start"
--source ndb_restart_nostart.inc

# To get consistent error messages and warnings from the tests below, wait
# until the "ndb binlog thread" has detected the cluster failure and is
# waiting for cluster to start again.
let $wait_condition =
  SELECT COUNT(*) = 1 FROM INFORMATION_SCHEMA.PROCESSLIST
    WHERE state = "Waiting for ndbcluster to start";
--source include/wait_condition.inc

# Database DDL, works but generate a warning
# about failure to acquire global schema lock
CREATE DATABASE test2;
ALTER DATABASE test2 CHARACTER SET latin2;
DROP DATABASE test2;

# Table DDL, works since they don't work with NDB tables
# but generate warnings about failure to acquire global schema lock
# NOTE! The CREATE's all generate three warnings each, ha_discover,
# global schema lock and ha_table_exists_in_engine
# NOTE2! When using ps protocol a fourth warning pops up due to different
# code path -> turn ps off
#
--disable_ps_protocol
CREATE TABLE t1(a int not null primary key);
RENAME TABLE t1 TO t2;
CREATE TABLE t3 LIKE t2;
ALTER TABLE t3 ADD COLUMN b int default NULL;
INSERT INTO t2 VALUES(1);
TRUNCATE TABLE t2;
CREATE TABLE t4 AS SELECT * FROM t2;
DROP TABLE t2;
DROP TABLE t3, t4;

# Check if tablespace DDL works as expected i.e. passes with two warnings
# generated including one about failure to acquire global schema lock
CREATE TABLESPACE ts1
  ADD DATAFILE 'ts1.ibd';
CREATE TABLE t5 (a INT PRIMARY KEY) TABLESPACE ts1;
DROP TABLE t5;
ALTER TABLESPACE ts1 RENAME TO ts2;
DROP TABLESPACE ts2;

# Check logfile group DDL. This shall fail of course with 3 warnings
# generated including one about failure to acquire global schema lock
--error ER_GET_ERRNO
CREATE LOGFILE GROUP lg1
  ADD UNDOFILE 'lg1_undofile.dat'
  ENGINE NDB;
SHOW WARNINGS;
--enable_ps_protocol

# Start NDB nodes back up again
--source ndb_restart_start.inc

<<<<<<< HEAD


# NOTE! this is a workaround so that check-testcase after test
# see the mysql.ndb_schema table(if not connected, 'find_files'
# will hide the table)
#
# Wait until mysqld has connected properly to cluster
source include/ndb_not_readonly.inc;
=======
# Wait until mysqld has connected properly to cluster again
--disable_result_log
--disable_query_log
source include/ndb_not_readonly.inc;
--enable_query_log
--enable_result_log
>>>>>>> 68d61caf
<|MERGE_RESOLUTION|>--- conflicted
+++ resolved
@@ -77,20 +77,5 @@
 # Start NDB nodes back up again
 --source ndb_restart_start.inc
 
-<<<<<<< HEAD
-
-
-# NOTE! this is a workaround so that check-testcase after test
-# see the mysql.ndb_schema table(if not connected, 'find_files'
-# will hide the table)
-#
-# Wait until mysqld has connected properly to cluster
-source include/ndb_not_readonly.inc;
-=======
 # Wait until mysqld has connected properly to cluster again
---disable_result_log
---disable_query_log
-source include/ndb_not_readonly.inc;
---enable_query_log
---enable_result_log
->>>>>>> 68d61caf
+source include/ndb_not_readonly.inc;