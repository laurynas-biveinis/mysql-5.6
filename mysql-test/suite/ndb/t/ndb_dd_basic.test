<<<<<<< HEAD
# The include statement below is a temp one for tests that are yet to
#be ported to run with InnoDB,
#but needs to be kept for tests that would need MyISAM in future.
--source include/force_myisam_default.inc

=======
>>>>>>> e6ffef75
-- source include/have_ndb.inc

#
# Bug#30322 Server crashes on selecting from i_s.columns when cluster is running -regression
#
--replace_column 1 #
select count(*) from information_schema.columns;

#
# some negative tests
# - (which assumes that MyISAM does not support
#    tablespace or logfile group)
#

--error ER_ILLEGAL_HA_CREATE_OPTION
CREATE LOGFILE GROUP lg1
ADD UNDOFILE 'undofile.dat'
INITIAL_SIZE 16M
UNDO_BUFFER_SIZE = 1M
ENGINE=MYISAM;

--error ER_UNKNOWN_STORAGE_ENGINE
ALTER LOGFILE GROUP lg1
ADD UNDOFILE 'undofile02.dat'
INITIAL_SIZE = 4M 
ENGINE=XYZ;

--error ER_ILLEGAL_HA_CREATE_OPTION
CREATE TABLESPACE ts1
ADD DATAFILE 'datafile.dat'
USE LOGFILE GROUP lg1
INITIAL_SIZE 12M;

#
# bug#29574
#
--error ER_CREATE_FILEGROUP_FAILED
CREATE LOGFILE GROUP lg1
ADD UNDOFILE 'undofile.dat'
INITIAL_SIZE 5K
UNDO_BUFFER_SIZE = 1M
ENGINE=NDB;

##################################
# Basic test of disk tables for NDB
# Start by creating a logfile group
##################################

set default_storage_engine=ndb;
CREATE LOGFILE GROUP lg1
ADD UNDOFILE 'undofile.dat'
INITIAL_SIZE 16M
UNDO_BUFFER_SIZE = 1M;

ALTER LOGFILE GROUP lg1
ADD UNDOFILE 'undofile02.dat'
INITIAL_SIZE = 4M 
ENGINE=NDB;

###################################################
# Create a tablespace connected to the logfile group
###################################################

set default_storage_engine=myisam;
CREATE TABLESPACE ts1
ADD DATAFILE 'datafile.dat'
USE LOGFILE GROUP lg1
INITIAL_SIZE 12M
ENGINE NDB;

ALTER TABLESPACE ts1
ADD DATAFILE 'datafile02.dat'
INITIAL_SIZE = 4M 
ENGINE=NDB;

########################################
# Create a table using this tablespace
########################################

CREATE TABLE t1
(pk1 INT NOT NULL PRIMARY KEY, b INT NOT NULL, c INT NOT NULL)
TABLESPACE ts1 STORAGE DISK
ENGINE=NDB;

SHOW CREATE TABLE t1;

INSERT INTO t1 VALUES (0, 0, 0);
SELECT * FROM t1;

INSERT INTO t1 VALUES 
(1,1,1),(2,2,2),(3,3,3),(4,4,4),(5,5,5),
(6,6,6),(7,7,7),(8,8,8),(9,9,9),(10,10,10),
(11,11,11),(12,12,12),(13,13,13),(14,14,14),(15,15,15),
(16,16,16),(17,17,17),(18,18,18),(19,19,19),(20,20,20),
(21,21,21),(22,22,22),(23,23,23),(24,24,24),(25,25,25),
(26,26,26),(27,27,27),(28,28,28),(29,29,29),(30,30,30),
(31,31,31),(32,32,32),(33,33,33),(34,34,34),(35,35,35),
(36,36,36),(37,37,37),(38,38,38),(39,39,39),(40,40,40),
(41,41,41),(42,42,42),(43,43,43),(44,44,44),(45,45,45),
(46,46,46),(47,47,47),(48,48,48),(49,49,49),(50,50,50),
(51,51,51),(52,52,52),(53,53,53),(54,54,54),(55,55,55),
(56,56,56),(57,57,57),(58,58,58),(59,59,59),(60,60,60),
(61,61,61),(62,62,62),(63,63,63),(64,64,64),(65,65,65),
(66,66,66),(67,67,67),(68,68,68),(69,69,69),(70,70,70),
(71,71,71),(72,72,72),(73,73,73),(74,74,74),(75,75,75),
(76,76,76),(77,77,77),(78,78,78),(79,79,79),(80,80,80),
(81,81,81),(82,82,82),(83,83,83),(84,84,84),(85,85,85),
(86,86,86),(87,87,87),(88,88,88),(89,89,89),(90,90,90),
(91,91,91),(92,92,92),(93,93,93),(94,94,94),(95,95,95),
(96,96,96),(97,97,97),(98,98,98),(99,99,99),(100,100,100),
(101,101,101),(102,102,102),(103,103,103),(104,104,104),(105,105,105),
(106,106,106),(107,107,107),(108,108,108),(109,109,109),(110,110,110),
(111,111,111),(112,112,112),(113,113,113),(114,114,114),(115,115,115),
(116,116,116),(117,117,117),(118,118,118),(119,119,119),(120,120,120),
(121,121,121),(122,122,122),(123,123,123),(124,124,124),(125,125,125),
(126,126,126),(127,127,127),(128,128,128),(129,129,129),(130,130,130),
(131,131,131),(132,132,132),(133,133,133),(134,134,134),(135,135,135),
(136,136,136),(137,137,137),(138,138,138),(139,139,139),(140,140,140),
(141,141,141),(142,142,142),(143,143,143),(144,144,144),(145,145,145),
(146,146,146),(147,147,147),(148,148,148),(149,149,149),(150,150,150),
(151,151,151),(152,152,152),(153,153,153),(154,154,154),(155,155,155),
(156,156,156),(157,157,157),(158,158,158),(159,159,159),(160,160,160),
(161,161,161),(162,162,162),(163,163,163),(164,164,164),(165,165,165),
(166,166,166),(167,167,167),(168,168,168),(169,169,169),(170,170,170),
(171,171,171),(172,172,172),(173,173,173),(174,174,174),(175,175,175),
(176,176,176),(177,177,177),(178,178,178),(179,179,179),(180,180,180),
(181,181,181),(182,182,182),(183,183,183),(184,184,184),(185,185,185),
(186,186,186),(187,187,187),(188,188,188),(189,189,189),(190,190,190),
(191,191,191),(192,192,192),(193,193,193),(194,194,194),(195,195,195),
(196,196,196),(197,197,197),(198,198,198),(199,199,199),(200,200,200),
(201,201,201),(202,202,202),(203,203,203),(204,204,204),(205,205,205),
(206,206,206),(207,207,207),(208,208,208),(209,209,209),(210,210,210),
(211,211,211),(212,212,212),(213,213,213),(214,214,214),(215,215,215),
(216,216,216),(217,217,217),(218,218,218),(219,219,219),(220,220,220),
(221,221,221),(222,222,222),(223,223,223),(224,224,224),(225,225,225),
(226,226,226),(227,227,227),(228,228,228),(229,229,229),(230,230,230),
(231,231,231),(232,232,232),(233,233,233),(234,234,234),(235,235,235),
(236,236,236),(237,237,237),(238,238,238),(239,239,239),(240,240,240),
(241,241,241),(242,242,242),(243,243,243),(244,244,244),(245,245,245),
(246,246,246),(247,247,247),(248,248,248),(249,249,249),(250,250,250),
(251,251,251),(252,252,252),(253,253,253),(254,254,254),(255,255,255),
(256,256,256),(257,257,257),(258,258,258),(259,259,259),(260,260,260),
(261,261,261),(262,262,262),(263,263,263),(264,264,264),(265,265,265),
(266,266,266),(267,267,267),(268,268,268),(269,269,269),(270,270,270),
(271,271,271),(272,272,272),(273,273,273),(274,274,274),(275,275,275),
(276,276,276),(277,277,277),(278,278,278),(279,279,279),(280,280,280),
(281,281,281),(282,282,282),(283,283,283),(284,284,284),(285,285,285),
(286,286,286),(287,287,287),(288,288,288),(289,289,289),(290,290,290),
(291,291,291),(292,292,292),(293,293,293),(294,294,294),(295,295,295),
(296,296,296),(297,297,297),(298,298,298),(299,299,299),(300,300,300),
(301,301,301),(302,302,302),(303,303,303),(304,304,304),(305,305,305),
(306,306,306),(307,307,307),(308,308,308),(309,309,309),(310,310,310),
(311,311,311),(312,312,312),(313,313,313),(314,314,314),(315,315,315),
(316,316,316),(317,317,317),(318,318,318),(319,319,319),(320,320,320),
(321,321,321),(322,322,322),(323,323,323),(324,324,324),(325,325,325),
(326,326,326),(327,327,327),(328,328,328),(329,329,329),(330,330,330),
(331,331,331),(332,332,332),(333,333,333),(334,334,334),(335,335,335),
(336,336,336),(337,337,337),(338,338,338),(339,339,339),(340,340,340),
(341,341,341),(342,342,342),(343,343,343),(344,344,344),(345,345,345),
(346,346,346),(347,347,347),(348,348,348),(349,349,349),(350,350,350),
(351,351,351),(352,352,352),(353,353,353),(354,354,354),(355,355,355),
(356,356,356),(357,357,357),(358,358,358),(359,359,359),(360,360,360),
(361,361,361),(362,362,362),(363,363,363),(364,364,364),(365,365,365),
(366,366,366),(367,367,367),(368,368,368),(369,369,369),(370,370,370),
(371,371,371),(372,372,372),(373,373,373),(374,374,374),(375,375,375),
(376,376,376),(377,377,377),(378,378,378),(379,379,379),(380,380,380),
(381,381,381),(382,382,382),(383,383,383),(384,384,384),(385,385,385),
(386,386,386),(387,387,387),(388,388,388),(389,389,389),(390,390,390),
(391,391,391),(392,392,392),(393,393,393),(394,394,394),(395,395,395),
(396,396,396),(397,397,397),(398,398,398),(399,399,399),(400,400,400),
(401,401,401),(402,402,402),(403,403,403),(404,404,404),(405,405,405),
(406,406,406),(407,407,407),(408,408,408),(409,409,409),(410,410,410),
(411,411,411),(412,412,412),(413,413,413),(414,414,414),(415,415,415),
(416,416,416),(417,417,417),(418,418,418),(419,419,419),(420,420,420),
(421,421,421),(422,422,422),(423,423,423),(424,424,424),(425,425,425),
(426,426,426),(427,427,427),(428,428,428),(429,429,429),(430,430,430),
(431,431,431),(432,432,432),(433,433,433),(434,434,434),(435,435,435),
(436,436,436),(437,437,437),(438,438,438),(439,439,439),(440,440,440),
(441,441,441),(442,442,442),(443,443,443),(444,444,444),(445,445,445),
(446,446,446),(447,447,447),(448,448,448),(449,449,449),(450,450,450),
(451,451,451),(452,452,452),(453,453,453),(454,454,454),(455,455,455),
(456,456,456),(457,457,457),(458,458,458),(459,459,459),(460,460,460),
(461,461,461),(462,462,462),(463,463,463),(464,464,464),(465,465,465),
(466,466,466),(467,467,467),(468,468,468),(469,469,469),(470,470,470),
(471,471,471),(472,472,472),(473,473,473),(474,474,474),(475,475,475),
(476,476,476),(477,477,477),(478,478,478),(479,479,479),(480,480,480),
(481,481,481),(482,482,482),(483,483,483),(484,484,484),(485,485,485),
(486,486,486),(487,487,487),(488,488,488),(489,489,489),(490,490,490),
(491,491,491),(492,492,492),(493,493,493),(494,494,494),(495,495,495),
(496,496,496),(497,497,497),(498,498,498),(499,499,499),(500, 500, 500);

SELECT COUNT(*) FROM t1;

########################################
# WL#5568: Check disk space usage.
########################################

SELECT table_name, 
       SUM(table_rows),
       SUM(data_length),
       MAX(max_data_length),
       SUM(data_free)
FROM INFORMATION_SCHEMA.partitions
WHERE table_name='t1'
GROUP BY table_name;

SELECT table_name, table_rows, data_length, max_data_length, data_free
FROM information_schema.tables
WHERE table_name='t1';

####################################
# Test error cases with size numbers
####################################
--error ER_WRONG_SIZE_NUMBER
CREATE LOGFILE GROUP lg2
ADD UNDOFILE 'x.dat'
INITIAL_SIZE 10y
ENGINE = NDB;

--error ER_WRONG_SIZE_NUMBER
CREATE LOGFILE GROUP lg2
ADD UNDOFILE 'x.dat'
INITIAL_SIZE 10MB
ENGINE = NDB;

--error 1064
CREATE LOGFILE GROUP lg2
ADD UNDOFILE 'x.dat'
INITIAL_SIZE 10 MB
ENGINE = NDB;

--error 1064
CREATE LOGFILE GROUP lg2
ADD UNDOFILE 'x.dat'
INITIAL_SIZE 10 M
ENGINE = NDB;

--error ER_SIZE_OVERFLOW_ERROR
CREATE LOGFILE GROUP lg2
ADD UNDOFILE 'x.dat'
INITIAL_SIZE 1000000000000K
ENGINE = NDB;

DROP TABLE t1;

create tablespace ts2
add datafile 'datafile2_1.dat'
use logfile group lg1
initial_size 12M
engine ndb;

CREATE TABLE City (
   ID int(11) NOT NULL AUTO_INCREMENT,
   Name char(35) NOT NULL,
   CountryCode char(3) NOT NULL,
   District char(20) NOT NULL,
   Population int(11) NOT NULL,
   PRIMARY KEY (ID)
) ENGINE=ndbcluster
tablespace ts2
storage disk;

create table t1 (a int primary key, b int)
engine = ndbcluster tablespace ts2 storage disk;
insert into t1 values (1,1);

--error ER_ALTER_FILEGROUP_FAILED
alter tablespace ts2
drop datafile 'datafile2_1.dat'
engine ndb;

drop table t1;

alter tablespace ts2
drop datafile 'datafile2_1.dat'
engine ndb;

#It will give error messages: NoDatafile in tablespace
--error ER_GET_ERRMSG
insert
into City (Name,CountryCode,District,Population)
values ('BeiJing','CN','Beijing',2000);

--error ER_DROP_FILEGROUP_FAILED
drop tablespace ts2
engine ndb;

drop table City;

drop tablespace ts2
engine ndb;

############################
# Test update of mm/dd part
############################

CREATE TABLE t1 (a INT PRIMARY KEY, b CHAR(4) NOT NULL, c CHAR(4) NOT NULL, KEY(b)) TABLESPACE ts1 STORAGE DISK ENGINE = NDB;
INSERT INTO t1 VALUES (1,'1','1'), (2,'2','2'), (3,'3','3');
BEGIN;
UPDATE t1 SET b = '2' WHERE a = 1;
SELECT b FROM t1 WHERE a = 1;
SELECT * FROM t1 WHERE a = 1;
UPDATE t1 SET c = '2' WHERE a = 1;
SELECT b FROM t1 WHERE a = 1;
SELECT * FROM t1 WHERE a = 1;
UPDATE t1 SET b = '3' WHERE a = 1;
SELECT b FROM t1 WHERE a = 1;
SELECT * FROM t1 WHERE a = 1;
COMMIT;
SELECT * FROM t1 ORDER BY 1;
BEGIN;
UPDATE t1 SET c = '3' WHERE a = 1;
SELECT b FROM t1 WHERE a = 1;
SELECT * FROM t1 WHERE a = 1;
UPDATE t1 SET b = '4' WHERE a = 1;
SELECT b FROM t1 WHERE a = 1;
SELECT * FROM t1 WHERE a = 1;
UPDATE t1 SET c = '4' WHERE a = 1;
SELECT b FROM t1 WHERE a = 1;
SELECT * FROM t1 WHERE a = 1;
COMMIT;
SELECT * FROM t1 ORDER BY 1;
UPDATE t1 SET b = '5' WHERE a = 1;
SELECT * FROM t1 ORDER BY 1;
UPDATE t1 SET b = '6' WHERE b = '5';
SELECT * FROM t1 ORDER BY 1;
UPDATE t1 SET b = '7'WHERE c = '4';
SELECT * FROM t1 ORDER BY 1;
UPDATE t1 SET c = '5' WHERE a = 1;
SELECT * FROM t1 ORDER BY 1;
UPDATE t1 SET c = '6' WHERE b = '7';
SELECT * FROM t1 ORDER BY 1;
UPDATE t1 SET c = '7' WHERE c = '6';
SELECT * FROM t1 ORDER BY 1;
DROP TABLE t1;

#####

CREATE TABLE t1 (a INT PRIMARY KEY, b VARCHAR(4) NOT NULL, c CHAR(4) NOT NULL, KEY(b)) TABLESPACE ts1 STORAGE DISK ENGINE NDB;
INSERT INTO t1 VALUE (1,'1','1'), (2,'2','2'), (3,'3','3');
BEGIN;
UPDATE t1 SET b = '2' WHERE a = 1;
SELECT b FROM t1 WHERE a = 1;
SELECT * FROM t1 WHERE a = 1;
UPDATE t1 SET c = '2' WHERE a = 1;
SELECT b FROM t1 WHERE a = 1;
SELECT * FROM t1 WHERE a = 1;
UPDATE t1 SET b = '3' WHERE a = 1;
SELECT b FROM t1 WHERE a = 1;
SELECT * FROM t1 WHERE a = 1;
COMMIT;
SELECT * FROM t1 ORDER BY 1;
BEGIN;
UPDATE t1 SET c = '3' WHERE a = 1;
SELECT b FROM t1 WHERE a = 1;
SELECT * FROM t1 WHERE a = 1;
UPDATE t1 SET b = '4' WHERE a = 1;
SELECT b FROM t1 WHERE a = 1;
SELECT * FROM t1 WHERE a = 1;
UPDATE t1 SET c = '4' WHERE a = 1;
SELECT b FROM t1 WHERE a = 1;
SELECT * FROM t1 WHERE a = 1;
COMMIT;
SELECT * FROM t1 ORDER BY 1;
UPDATE t1 SET b = '5' WHERE a = 1;
SELECT * FROM t1 ORDER BY 1;
UPDATE t1 SET b = '6' WHERE b = '5';
SELECT * FROM t1 ORDER BY 1;
UPDATE t1 SET b = '7' WHERE c = '4';
SELECT * FROM t1 ORDER BY 1;
UPDATE t1 SET c = '5' WHERE a = 1;
SELECT * FROM t1 ORDER BY 1;
UPDATE t1 SET c = '6' WHERE b = '7';
SELECT * FROM t1 ORDER BY 1;
UPDATE t1 SET c = '7' WHERE c = '6';
SELECT * FROM t1 ORDER BY 1;

DELETE FROM t1;
INSERT INTO t1 VALUES (3,'1','1');
BEGIN;
UPDATE t1 SET b = b + 2 WHERE A = 3;
DELETE FROM t1 WHERE A = 3;
INSERT INTO t1 VALUES (3,'0','0');
COMMIT;
SELECT * from t1 ORDER BY 1;

DROP TABLE t1;

########################
# Test for blobs...
########################

CREATE TABLE t1 (
  a INT NOT NULL PRIMARY KEY,
  b TEXT NOT NULL
) TABLESPACE ts1 STORAGE DISK ENGINE=NDBCLUSTER;

# b1 length 2000+256 (blob part aligned)
#########################################
set @x0 = '01234567012345670123456701234567';
set @x0 = concat(@x0,@x0,@x0,@x0,@x0,@x0,@x0,@x0);
set @b1 = 'b1';
set @b1 = concat(@b1,@b1,@b1,@b1,@b1,@b1,@b1,@b1,@b1,@b1);
set @b1 = concat(@b1,@b1,@b1,@b1,@b1,@b1,@b1,@b1,@b1,@b1);
set @b1 = concat(@b1,@b1,@b1,@b1,@b1,@b1,@b1,@b1,@b1,@b1);
set @b1 = concat(@b1,@x0);
# b2 length 20000
##########################################
set @b2 = 'b2';
set @b2 = concat(@b2,@b2,@b2,@b2,@b2,@b2,@b2,@b2,@b2,@b2);
set @b2 = concat(@b2,@b2,@b2,@b2,@b2,@b2,@b2,@b2,@b2,@b2);
set @b2 = concat(@b2,@b2,@b2,@b2,@b2,@b2,@b2,@b2,@b2,@b2);
set @b2 = concat(@b2,@b2,@b2,@b2,@b2,@b2,@b2,@b2,@b2,@b2);

INSERT INTO t1 VALUES(1,@b1);
INSERT INTO t1 VALUES(2,@b2);
SELECT a,length(b),substr(b,1+2*900,2) FROM t1 WHERE a=1;
SELECT a,length(b),substr(b,1+2*9000,2) FROM t1 WHERE a=2;
UPDATE t1 SET b=@b2 WHERE a=1;
UPDATE t1 SET b=@b1 WHERE a=2;
SELECT a,length(b),substr(b,1+2*9000,2) FROM t1 WHERE a=1;
SELECT a,length(b),substr(b,1+2*900,2) FROM t1 WHERE a=2;
UPDATE t1 SET b=concat(b,b) WHERE a=1;
UPDATE t1 SET b=concat(b,b) WHERE a=2;
SELECT a,length(b),substr(b,1+4*9000,2) FROM t1 WHERE a=1;
SELECT a,length(b),substr(b,1+4*900,2) FROM t1 WHERE a=2;
DELETE FROM t1 WHERE a=1;
DELETE FROM t1 WHERE a=2;
SELECT COUNT(*) FROM t1;
DROP TABLE t1;

# bug#20612 INS-DEL bug (not pgman bug)
# found via disk data assert but is not pgman or disk data related

CREATE TABLE t1 (
  a int NOT NULL,
  b varchar(4000),  -- must use 2 pages undo
  PRIMARY KEY using hash (a)
)
TABLESPACE ts1 STORAGE DISK ENGINE=NDBCLUSTER;

set autocommit = 0;
insert into t1 values(0,'x');
insert into t1 values(1,'x');
insert into t1 values(2,'x');
insert into t1 values(3,'x');
insert into t1 values(4,'x');
insert into t1 values(5,'x');
insert into t1 values(6,'x');
insert into t1 values(7,'x');
insert into t1 values(8,'x');
delete from t1 where a = 0;
commit;

delete from t1;
begin;
insert into t1 values (1, 'x');
select * from t1;
rollback;

set autocommit = 1;


drop table t1;
#############################
# Customer posted order by test case
# Org in ndb_dd_advance.test
#############################

create table test.t1 (f1 varchar(50) primary key, f2 text,f3 int) 
TABLESPACE ts1 STORAGE DISK engine=NDB;
insert into test.t1 (f1,f2,f3)VALUES("111111","aaaaaa",1);
insert into test.t1 (f1,f2,f3)VALUES("222222","bbbbbb",2);
select * from test.t1 order by f1;
select f1,f2 from test.t1 order by f2;
select f2 from test.t1 order by f2;
select f1,f2 from test.t1 order by f1;
drop table test.t1;

# bug#34118 hash index trigger and do not update any disk attr
CREATE TABLE t1 (
id int unsigned NOT NULL,
c1 int unsigned NOT NULL,
c2 int DEFAULT NULL,
PRIMARY KEY using hash (id),
UNIQUE KEY c1 using hash (c1))
TABLESPACE ts1 STORAGE DISK ENGINE=ndbcluster;

insert into t1 values(1, 1, 3);
insert into t1 values(2, 2, 3);
--error ER_DUP_KEY
update t1 set c1 = 1 where id = 2;
drop table t1;

###################
# Test Cleanup
###################

ALTER TABLESPACE ts1 
DROP DATAFILE 'datafile.dat' 
ENGINE = NDB;

ALTER TABLESPACE ts1 
DROP DATAFILE 'datafile02.dat' 
ENGINE = NDB;

DROP TABLESPACE ts1 
ENGINE = NDB;

DROP LOGFILE GROUP lg1 
ENGINE =NDB;

# bug#31712 - datafile smaller than extent
--echo === bug#31712 ===

create logfile group lg1
add undofile 'undofile.dat'
initial_size 2M
undo_buffer_size 1M
engine ndb;

--error ER_CREATE_FILEGROUP_FAILED
create tablespace ts1
add datafile 'datafile.dat'
use logfile group lg1
initial_size 1M
extent_size 2M
engine ndb;
show warnings;

create tablespace ts1
add datafile 'datafile.dat'
use logfile group lg1
initial_size 2M
extent_size 2M
engine ndb;

--error ER_ALTER_FILEGROUP_FAILED
alter tablespace ts1
add datafile 'datafile02.dat'
initial_size 1M
engine ndb;
show warnings;

alter tablespace ts1
drop datafile 'datafile.dat'
engine ndb;

drop tablespace ts1
engine ndb;

drop logfile group lg1
engine ndb;

# bug#31782 - tablespace with no files
--echo === bug#31782 ===

create logfile group lg1
add undofile 'undofile.dat'
initial_size 2M
undo_buffer_size 1M
engine ndb;

create tablespace ts1
add datafile 'datafile.dat'
use logfile group lg1
initial_size 2M
extent_size 2M
engine ndb;

select distinct tablespace_name, file_type, file_name
from information_schema.files
where tablespace_name is not null
order by file_type, file_name;

alter tablespace ts1
drop datafile 'datafile.dat'
engine ndb;

select distinct tablespace_name, file_type, file_name
from information_schema.files
where tablespace_name is not null
order by file_type, file_name;

drop tablespace ts1
engine ndb;

drop logfile group lg1
engine ndb;

# bug#49709 - I_S discrepancies due to DICT vs LGMAN/TSMAN
--echo === bug#49709 ===

# undo buffer size rounded UP to page size (32k)
# 294913 = 9 * 32k + 1 => 10 * 32k = 327680
# undofile size rounded DOWN to page size (32k)
# 3276801 = 100 * 32k + 1 => 100 * 32k = 3276800
create logfile group lg1
add undofile 'undofile.dat'
initial_size 3276801
undo_buffer_size 294913
engine ndb;

# undofile size rounded DOWN to page size (32k)
# 3309567 = 101 * 32k - 1 => 100 * 32k = 3276800
alter logfile group lg1
add undofile 'undofile02.dat'
initial_size 3309567
engine ndb;

# extent size rounded UP to page size (32k)
# 294913 = 9 * 32k + 1 => 10 * 32k = 327680
# datafile size rounded DOWN to page size and UP to extent size
# 3276801 = 100 * 32k + 1 => 100 * 32k == 10 * EXT = 3276800
create tablespace ts1
add datafile 'datafile.dat'
use logfile group lg1
initial_size 3276801
extent_size 294913
engine ndb;

# datafile size rounded DOWN to page size and UP to extent size
# 3342335 = 102 * 32k - 1 => 110 * 32k == 11 * EXT = 3604480
alter tablespace ts1
add datafile 'datafile02.dat'
initial_size 3342335
engine ndb;

# check logfile group
select logfile_group_name, extra
from information_schema.files
where file_type = 'UNDO LOG' and file_name is null;

# check undofiles
select distinct file_name, initial_size
from information_schema.files
where file_type = 'UNDO LOG' and file_name is not null
order by file_name;

# check tablespace
select tablespace_name, logfile_group_name, extent_size
from information_schema.files
where file_type = 'TABLESPACE';

# check datafiles
select distinct file_name, initial_size, extent_size, total_extents, free_extents
from information_schema.files
where file_type = 'DATAFILE'
order by file_name;

alter tablespace ts1
drop datafile 'datafile02.dat'
engine ndb;

alter tablespace ts1
drop datafile 'datafile.dat'
engine ndb;

drop tablespace ts1
engine ndb;

drop logfile group lg1
engine ndb;

# Bug 13116514: parser does not accept suffix 'M', etc for sizes
set character_set_client=utf8;
create logfile group lg1
add undofile 'undo1.log'
undo_buffer_size 2M
engine=ndb;

drop logfile group lg1
engine ndb;

#End 5.1 test case<|MERGE_RESOLUTION|>--- conflicted
+++ resolved
@@ -1,11 +1,8 @@
-<<<<<<< HEAD
 # The include statement below is a temp one for tests that are yet to
 #be ported to run with InnoDB,
 #but needs to be kept for tests that would need MyISAM in future.
 --source include/force_myisam_default.inc
 
-=======
->>>>>>> e6ffef75
 -- source include/have_ndb.inc
 
 #
