##############################################################################
#
#  List the test cases that are to be disabled temporarily.
#
#  Separate the test case name and the comment with ':'.
#
#    <testcasename> : BUG#<xxxx> <date disabled> <disabler> <comment>
#
#  Do not use any TAB characters for whitespace.
#
##############################################################################
ndb_partition_error2 : Bug#40989 ndb_partition_error2 needs maintenance

# the below testcase have been reworked to avoid the bug, test contains comment, keep bug open
ndb_cache_trans           : Bug#42197 Query cache and autocommit
ndb_disconnect_ddl        : Bug#31853 flaky testcase...

ndb_dbug_lock : SEAGULL gsl locking order
ndb_insert : Bug#16021097 INSERT .. SELECT WITH KEY VIOLATION DOES NOT FAIL
ndb_row_count : Bug#16021097 INSERT .. SELECT WITH KEY VIOLATION DOES NOT FAIL

<<<<<<< HEAD
ndb_alter_table_backup: Need WL#10167 On the fly frm translation
ndb_restore_compat_endianness: Need WL#10167 On the fly frm translation
ndb_wl946_pre: Need WL#10167 On the fly frm translation
ndb_restore_conv_more: Need WL#10167 On the fly frm translation
ndb_restore_undolog: Need WL#10167 On the fly frm translation
ndb_restore_compat_downward: Need WL#10167 On the fly frm translation
ndb_native_default_support: Need WL#10167 On the fly frm translation
ndb_restore_misc: Need WL#10167 On the fly frm translation
ndb_dd_restore_compat: Need WL#10167 On the fly frm translation
ndb_alter_table_backup: Need WL#10167 On the fly frm translation
ndb_wl946_post: Need WL#10167 On the fly frm translation
ndb_column_properties_compat: Need WL#10167 On the fly frm translation
ndb_dd_restore_check_tablespace_mdl: Need WL#10167 On the fly frm translation
ndb_restore_compat_compression: Need WL#10167 On the fly frm translation
ndb_statistics0: Need WL#10167 On the fly frm translation

ndb_basic: Need WL#10665 Extend size of extra table metadata
ndb_alter_table:  Need WL#10665 Extend size of extra table metadata
ndb_restore_schema_tolerance: Need WL#10665 Extend size of extra table metadata

# Tests does not autotect tables created from NdbApi tools(like ndb_restore)
ndb_restore_schema_subsets: Need WL#9185 MySQL Cluster support for new DD
ndb_alter_table_online: Need WL#9185 MySQL Cluster support for new DD
ndb_fk_restore: Need WL#9185 MySQL Cluster support for new DD

# Test which timeout most likley due to mismatches in shares etc.
ndb.ndb_spj_dict: Need WL#9185 MySQL Cluster support for new DD

ndb_join_pushdown_default: Bug#25868387 WRONG DATA RETURNED WITH NDB JOIN PUSHDOWN
ndb_join_pushdown_none: Bug#25868387 WRONG DATA RETURNED WITH NDB JOIN PUSHDOWN
ndb_join_pushdown_nobnl: Bug#25868387 WRONG DATA RETURNED WITH NDB JOIN PUSHDOWN

# Inplace alter table and index problem(same problem as above)
ndb_alter_table3: Bug#25915132 INPLACE ALTER TABLE WITH FOREIGN KEYS CAUSES TABLE DEFINITION MISMATCH

# Problem with alter table which fails while copying data between tables, the
# temporary named destination table is not dropped. Need to rewrite
# the copying alter table code path in ndbcluster to drop the table in
# order to be atomic
ndb_fk_no_fk: Need WL#9185 MySQL Cluster support for new DD
ndb_fk_db: Need WL#9185 MySQL Cluster support for new DD
ndb_dd_alter: Need WL#9185 MySQL Cluster support for new DD

# Problem with distributed privilege tables in combination with shadow
# table behaviour causing the DD come severly out of synch on participants
# Example:
# --connection server1
# ALTER TABLE mysql.db engine = NDB;
# ALTER TABLE mysql.db engine = Innodb;
#
# --connection server2
# SHOW CREATE TABLE mysql.db; << No mysql.db table here anymore
#
# Note! Probably we should reimplement distributed privilege tables
# to just make them be in synch but stay in their original engine
ndb_dist_priv: Need WL#9185 MySQL Cluster support for new DD

# Need to remove stale .ndb files for DROP DATABASE
drop_database_stale: Need WL#9185 MySQL Cluster support for new DD

# Problem with inplace alter table, probably share released too early
# (occurs when mtr.pl is run with --mysqld=--log-bin argument)
ndb_addnode: Need WL#9185 MySQL Cluster support for new DD
ndb_addnode_withbinlog: Need WL#9185 MySQL Cluster support for new DD

# Problem with alter table while MDL lock is held on other mysqld
ndb_ddl_open_trans: Need WL#9185 MySQL Cluster support for new DD

# Schema distribution timeout while altering table
ndb_alter_table_online_multi: Need WL#9185 MySQL Cluster support for new DD

# Problem running clusterj* with utf8
clusterj_jpa: Bug#26027722 UNKNOWN INITIAL CHARACTER SET

# Problem since DDL on tablespaces are not synchronized between mysqlds
# this need to be implemented
ndb_single_user: Need WL#9185 MySQL Cluster support for new DD

# Problem with failing ALTER, the Thd_ndb::open_tables contains
# invalid THD_NDB_SHARE
ndb_alter_table_error: Need WL#9185 MySQL Cluster support for new DD

# Problem with fully replicated tables
ndb_fully_replicated_addnode: Bug #26429923 FAILURE OF NDB_FULLY_REPLICATED_ADDNODE TEST

# Problem with different metadata in NDB dictionary and DD
ndb_dist_priv_bug_13340854: Bug #26434578 NDB_DIST_PRIV_BUG_13340854 TEST FAILS WITH MYSQLD CRASHING

# Tests disabled under various bugs pending further investigation
ndb_bug19390895: Bug #26435040 FAILURE OF NDB_BUG19390895 TEST
ndb_dd_sql_features: Bug #26484275 FAILURE OF NDB_DD_SQL_FEATURES TEST ON WINDOWS
ndb_bushy_joins: Bug #26484136 FAILURE OF NDB_BUSHY_JOINS AND NDB_MANY_FRAGMENTS TESTS ON WINDOWS
ndb_many_fragments: Bug #26484136 FAILURE OF NDB_BUSHY_JOINS AND NDB_MANY_FRAGMENTS TESTS ON WINDOWS

# Problem with missing information in information_schema
ndb_dd_basic: Bug #26794727 MISSING DISK DATA INFORMATION IN INFORMATION_SCHEMA

# Problem with incorrect information about partitions in information_schema
ndb_add_partition: Bug #26794953 INCORRECT PARTITIONS INFORMATION IN INFORMATION_SCHEMA.PARTITIONS
ndb_fragment_count_addnode: Bug #26794953 INCORRECT PARTITIONS INFORMATION IN INFORMATION_SCHEMA.PARTITIONS
ndb_fully_replicated: Bug #26794953 INCORRECT PARTITIONS INFORMATION IN INFORMATION_SCHEMA.PARTITIONS
ndb_no_rb_fragment_count: Bug #26794953 INCORRECT PARTITIONS INFORMATION IN INFORMATION_SCHEMA.PARTITIONS
ndb_rb_fragment_count: Bug #26794953 INCORRECT PARTITIONS INFORMATION IN INFORMATION_SCHEMA.PARTITIONS

# mysqldump fails to dump logfilegroups and partitions, thus the dump
# is incomplete and tables in tablespaces can't be restored by running
# the dumped sql file. This problem probably need both bug#26794727 as
# well as WL#9185
ndb_dd_dump: Bug#26794727 MISSING DISK DATA INFORMATION IN INFORMATION_SCHEMA

# Problem with table present in DD and not in SE
ndb_restore_schema_rewrites: Need WL#9185 MySQL Cluster support for new DD

# Problem with SendBufferMemory being exhausted
ndb_blob_big: Bug #25958538 BLOB SIZE INCREASES IN 8.0

# Clusterj fails to start since libndbclient.se fails to load
clusterj: Bug#26824659 LIBNDBCLIENT.SO FAILS TO LOAD LIBSSL.SO
=======
# Test fails with varying failures in all versions
ndb_truncate_nologging: Bug#14845851 MYSQL CLUSTER - AUTO INCREMENT NOT RESET WHEN TRUNCATE NON-BINLOGGING SQL NODES
>>>>>>> 5d0bcc34
<|MERGE_RESOLUTION|>--- conflicted
+++ resolved
@@ -19,7 +19,6 @@
 ndb_insert : Bug#16021097 INSERT .. SELECT WITH KEY VIOLATION DOES NOT FAIL
 ndb_row_count : Bug#16021097 INSERT .. SELECT WITH KEY VIOLATION DOES NOT FAIL
 
-<<<<<<< HEAD
 ndb_alter_table_backup: Need WL#10167 On the fly frm translation
 ndb_restore_compat_endianness: Need WL#10167 On the fly frm translation
 ndb_wl946_pre: Need WL#10167 On the fly frm translation
@@ -138,7 +137,6 @@
 
 # Clusterj fails to start since libndbclient.se fails to load
 clusterj: Bug#26824659 LIBNDBCLIENT.SO FAILS TO LOAD LIBSSL.SO
-=======
+
 # Test fails with varying failures in all versions
-ndb_truncate_nologging: Bug#14845851 MYSQL CLUSTER - AUTO INCREMENT NOT RESET WHEN TRUNCATE NON-BINLOGGING SQL NODES
->>>>>>> 5d0bcc34
+ndb_truncate_nologging: Bug#14845851 MYSQL CLUSTER - AUTO INCREMENT NOT RESET WHEN TRUNCATE NON-BINLOGGING SQL NODES