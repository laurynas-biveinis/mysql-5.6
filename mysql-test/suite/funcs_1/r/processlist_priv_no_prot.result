--- conflicted
+++ resolved
@@ -34,11 +34,7 @@
 SHOW processlist;
 Id	User	Host	db	Command	Time	State	Info
 ID	ddicttestuser1	HOST_NAME	information_schema	Sleep	TIME		NULL
-<<<<<<< HEAD
-ID	root	HOST_NAME	information_schema	Query	TIME	starting	SHOW processlist
-=======
 ID	root	HOST_NAME	information_schema	Query	TIME	STATE	SHOW processlist
->>>>>>> c90fa110
 SELECT * FROM processlist  ORDER BY id;
 ID	USER	HOST	DB	COMMAND	TIME	STATE	INFO
 ID	ddicttestuser1	HOST_NAME	information_schema	Sleep	TIME		NULL
@@ -108,11 +104,7 @@
 ) ENGINE=TMP_TABLE_ENGINE DEFAULT CHARSET=utf8
 SHOW processlist;
 Id	User	Host	db	Command	Time	State	Info
-<<<<<<< HEAD
-ID	ddicttestuser1	HOST_NAME	information_schema	Query	TIME	starting	SHOW processlist
-=======
-ID	ddicttestuser1	HOST_NAME	information_schema	Query	TIME	STATE	SHOW processlist
->>>>>>> c90fa110
+ID	ddicttestuser1	HOST_NAME	information_schema	Query	TIME	STATE	SHOW processlist
 SELECT * FROM processlist  ORDER BY id;
 ID	USER	HOST	DB	COMMAND	TIME	STATE	INFO
 ID	ddicttestuser1	HOST_NAME	information_schema	Query	TIME	executing	SELECT * FROM processlist  ORDER BY id
@@ -179,11 +171,7 @@
 GRANT PROCESS ON *.* TO 'ddicttestuser1'@'localhost'
 SHOW processlist;
 Id	User	Host	db	Command	Time	State	Info
-<<<<<<< HEAD
-ID	ddicttestuser1	HOST_NAME	information_schema	Query	TIME	starting	SHOW processlist
-=======
-ID	ddicttestuser1	HOST_NAME	information_schema	Query	TIME	STATE	SHOW processlist
->>>>>>> c90fa110
+ID	ddicttestuser1	HOST_NAME	information_schema	Query	TIME	STATE	SHOW processlist
 SELECT * FROM information_schema.processlist;
 ID	USER	HOST	DB	COMMAND	TIME	STATE	INFO
 ID	ddicttestuser1	HOST_NAME	information_schema	Query	TIME	executing	SELECT * FROM information_schema.processlist
@@ -196,11 +184,7 @@
 GRANT PROCESS ON *.* TO 'ddicttestuser1'@'localhost'
 SHOW processlist;
 Id	User	Host	db	Command	Time	State	Info
-<<<<<<< HEAD
-ID	ddicttestuser1	HOST_NAME	information_schema	Query	TIME	starting	SHOW processlist
-=======
-ID	ddicttestuser1	HOST_NAME	information_schema	Query	TIME	STATE	SHOW processlist
->>>>>>> c90fa110
+ID	ddicttestuser1	HOST_NAME	information_schema	Query	TIME	STATE	SHOW processlist
 ID	ddicttestuser1	HOST_NAME	information_schema	Sleep	TIME		NULL
 ID	root	HOST_NAME	information_schema	Sleep	TIME		NULL
 SELECT * FROM information_schema.processlist;
@@ -225,11 +209,7 @@
 GRANT PROCESS ON *.* TO ''@'localhost'
 SHOW processlist;
 Id	User	Host	db	Command	Time	State	Info
-<<<<<<< HEAD
-ID		HOST_NAME	information_schema	Query	TIME	starting	SHOW processlist
-=======
 ID		HOST_NAME	information_schema	Query	TIME	STATE	SHOW processlist
->>>>>>> c90fa110
 ID	ddicttestuser1	HOST_NAME	information_schema	Sleep	TIME		NULL
 ID	ddicttestuser1	HOST_NAME	information_schema	Sleep	TIME		NULL
 ID	root	HOST_NAME	information_schema	Sleep	TIME		NULL
@@ -254,11 +234,7 @@
 GRANT USAGE ON *.* TO 'ddicttestuser1'@'localhost'
 SHOW processlist;
 Id	User	Host	db	Command	Time	State	Info
-<<<<<<< HEAD
-ID	ddicttestuser1	HOST_NAME	information_schema	Query	TIME	starting	SHOW processlist
-=======
-ID	ddicttestuser1	HOST_NAME	information_schema	Query	TIME	STATE	SHOW processlist
->>>>>>> c90fa110
+ID	ddicttestuser1	HOST_NAME	information_schema	Query	TIME	STATE	SHOW processlist
 ID	ddicttestuser1	HOST_NAME	information_schema	Sleep	TIME		NULL
 ID	ddicttestuser1	HOST_NAME	information_schema	Sleep	TIME		NULL
 SELECT * FROM information_schema.processlist;
@@ -297,11 +273,7 @@
 GRANT SUPER ON *.* TO 'ddicttestuser1'@'localhost'
 SHOW processlist;
 Id	User	Host	db	Command	Time	State	Info
-<<<<<<< HEAD
-ID	ddicttestuser1	HOST_NAME	information_schema	Query	TIME	starting	SHOW processlist
-=======
-ID	ddicttestuser1	HOST_NAME	information_schema	Query	TIME	STATE	SHOW processlist
->>>>>>> c90fa110
+ID	ddicttestuser1	HOST_NAME	information_schema	Query	TIME	STATE	SHOW processlist
 ID	ddicttestuser1	HOST_NAME	information_schema	Sleep	TIME		NULL
 ID	ddicttestuser1	HOST_NAME	information_schema	Sleep	TIME		NULL
 ID	ddicttestuser1	HOST_NAME	information_schema	Sleep	TIME		NULL
@@ -326,11 +298,7 @@
 GRANT USAGE ON *.* TO 'ddicttestuser1'@'localhost'
 SHOW processlist;
 Id	User	Host	db	Command	Time	State	Info
-<<<<<<< HEAD
-ID	ddicttestuser1	HOST_NAME	information_schema	Query	TIME	starting	SHOW processlist
-=======
-ID	ddicttestuser1	HOST_NAME	information_schema	Query	TIME	STATE	SHOW processlist
->>>>>>> c90fa110
+ID	ddicttestuser1	HOST_NAME	information_schema	Query	TIME	STATE	SHOW processlist
 ID	ddicttestuser1	HOST_NAME	information_schema	Sleep	TIME		NULL
 ID	ddicttestuser1	HOST_NAME	information_schema	Sleep	TIME		NULL
 ID	ddicttestuser1	HOST_NAME	information_schema	Sleep	TIME		NULL
@@ -387,11 +355,7 @@
 ID	ddicttestuser1	HOST_NAME	information_schema	Sleep	TIME		NULL
 ID	ddicttestuser1	HOST_NAME	information_schema	Sleep	TIME		NULL
 ID	ddicttestuser1	HOST_NAME	information_schema	Sleep	TIME		NULL
-<<<<<<< HEAD
-ID	ddicttestuser2	HOST_NAME	information_schema	Query	TIME	starting	SHOW processlist
-=======
 ID	ddicttestuser2	HOST_NAME	information_schema	Query	TIME	STATE	SHOW processlist
->>>>>>> c90fa110
 ID	root	HOST_NAME	information_schema	Sleep	TIME		NULL
 SELECT * FROM information_schema.processlist;
 ID	USER	HOST	DB	COMMAND	TIME	STATE	INFO
@@ -420,11 +384,7 @@
 GRANT USAGE ON *.* TO 'ddicttestuser2'@'localhost'
 SHOW processlist;
 Id	User	Host	db	Command	Time	State	Info
-<<<<<<< HEAD
-ID	ddicttestuser2	HOST_NAME	information_schema	Query	TIME	starting	SHOW processlist
-=======
 ID	ddicttestuser2	HOST_NAME	information_schema	Query	TIME	STATE	SHOW processlist
->>>>>>> c90fa110
 ID	ddicttestuser2	HOST_NAME	information_schema	Sleep	TIME		NULL
 SELECT * FROM information_schema.processlist;
 ID	USER	HOST	DB	COMMAND	TIME	STATE	INFO
@@ -447,11 +407,7 @@
 ERROR 28000: Access denied for user 'ddicttestuser1'@'localhost' (using password: YES)
 SHOW processlist;
 Id	User	Host	db	Command	Time	State	Info
-<<<<<<< HEAD
-ID	ddicttestuser1	HOST_NAME	information_schema	Query	TIME	starting	SHOW processlist
-=======
-ID	ddicttestuser1	HOST_NAME	information_schema	Query	TIME	STATE	SHOW processlist
->>>>>>> c90fa110
+ID	ddicttestuser1	HOST_NAME	information_schema	Query	TIME	STATE	SHOW processlist
 ID	ddicttestuser1	HOST_NAME	information_schema	Sleep	TIME		NULL
 ID	ddicttestuser1	HOST_NAME	information_schema	Sleep	TIME		NULL
 ID	ddicttestuser1	HOST_NAME	information_schema	Sleep	TIME		NULL
@@ -486,11 +442,7 @@
 GRANT USAGE ON *.* TO 'ddicttestuser1'@'localhost'
 SHOW processlist;
 Id	User	Host	db	Command	Time	State	Info
-<<<<<<< HEAD
-ID	ddicttestuser1	HOST_NAME	information_schema	Query	TIME	starting	SHOW processlist
-=======
-ID	ddicttestuser1	HOST_NAME	information_schema	Query	TIME	STATE	SHOW processlist
->>>>>>> c90fa110
+ID	ddicttestuser1	HOST_NAME	information_schema	Query	TIME	STATE	SHOW processlist
 ID	ddicttestuser1	HOST_NAME	information_schema	Sleep	TIME		NULL
 ID	ddicttestuser1	HOST_NAME	information_schema	Sleep	TIME		NULL
 ID	ddicttestuser1	HOST_NAME	information_schema	Sleep	TIME		NULL
