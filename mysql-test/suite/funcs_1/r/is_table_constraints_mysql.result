DROP DATABASE IF EXISTS db_datadict;
CREATE DATABASE db_datadict;
DROP   USER testuser1@localhost;
CREATE USER testuser1@localhost;
GRANT SELECT ON db_datadict.* TO testuser1@localhost;
SELECT * FROM information_schema.table_constraints
WHERE table_schema = 'mysql'
ORDER BY table_schema,table_name,constraint_name;
CONSTRAINT_CATALOG	CONSTRAINT_SCHEMA	CONSTRAINT_NAME	TABLE_SCHEMA	TABLE_NAME	CONSTRAINT_TYPE
def	mysql	PRIMARY	mysql	columns_priv	PRIMARY KEY
def	mysql	PRIMARY	mysql	db	PRIMARY KEY
def	mysql	PRIMARY	mysql	event	PRIMARY KEY
def	mysql	PRIMARY	mysql	func	PRIMARY KEY
def	mysql	name	mysql	help_category	UNIQUE
def	mysql	PRIMARY	mysql	help_category	PRIMARY KEY
def	mysql	name	mysql	help_keyword	UNIQUE
def	mysql	PRIMARY	mysql	help_keyword	PRIMARY KEY
def	mysql	PRIMARY	mysql	help_relation	PRIMARY KEY
def	mysql	name	mysql	help_topic	UNIQUE
def	mysql	PRIMARY	mysql	help_topic	PRIMARY KEY
<<<<<<< HEAD
def	mysql	PRIMARY	mysql	host	PRIMARY KEY
=======
>>>>>>> 23ac7487
def	mysql	PRIMARY	mysql	innodb_index_stats	PRIMARY KEY
def	mysql	PRIMARY	mysql	innodb_table_stats	PRIMARY KEY
def	mysql	PRIMARY	mysql	ndb_binlog_index	PRIMARY KEY
def	mysql	PRIMARY	mysql	plugin	PRIMARY KEY
def	mysql	PRIMARY	mysql	proc	PRIMARY KEY
def	mysql	PRIMARY	mysql	procs_priv	PRIMARY KEY
def	mysql	PRIMARY	mysql	proxies_priv	PRIMARY KEY
def	mysql	PRIMARY	mysql	servers	PRIMARY KEY
def	mysql	PRIMARY	mysql	slave_master_info	PRIMARY KEY
def	mysql	PRIMARY	mysql	slave_relay_log_info	PRIMARY KEY
def	mysql	PRIMARY	mysql	slave_worker_info	PRIMARY KEY
def	mysql	PRIMARY	mysql	tables_priv	PRIMARY KEY
def	mysql	PRIMARY	mysql	time_zone	PRIMARY KEY
def	mysql	PRIMARY	mysql	time_zone_leap_second	PRIMARY KEY
def	mysql	PRIMARY	mysql	time_zone_name	PRIMARY KEY
def	mysql	PRIMARY	mysql	time_zone_transition	PRIMARY KEY
def	mysql	PRIMARY	mysql	time_zone_transition_type	PRIMARY KEY
def	mysql	PRIMARY	mysql	user	PRIMARY KEY
# Establish connection testuser1 (user=testuser1)
SELECT * FROM information_schema.table_constraints
WHERE table_schema = 'mysql'
ORDER BY table_schema,table_name,constraint_name;
CONSTRAINT_CATALOG	CONSTRAINT_SCHEMA	CONSTRAINT_NAME	TABLE_SCHEMA	TABLE_NAME	CONSTRAINT_TYPE
# Switch to connection default and close connection testuser1
DROP USER testuser1@localhost;
DROP DATABASE db_datadict;<|MERGE_RESOLUTION|>--- conflicted
+++ resolved
@@ -18,10 +18,6 @@
 def	mysql	PRIMARY	mysql	help_relation	PRIMARY KEY
 def	mysql	name	mysql	help_topic	UNIQUE
 def	mysql	PRIMARY	mysql	help_topic	PRIMARY KEY
-<<<<<<< HEAD
-def	mysql	PRIMARY	mysql	host	PRIMARY KEY
-=======
->>>>>>> 23ac7487
 def	mysql	PRIMARY	mysql	innodb_index_stats	PRIMARY KEY
 def	mysql	PRIMARY	mysql	innodb_table_stats	PRIMARY KEY
 def	mysql	PRIMARY	mysql	ndb_binlog_index	PRIMARY KEY
