--- conflicted
+++ resolved
@@ -2360,11 +2360,7 @@
 	ut_ad(!srv_read_only_mode);
 	ut_a(srv_force_recovery < SRV_FORCE_NO_BACKGROUND);
 	my_thread_init();
-<<<<<<< HEAD
-	THD *thd = create_thd(false, true, true);
-=======
-	THD *thd= create_thd(false, true, true, srv_worker_thread_key);
->>>>>>> 44df2e0f
+	THD *thd = create_thd(false, true, true, srv_worker_thread_key);
 
 #ifdef UNIV_DEBUG_THREAD_CREATION
 	ib::info() << "Worker thread starting, id "
@@ -2627,11 +2623,7 @@
 						required by os_thread_create */
 {
 	my_thread_init();
-<<<<<<< HEAD
-	THD *thd = create_thd(false, true, true);
-=======
-	THD *thd= create_thd(false, true, true, srv_purge_thread_key);
->>>>>>> 44df2e0f
+	THD *thd = create_thd(false, true, true, srv_purge_thread_key);
 	srv_slot_t*	slot;
 	ulint           n_total_purged = ULINT_UNDEFINED;
 
