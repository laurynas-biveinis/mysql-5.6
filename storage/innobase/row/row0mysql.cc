--- conflicted
+++ resolved
@@ -54,7 +54,6 @@
 #include "que0que.h"
 #include "rem0cmp.h"
 #include "row0import.h"
-<<<<<<< HEAD
 #include "row0ins.h"
 #include "row0merge.h"
 #include "row0row.h"
@@ -67,6 +66,7 @@
 #include <deque>
 #include "row0ext.h"
 #include <vector>
+#include <algorithm>
 
 const char* MODIFICATIONS_NOT_ALLOWED_MSG_RAW_PARTITION =
 	"A new raw disk partition was initialized. We do not allow database"
@@ -77,12 +77,6 @@
 	"innodb_force_recovery is on. We do not allow database modifications"
 	" by the user. Shut down mysqld and edit my.cnf to set"
 	" innodb_force_recovery=0";
-=======
-#include "m_string.h"
-#include "my_sys.h"
-#include "ha_prototypes.h"
-#include <algorithm>
->>>>>>> 6073c231
 
 /** Provide optional 4.x backwards compatibility for 5.0 and above */
 ibool	row_rollback_on_timeout	= FALSE;
@@ -3507,7 +3501,7 @@
 	}
 
 	const dict_foreign_t*	foreign	= *it;
-	FILE*	ef			= dict_foreign_err_file;
+	FILE*			ef	= dict_foreign_err_file;
 
 	ut_ad(foreign->foreign_table != table);
 	ut_ad(foreign->referenced_table == table);
@@ -3743,511 +3737,6 @@
 			err = row_discard_tablespace(trx, table);
 		}
 	}
-<<<<<<< HEAD
-=======
-
-	return(row_discard_tablespace_end(trx, table, err));
-}
-
-/*********************************************************************//**
-Sets an exclusive lock on a table.
-@return	error code or DB_SUCCESS */
-UNIV_INTERN
-dberr_t
-row_mysql_lock_table(
-/*=================*/
-	trx_t*		trx,		/*!< in/out: transaction */
-	dict_table_t*	table,		/*!< in: table to lock */
-	enum lock_mode	mode,		/*!< in: LOCK_X or LOCK_S */
-	const char*	op_info)	/*!< in: string for trx->op_info */
-{
-	mem_heap_t*	heap;
-	que_thr_t*	thr;
-	dberr_t		err;
-	sel_node_t*	node;
-
-	ut_ad(trx);
-	ut_ad(mode == LOCK_X || mode == LOCK_S);
-
-	heap = mem_heap_create(512);
-
-	trx->op_info = op_info;
-
-	node = sel_node_create(heap);
-	thr = pars_complete_graph_for_exec(node, trx, heap);
-	thr->graph->state = QUE_FORK_ACTIVE;
-
-	/* We use the select query graph as the dummy graph needed
-	in the lock module call */
-
-	thr = que_fork_get_first_thr(
-		static_cast<que_fork_t*>(que_node_get_parent(thr)));
-
-	que_thr_move_to_run_state_for_mysql(thr, trx);
-
-run_again:
-	thr->run_node = thr;
-	thr->prev_node = thr->common.parent;
-
-	err = lock_table(0, table, mode, thr);
-
-	trx->error_state = err;
-
-	if (err == DB_SUCCESS) {
-		que_thr_stop_for_mysql_no_error(thr, trx);
-	} else {
-		que_thr_stop_for_mysql(thr);
-
-		if (err != DB_QUE_THR_SUSPENDED) {
-			ibool	was_lock_wait;
-
-			was_lock_wait = row_mysql_handle_errors(
-				&err, trx, thr, NULL);
-
-			if (was_lock_wait) {
-				goto run_again;
-			}
-		} else {
-			que_thr_t*	run_thr;
-			que_node_t*	parent;
-
-			parent = que_node_get_parent(thr);
-
-			run_thr = que_fork_start_command(
-				static_cast<que_fork_t*>(parent));
-
-			ut_a(run_thr == thr);
-
-			/* There was a lock wait but the thread was not
-			in a ready to run or running state. */
-			trx->error_state = DB_LOCK_WAIT;
-
-			goto run_again;
-		}
-	}
-
-	que_graph_free(thr->graph);
-	trx->op_info = "";
-
-	return(err);
-}
-
-/*********************************************************************//**
-Truncates a table for MySQL.
-@return	error code or DB_SUCCESS */
-UNIV_INTERN
-dberr_t
-row_truncate_table_for_mysql(
-/*=========================*/
-	dict_table_t*	table,	/*!< in: table handle */
-	trx_t*		trx)	/*!< in: transaction handle */
-{
-	dict_foreign_t*	foreign;
-	dberr_t		err;
-	mem_heap_t*	heap;
-	byte*		buf;
-	dtuple_t*	tuple;
-	dfield_t*	dfield;
-	dict_index_t*	sys_index;
-	btr_pcur_t	pcur;
-	mtr_t		mtr;
-	table_id_t	new_id;
-	ulint		recreate_space = 0;
-	pars_info_t*	info = NULL;
-	ibool		has_internal_doc_id;
-	ulint		old_space = table->space;
-
-	/* How do we prevent crashes caused by ongoing operations on
-	the table? Old operations could try to access non-existent
-	pages.
-
-	1) SQL queries, INSERT, SELECT, ...: we must get an exclusive
-	InnoDB table lock on the table before we can do TRUNCATE
-	TABLE. Then there are no running queries on the table.
-
-	2) Purge and rollback: we assign a new table id for the
-	table. Since purge and rollback look for the table based on
-	the table id, they see the table as 'dropped' and discard
-	their operations.
-
-	3) Insert buffer: TRUNCATE TABLE is analogous to DROP TABLE,
-	so we do not have to remove insert buffer records, as the
-	insert buffer works at a low level. If a freed page is later
-	reallocated, the allocator will remove the ibuf entries for
-	it.
-
-	When we truncate *.ibd files by recreating them (analogous to
-	DISCARD TABLESPACE), we remove all entries for the table in the
-	insert buffer tree.  This is not strictly necessary, because
-	in 6) we will assign a new tablespace identifier, but we can
-	free up some space in the system tablespace.
-
-	4) Linear readahead and random readahead: we use the same
-	method as in 3) to discard ongoing operations. (This is only
-	relevant for TRUNCATE TABLE by DISCARD TABLESPACE.)
-
-	5) FOREIGN KEY operations: if
-	table->n_foreign_key_checks_running > 0, we do not allow the
-	TRUNCATE. We also reserve the data dictionary latch.
-
-	6) Crash recovery: To prevent the application of pre-truncation
-	redo log records on the truncated tablespace, we will assign
-	a new tablespace identifier to the truncated tablespace. */
-
-	ut_ad(table);
-
-	if (srv_created_new_raw) {
-		fputs("InnoDB: A new raw disk partition was initialized:\n"
-		      "InnoDB: we do not allow database modifications"
-		      " by the user.\n"
-		      "InnoDB: Shut down mysqld and edit my.cnf so that newraw"
-		      " is replaced with raw.\n", stderr);
-
-		return(DB_ERROR);
-	}
-
-	if (dict_table_is_discarded(table)) {
-		return(DB_TABLESPACE_DELETED);
-	} else if (table->ibd_file_missing) {
-		return(DB_TABLESPACE_NOT_FOUND);
-	}
-
-	trx_start_for_ddl(trx, TRX_DICT_OP_TABLE);
-
-	trx->op_info = "truncating table";
-
-	/* Serialize data dictionary operations with dictionary mutex:
-	no deadlocks can occur then in these operations */
-
-	ut_a(trx->dict_operation_lock_mode == 0);
-	/* Prevent foreign key checks etc. while we are truncating the
-	table */
-	row_mysql_lock_data_dictionary(trx);
-
-	ut_ad(mutex_own(&(dict_sys->mutex)));
-#ifdef UNIV_SYNC_DEBUG
-	ut_ad(rw_lock_own(&dict_operation_lock, RW_LOCK_EX));
-#endif /* UNIV_SYNC_DEBUG */
-
-	dict_stats_wait_bg_to_stop_using_table(table, trx);
-
-	/* Check if the table is referenced by foreign key constraints from
-	some other table (not the table itself) */
-
-	bool	found = false;
-	for (dict_foreign_set::iterator it = table->referenced_set.begin();
-	     it != table->referenced_set.end();
-	     ++it) {
-
-		foreign = *it;
-
-		if (foreign->foreign_table != table) {
-			found = true;
-			break;
-		}
-	}
-
-	if (!srv_read_only_mode
-	    && found
-	    && trx->check_foreigns) {
-
-		FILE*	ef	= dict_foreign_err_file;
-
-		/* We only allow truncating a referenced table if
-		FOREIGN_KEY_CHECKS is set to 0 */
-
-		mutex_enter(&dict_foreign_err_mutex);
-		rewind(ef);
-		ut_print_timestamp(ef);
-
-		fputs("  Cannot truncate table ", ef);
-		ut_print_name(ef, trx, TRUE, table->name);
-		fputs(" by DROP+CREATE\n"
-		      "InnoDB: because it is referenced by ", ef);
-		ut_print_name(ef, trx, TRUE, foreign->foreign_table_name);
-		putc('\n', ef);
-		mutex_exit(&dict_foreign_err_mutex);
-
-		err = DB_ERROR;
-		goto funct_exit;
-	}
-
-	/* TODO: could we replace the counter n_foreign_key_checks_running
-	with lock checks on the table? Acquire here an exclusive lock on the
-	table, and rewrite lock0lock.cc and the lock wait in srv0srv.cc so that
-	they can cope with the table having been truncated here? Foreign key
-	checks take an IS or IX lock on the table. */
-
-	if (table->n_foreign_key_checks_running > 0) {
-		ut_print_timestamp(stderr);
-		fputs("  InnoDB: Cannot truncate table ", stderr);
-		ut_print_name(stderr, trx, TRUE, table->name);
-		fputs(" by DROP+CREATE\n"
-		      "InnoDB: because there is a foreign key check"
-		      " running on it.\n",
-		      stderr);
-		err = DB_ERROR;
-
-		goto funct_exit;
-	}
-
-	/* Check if memcached plugin is running on this table. if is, we don't
-	allow truncate this table. */
-	if (table->memcached_sync_count != 0) {
-		ut_print_timestamp(stderr);
-		fputs("  InnoDB: Cannot truncate table ", stderr);
-		ut_print_name(stderr, trx, TRUE, table->name);
-		fputs(" by DROP+CREATE\n"
-		      "InnoDB: because there are memcached operations"
-		      " running on it.\n",
-		      stderr);
-		err = DB_ERROR;
-
-		goto funct_exit;
-	} else {
-                /* We need to set this counter to -1 for blocking
-                memcached operations. */
-		table->memcached_sync_count = DICT_TABLE_IN_DDL;
-        }
-
-	/* Remove all locks except the table-level X lock. */
-
-	lock_remove_all_on_table(table, FALSE);
-
-	/* Ensure that the table will be dropped by
-	trx_rollback_active() in case of a crash. */
-
-	trx->table_id = table->id;
-	trx_set_dict_operation(trx, TRX_DICT_OP_TABLE);
-
-	/* Assign an undo segment for the transaction, so that the
-	transaction will be recovered after a crash. */
-
-	mutex_enter(&trx->undo_mutex);
-
-	err = trx_undo_assign_undo(trx, TRX_UNDO_UPDATE);
-
-	mutex_exit(&trx->undo_mutex);
-
-	if (err != DB_SUCCESS) {
-
-		goto funct_exit;
-	}
-
-	if (table->space && !table->dir_path_of_temp_table) {
-		/* Discard and create the single-table tablespace. */
-		ulint	space	= table->space;
-		ulint	flags	= fil_space_get_flags(space);
-
-		ut_a(!DICT_TF2_FLAG_IS_SET(table, DICT_TF2_TEMPORARY));
-
-		dict_get_and_save_data_dir_path(table, true);
-
-		if (flags != ULINT_UNDEFINED
-		    && fil_discard_tablespace(space) == DB_SUCCESS) {
-
-			dict_index_t*	index;
-
-			dict_hdr_get_new_id(NULL, NULL, &space);
-
-			/* Lock all index trees for this table. We must
-			do so after dict_hdr_get_new_id() to preserve
-			the latch order */
-			dict_table_x_lock_indexes(table);
-
-			if (space == ULINT_UNDEFINED
-			    || fil_create_new_single_table_tablespace(
-				    space, table->name,
-				    table->data_dir_path,
-				    flags, table->flags2,
-				    FIL_IBD_FILE_INITIAL_SIZE)
-			    != DB_SUCCESS) {
-				dict_table_x_unlock_indexes(table);
-
-				ib_logf(IB_LOG_LEVEL_ERROR,
-					"TRUNCATE TABLE %s failed to "
-					"create a new tablespace",
-					table->name);
-
-				table->ibd_file_missing = 1;
-				err = DB_ERROR;
-				goto funct_exit;
-			}
-
-			recreate_space = space;
-
-			/* Replace the space_id in the data dictionary cache.
-			The persisent data dictionary (SYS_TABLES.SPACE
-			and SYS_INDEXES.SPACE) are updated later in this
-			function. */
-			table->space = space;
-			index = dict_table_get_first_index(table);
-			do {
-				index->space = space;
-				index = dict_table_get_next_index(index);
-			} while (index);
-
-			mtr_start(&mtr);
-			fsp_header_init(space,
-					FIL_IBD_FILE_INITIAL_SIZE, &mtr);
-			mtr_commit(&mtr);
-		}
-	} else {
-		/* Lock all index trees for this table, as we will
-		truncate the table/index and possibly change their metadata.
-		All DML/DDL are blocked by table level lock, with
-		a few exceptions such as queries into information schema
-		about the table, MySQL could try to access index stats
-		for this kind of query, we need to use index locks to
-		sync up */
-		dict_table_x_lock_indexes(table);
-	}
-
-	/* scan SYS_INDEXES for all indexes of the table */
-	heap = mem_heap_create(800);
-
-	tuple = dtuple_create(heap, 1);
-	dfield = dtuple_get_nth_field(tuple, 0);
-
-	buf = static_cast<byte*>(mem_heap_alloc(heap, 8));
-	mach_write_to_8(buf, table->id);
-
-	dfield_set_data(dfield, buf, 8);
-	sys_index = dict_table_get_first_index(dict_sys->sys_indexes);
-	dict_index_copy_types(tuple, sys_index, 1);
-
-	mtr_start(&mtr);
-	btr_pcur_open_on_user_rec(sys_index, tuple, PAGE_CUR_GE,
-				  BTR_MODIFY_LEAF, &pcur, &mtr);
-	for (;;) {
-		rec_t*		rec;
-		const byte*	field;
-		ulint		len;
-		ulint		root_page_no;
-
-		if (!btr_pcur_is_on_user_rec(&pcur)) {
-			/* The end of SYS_INDEXES has been reached. */
-			break;
-		}
-
-		rec = btr_pcur_get_rec(&pcur);
-
-		field = rec_get_nth_field_old(
-			rec, DICT_FLD__SYS_INDEXES__TABLE_ID, &len);
-		ut_ad(len == 8);
-
-		if (memcmp(buf, field, len) != 0) {
-			/* End of indexes for the table (TABLE_ID mismatch). */
-			break;
-		}
-
-		if (rec_get_deleted_flag(rec, FALSE)) {
-			/* The index has been dropped. */
-			goto next_rec;
-		}
-
-		/* This call may commit and restart mtr
-		and reposition pcur. */
-		root_page_no = dict_truncate_index_tree(table, recreate_space,
-							&pcur, &mtr);
-
-		rec = btr_pcur_get_rec(&pcur);
-
-		if (root_page_no != FIL_NULL) {
-			page_rec_write_field(
-				rec, DICT_FLD__SYS_INDEXES__PAGE_NO,
-				root_page_no, &mtr);
-			/* We will need to commit and restart the
-			mini-transaction in order to avoid deadlocks.
-			The dict_truncate_index_tree() call has allocated
-			a page in this mini-transaction, and the rest of
-			this loop could latch another index page. */
-			mtr_commit(&mtr);
-			mtr_start(&mtr);
-			btr_pcur_restore_position(BTR_MODIFY_LEAF,
-						  &pcur, &mtr);
-		}
-
-next_rec:
-		btr_pcur_move_to_next_user_rec(&pcur, &mtr);
-	}
-
-	btr_pcur_close(&pcur);
-	mtr_commit(&mtr);
-
-	mem_heap_free(heap);
-	/* Done with index truncation, release index tree locks,
-	subsequent work relates to table level metadata change */
-	dict_table_x_unlock_indexes(table);
-
-	dict_hdr_get_new_id(&new_id, NULL, NULL);
-
-	/* Create new FTS auxiliary tables with the new_id, and
-	drop the old index later, only if everything runs successful. */
-	has_internal_doc_id = dict_table_has_fts_index(table)
-			      || DICT_TF2_FLAG_IS_SET(
-				table, DICT_TF2_FTS_HAS_DOC_ID);
-	if (has_internal_doc_id) {
-		dict_table_t	fts_table;
-		ulint		i;
-
-		fts_table.name = table->name;
-		fts_table.id = new_id;
-		fts_table.flags2 = table->flags2;
-
-		err = fts_create_common_tables(
-			trx, &fts_table, table->name, TRUE);
-
-		for (i = 0;
-		     i < ib_vector_size(table->fts->indexes)
-		     && err == DB_SUCCESS;
-		     i++) {
-
-			dict_index_t*	fts_index;
-
-			fts_index = static_cast<dict_index_t*>(
-				ib_vector_getp(table->fts->indexes, i));
-
-			err = fts_create_index_tables_low(
-				trx, fts_index, table->name, new_id);
-		}
-
-		if (err != DB_SUCCESS) {
-			trx->error_state = DB_SUCCESS;
-			trx_rollback_to_savepoint(trx, NULL);
-			trx->error_state = DB_SUCCESS;
-			ut_print_timestamp(stderr);
-			fputs("  InnoDB: Unable to truncate FTS index for"
-			      " table", stderr);
-			ut_print_name(stderr, trx, TRUE, table->name);
-			fputs("\n", stderr);
-
-			goto funct_exit;
-		} else {
-			ut_ad(trx->state != TRX_STATE_NOT_STARTED);
-		}
-	}
-
-	info = pars_info_create();
-
-	pars_info_add_int4_literal(info, "new_space", (lint) table->space);
-	pars_info_add_ull_literal(info, "old_id", table->id);
-	pars_info_add_ull_literal(info, "new_id", new_id);
-
-	err = que_eval_sql(info,
-			   "PROCEDURE RENUMBER_TABLE_ID_PROC () IS\n"
-			   "BEGIN\n"
-			   "UPDATE SYS_TABLES"
-			   " SET ID = :new_id, SPACE = :new_space\n"
-			   " WHERE ID = :old_id;\n"
-			   "UPDATE SYS_COLUMNS SET TABLE_ID = :new_id\n"
-			   " WHERE TABLE_ID = :old_id;\n"
-			   "UPDATE SYS_INDEXES"
-			   " SET TABLE_ID = :new_id, SPACE = :new_space\n"
-			   " WHERE TABLE_ID = :old_id;\n"
-			   "END;\n"
-			   , FALSE, trx);
->>>>>>> 6073c231
 
 	return(row_discard_tablespace_end(trx, table, err));
 }
