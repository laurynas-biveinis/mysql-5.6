--- conflicted
+++ resolved
@@ -2825,7 +2825,6 @@
 #ifdef UNIV_DEBUG
                                    const dict_index_t *index,
 #endif /* UNIV_DEBUG */
-<<<<<<< HEAD
                                    const ulint *offsets, ulint field_no,
                                    const mysql_row_templ_t *templ,
                                    ulint sec_field_no) {
@@ -2886,13 +2885,21 @@
       /* The externally stored field was not written
       yet. This record should only be seen by
       trx_rollback_or_clean_all_recovered() or any
+      yet. This can happen after optimization which
+      was done after for Bug#23481444 where we read
+      last record in the page to find the end range
+      scan. If we encounter this we just return false
+      In any other case this row should be only seen
+      by recv_recovery_rollback_active() or any
       TRX_ISO_READ_UNCOMMITTED transactions. */
 
       if (heap != prebuilt->blob_heap) {
         mem_heap_free(heap);
       }
 
-      ut_a(prebuilt->trx->isolation_level == TRX_ISO_READ_UNCOMMITTED);
+      ut_a((!prebuilt->idx_cond &&
+            prebuilt->m_mysql_handler->end_range != NULL) ||
+           (prebuilt->trx->isolation_level == TRX_ISO_READ_UNCOMMITTED));
       DBUG_RETURN(FALSE);
     }
 
@@ -2966,167 +2973,6 @@
   }
 
   DBUG_RETURN(TRUE);
-=======
-	const ulint*		offsets,
-	ulint			field_no,
-	const mysql_row_templ_t*templ,
-	ulint			sec_field_no)
-{
-	DBUG_ENTER("row_sel_store_mysql_field_func");
-
-	const byte*	data;
-	ulint		len;
-	ulint		clust_field_no = 0;
-	bool		clust_templ_for_sec = (sec_field_no != ULINT_UNDEFINED);
-
-	ut_ad(prebuilt->default_rec);
-	ut_ad(templ);
-	ut_ad(templ >= prebuilt->mysql_template);
-	ut_ad(templ < &prebuilt->mysql_template[prebuilt->n_template]);
-	ut_ad(clust_templ_for_sec
-	      || field_no == templ->clust_rec_field_no
-	      || field_no == templ->rec_field_no
-	      || field_no == templ->icp_rec_field_no);
-	ut_ad(rec_offs_validate(rec,
-		clust_templ_for_sec ? prebuilt->index : index, offsets));
-
-	/* If sec_field_no is present then extract the data from record
-	using secondary field no. */
-	if (clust_templ_for_sec) {
-		clust_field_no = field_no;
-		field_no = sec_field_no;
-	}
-
-	if (UNIV_UNLIKELY(rec_offs_nth_extern(offsets, field_no))) {
-
-		mem_heap_t*	heap;
-		/* Copy an externally stored field to a temporary heap */
-
-		ut_a(!prebuilt->trx->has_search_latch);
-		ut_ad(field_no == templ->clust_rec_field_no);
-		ut_ad(templ->type != DATA_POINT);
-
-		if (DATA_LARGE_MTYPE(templ->type)) {
-			if (prebuilt->blob_heap == NULL) {
-				prebuilt->blob_heap = mem_heap_create(
-					UNIV_PAGE_SIZE);
-			}
-
-			heap = prebuilt->blob_heap;
-		} else {
-			heap = mem_heap_create(UNIV_PAGE_SIZE);
-		}
-
-		/* NOTE: if we are retrieving a big BLOB, we may
-		already run out of memory in the next call, which
-		causes an assert */
-
-		data = btr_rec_copy_externally_stored_field(
-			rec, offsets,
-			dict_table_page_size(prebuilt->table),
-			field_no, &len, heap);
-
-		if (UNIV_UNLIKELY(!data)) {
-
-			/* The externally stored field was not written
-			yet. This can happen after optimization which
-			was done after for Bug#23481444 where we read
-			last record in the page to find the end range
-			scan. If we encounter this we just return false
-			In any other case this row should be only seen
-			by recv_recovery_rollback_active() or any
-			TRX_ISO_READ_UNCOMMITTED transactions. */
-			if (heap != prebuilt->blob_heap) {
-				mem_heap_free(heap);
-			}
-
-			ut_a((!prebuilt->idx_cond &&
-			     prebuilt->m_mysql_handler->end_range != NULL)
-			     || (prebuilt->trx->isolation_level
-			     == TRX_ISO_READ_UNCOMMITTED));
-
-			DBUG_RETURN(FALSE);
-		}
-
-		ut_a(len != UNIV_SQL_NULL);
-
-		row_sel_field_store_in_mysql_format(
-			mysql_rec + templ->mysql_col_offset,
-			templ, index, field_no, data, len, ULINT_UNDEFINED);
-
-		if (heap != prebuilt->blob_heap) {
-			mem_heap_free(heap);
-		}
-	} else {
-		/* Field is stored in the row. */
-
-		data = rec_get_nth_field(rec, offsets, field_no, &len);
-
-		if (len == UNIV_SQL_NULL) {
-			/* MySQL assumes that the field for an SQL
-			NULL value is set to the default value. */
-			ut_ad(templ->mysql_null_bit_mask);
-
-			UNIV_MEM_ASSERT_RW(prebuilt->default_rec
-					   + templ->mysql_col_offset,
-					   templ->mysql_col_len);
-			mysql_rec[templ->mysql_null_byte_offset]
-				|= (byte) templ->mysql_null_bit_mask;
-			memcpy(mysql_rec + templ->mysql_col_offset,
-			       (const byte*) prebuilt->default_rec
-			       + templ->mysql_col_offset,
-			       templ->mysql_col_len);
-			DBUG_RETURN(TRUE);
-		}
-
-		if (DATA_LARGE_MTYPE(templ->type)
-		    || DATA_GEOMETRY_MTYPE(templ->type)) {
-
-			/* It is a BLOB field locally stored in the
-			InnoDB record: we MUST copy its contents to
-			prebuilt->blob_heap here because
-			row_sel_field_store_in_mysql_format() stores a
-			pointer to the data, and the data passed to us
-			will be invalid as soon as the
-			mini-transaction is committed and the page
-			latch on the clustered index page is
-			released.
-			For DATA_POINT, it's stored like CHAR in InnoDB,
-			but it should be a BLOB field in MySQL layer. So we
-			still treated it as BLOB here. */
-
-			if (prebuilt->blob_heap == NULL) {
-				prebuilt->blob_heap = mem_heap_create(
-					UNIV_PAGE_SIZE);
-				DBUG_PRINT("anna", ("blob_heap allocated: %p",
-						    prebuilt->blob_heap));
-			}
-
-			data = static_cast<byte*>(
-				mem_heap_dup(prebuilt->blob_heap, data, len));
-		}
-
-		/* Reassign the clustered index field no. */
-		if (clust_templ_for_sec) {
-			field_no = clust_field_no;
-		}
-
-		row_sel_field_store_in_mysql_format(
-			mysql_rec + templ->mysql_col_offset,
-			templ, index, field_no, data, len, sec_field_no);
-	}
-
-	ut_ad(len != UNIV_SQL_NULL);
-
-	if (templ->mysql_null_bit_mask) {
-		/* It is a nullable column with a non-NULL
-		value */
-		mysql_rec[templ->mysql_null_byte_offset]
-			&= ~(byte) templ->mysql_null_bit_mask;
-	}
-
-	DBUG_RETURN(TRUE);
->>>>>>> 8809dd1a
 }
 
 /** Convert a row in the Innobase format to a row in the MySQL format.
@@ -4949,7 +4795,6 @@
   }
 
 rec_loop:
-<<<<<<< HEAD
   DEBUG_SYNC_C("row_search_rec_loop");
   if (trx_is_interrupted(trx)) {
     if (!spatial_search) {
@@ -5018,6 +4863,7 @@
           goto normal_return;
         }
       }
+      DEBUG_SYNC_C("allow_insert");
     }
 
     if (set_also_gap_locks && !trx->skip_gap_locks() &&
@@ -5393,529 +5239,6 @@
       }
     }
   }
-=======
-	DEBUG_SYNC_C("row_search_rec_loop");
-	if (trx_is_interrupted(trx)) {
-		if (!spatial_search) {
-			btr_pcur_store_position(pcur, &mtr);
-		}
-		err = DB_INTERRUPTED;
-		goto normal_return;
-	}
-
-	/*-------------------------------------------------------------*/
-	/* PHASE 4: Look for matching records in a loop */
-
-	rec = btr_pcur_get_rec(pcur);
-
-	ut_ad(!!page_rec_is_comp(rec) == comp);
-
-	if (page_rec_is_infimum(rec)) {
-
-		/* The infimum record on a page cannot be in the result set,
-		and neither can a record lock be placed on it: we skip such
-		a record. */
-
-		prev_rec = NULL;
-		goto next_rec;
-	}
-
-	if (page_rec_is_supremum(rec)) {
-
-		DBUG_EXECUTE_IF("compare_end_range",
-				if (end_loop < 100) {
-					end_loop = 100;
-				});
-		/** Compare the last record of the page with end range
-		passed to InnoDB when there is no ICP and number of
-		loops in row_search_mvcc for rows found but not
-		reporting due to search views etc. */
-		if (prev_rec != NULL
-		    && prebuilt->m_mysql_handler->end_range != NULL
-		    && prebuilt->idx_cond == NULL && end_loop >= 100) {
-
-			dict_index_t*	key_index = prebuilt->index;
-			bool		clust_templ_for_sec = false;
-
-			if (end_range_cache == NULL) {
-				end_range_cache = static_cast<byte*>(
-					ut_malloc_nokey(prebuilt->mysql_row_len));
-			}
-
-			if (index != clust_index
-			    && prebuilt->need_to_access_clustered) {
-				/** Secondary index record but the template
-				based on PK. */
-				key_index = clust_index;
-				clust_templ_for_sec = true;
-			}
-
-			/** Create offsets based on prebuilt index. */
-			offsets = rec_get_offsets(prev_rec, prebuilt->index,
-					offsets, ULINT_UNDEFINED, &heap);
-
-			if (row_sel_store_mysql_rec(
-				end_range_cache, prebuilt, prev_rec, prev_vrow,
-				clust_templ_for_sec, key_index, offsets,
-				clust_templ_for_sec)) {
-
-				if (row_search_end_range_check(
-					end_range_cache,
-					prebuilt->m_mysql_handler)) {
-
-					/** In case of prebuilt->fetch,
-					set the error in prebuilt->end_range. */
-					if (next_buf != NULL) {
-						prebuilt->m_end_range = true;
-					}
-
-					err = DB_RECORD_NOT_FOUND;
-					goto normal_return;
-				}
-			}
-
-			DEBUG_SYNC_C("allow_insert");
-		}
-
-		if (set_also_gap_locks
-		    && !(srv_locks_unsafe_for_binlog
-			 || trx->isolation_level <= TRX_ISO_READ_COMMITTED)
-		    && prebuilt->select_lock_type != LOCK_NONE
-		    && !dict_index_is_spatial(index)) {
-
-			/* Try to place a lock on the index record */
-
-			/* If innodb_locks_unsafe_for_binlog option is used
-			or this session is using a READ COMMITTED isolation
-			level we do not lock gaps. Supremum record is really
-			a gap and therefore we do not set locks there. */
-
-			offsets = rec_get_offsets(rec, index, offsets,
-						  ULINT_UNDEFINED, &heap);
-			err = sel_set_rec_lock(pcur,
-					       rec, index, offsets,
-					       prebuilt->select_lock_type,
-					       LOCK_ORDINARY, thr, &mtr);
-
-			switch (err) {
-			case DB_SUCCESS_LOCKED_REC:
-				err = DB_SUCCESS;
-			case DB_SUCCESS:
-				break;
-			default:
-				goto lock_wait_or_error;
-			}
-		}
-
-		/* A page supremum record cannot be in the result set: skip
-		it now that we have placed a possible lock on it */
-
-		prev_rec = NULL;
-		goto next_rec;
-	}
-
-	/*-------------------------------------------------------------*/
-	/* Do sanity checks in case our cursor has bumped into page
-	corruption */
-
-	if (comp) {
-		next_offs = rec_get_next_offs(rec, TRUE);
-		if (UNIV_UNLIKELY(next_offs < PAGE_NEW_SUPREMUM)) {
-
-			goto wrong_offs;
-		}
-	} else {
-		next_offs = rec_get_next_offs(rec, FALSE);
-		if (UNIV_UNLIKELY(next_offs < PAGE_OLD_SUPREMUM)) {
-
-			goto wrong_offs;
-		}
-	}
-
-	if (UNIV_UNLIKELY(next_offs >= UNIV_PAGE_SIZE - PAGE_DIR)) {
-
-wrong_offs:
-		if (srv_force_recovery == 0 || moves_up == FALSE) {
-			ib::error() << "Rec address "
-				<< static_cast<const void*>(rec)
-				<< ", buf block fix count "
-				<< btr_cur_get_block(
-					btr_pcur_get_btr_cur(pcur))->page
-					.buf_fix_count;
-
-			ib::error() << "Index corruption: rec offs "
-				<< page_offset(rec) << " next offs "
-				<< next_offs << ", page no "
-				<< page_get_page_no(page_align(rec))
-				<< ", index " << index->name
-				<< " of table " << index->table->name
-				<< ". Run CHECK TABLE. You may need to"
-				" restore from a backup, or dump + drop +"
-				" reimport the table.";
-			ut_ad(0);
-			err = DB_CORRUPTION;
-
-			goto lock_wait_or_error;
-		} else {
-			/* The user may be dumping a corrupt table. Jump
-			over the corruption to recover as much as possible. */
-
-			ib::info() << "Index corruption: rec offs "
-				<< page_offset(rec) << " next offs "
-				<< next_offs << ", page no "
-				<< page_get_page_no(page_align(rec))
-				<< ", index " << index->name
-				<< " of table " << index->table->name
-				<< ". We try to skip the rest of the page.";
-
-			btr_pcur_move_to_last_on_page(pcur, &mtr);
-
-			prev_rec = NULL;
-			goto next_rec;
-		}
-	}
-	/*-------------------------------------------------------------*/
-
-	/* Calculate the 'offsets' associated with 'rec' */
-
-	ut_ad(fil_page_index_page_check(btr_pcur_get_page(pcur)));
-	ut_ad(btr_page_get_index_id(btr_pcur_get_page(pcur)) == index->id);
-
-	offsets = rec_get_offsets(rec, index, offsets, ULINT_UNDEFINED, &heap);
-
-	if (UNIV_UNLIKELY(srv_force_recovery > 0)) {
-		if (!rec_validate(rec, offsets)
-		    || !btr_index_rec_validate(rec, index, FALSE)) {
-
-			ib::info() << "Index corruption: rec offs "
-				<< page_offset(rec) << " next offs "
-				<< next_offs << ", page no "
-				<< page_get_page_no(page_align(rec))
-				<< ", index " << index->name
-				<< " of table " << index->table->name
-				<< ". We try to skip the record.";
-
-			prev_rec = NULL;
-			goto next_rec;
-		}
-	}
-
-	prev_rec = rec;
-
-	/* Note that we cannot trust the up_match value in the cursor at this
-	place because we can arrive here after moving the cursor! Thus
-	we have to recompare rec and search_tuple to determine if they
-	match enough. */
-
-	if (match_mode == ROW_SEL_EXACT) {
-		/* Test if the index record matches completely to search_tuple
-		in prebuilt: if not, then we return with DB_RECORD_NOT_FOUND */
-
-		/* fputs("Comparing rec and search tuple\n", stderr); */
-
-		if (0 != cmp_dtuple_rec(search_tuple, rec, offsets)) {
-
-			if (set_also_gap_locks
-			    && !(srv_locks_unsafe_for_binlog
-				 || trx->isolation_level
-				 <= TRX_ISO_READ_COMMITTED)
-			    && prebuilt->select_lock_type != LOCK_NONE
-			    && !dict_index_is_spatial(index)) {
-
-				/* Try to place a gap lock on the index
-				record only if innodb_locks_unsafe_for_binlog
-				option is not set or this session is not
-				using a READ COMMITTED isolation level. */
-
-				err = sel_set_rec_lock(
-					pcur,
-					rec, index, offsets,
-					prebuilt->select_lock_type, LOCK_GAP,
-					thr, &mtr);
-
-				switch (err) {
-				case DB_SUCCESS_LOCKED_REC:
-				case DB_SUCCESS:
-					break;
-				default:
-					goto lock_wait_or_error;
-				}
-			}
-
-			btr_pcur_store_position(pcur, &mtr);
-
-			/* The found record was not a match, but may be used
-			as NEXT record (index_next). Set the relative position
-			to BTR_PCUR_BEFORE, to reflect that the position of
-			the persistent cursor is before the found/stored row
-			(pcur->old_rec). */
-			ut_ad(pcur->rel_pos == BTR_PCUR_ON);
-			pcur->rel_pos = BTR_PCUR_BEFORE;
-
-			err = DB_RECORD_NOT_FOUND;
-			goto normal_return;
-		}
-
-	} else if (match_mode == ROW_SEL_EXACT_PREFIX) {
-
-		if (!cmp_dtuple_is_prefix_of_rec(search_tuple, rec, offsets)) {
-
-			if (set_also_gap_locks
-			    && !(srv_locks_unsafe_for_binlog
-				 || trx->isolation_level
-				 <= TRX_ISO_READ_COMMITTED)
-			    && prebuilt->select_lock_type != LOCK_NONE
-			    && !dict_index_is_spatial(index)) {
-
-				/* Try to place a gap lock on the index
-				record only if innodb_locks_unsafe_for_binlog
-				option is not set or this session is not
-				using a READ COMMITTED isolation level. */
-
-				err = sel_set_rec_lock(
-					pcur,
-					rec, index, offsets,
-					prebuilt->select_lock_type, LOCK_GAP,
-					thr, &mtr);
-
-				switch (err) {
-				case DB_SUCCESS_LOCKED_REC:
-				case DB_SUCCESS:
-					break;
-				default:
-					goto lock_wait_or_error;
-				}
-			}
-
-			btr_pcur_store_position(pcur, &mtr);
-
-			/* The found record was not a match, but may be used
-			as NEXT record (index_next). Set the relative position
-			to BTR_PCUR_BEFORE, to reflect that the position of
-			the persistent cursor is before the found/stored row
-			(pcur->old_rec). */
-			ut_ad(pcur->rel_pos == BTR_PCUR_ON);
-			pcur->rel_pos = BTR_PCUR_BEFORE;
-
-			err = DB_RECORD_NOT_FOUND;
-			goto normal_return;
-		}
-	}
-
-	/* We are ready to look at a possible new index entry in the result
-	set: the cursor is now placed on a user record */
-
-	if (prebuilt->select_lock_type != LOCK_NONE) {
-		/* Try to place a lock on the index record; note that delete
-		marked records are a special case in a unique search. If there
-		is a non-delete marked record, then it is enough to lock its
-		existence with LOCK_REC_NOT_GAP. */
-
-		/* If innodb_locks_unsafe_for_binlog option is used
-		or this session is using a READ COMMITED isolation
-		level we lock only the record, i.e., next-key locking is
-		not used. */
-
-		ulint	lock_type;
-
-		if (!set_also_gap_locks
-		    || srv_locks_unsafe_for_binlog
-		    || trx->isolation_level <= TRX_ISO_READ_COMMITTED
-		    || (unique_search && !rec_get_deleted_flag(rec, comp))
-		    || dict_index_is_spatial(index)) {
-
-			goto no_gap_lock;
-		} else {
-			lock_type = LOCK_ORDINARY;
-		}
-
-		/* If we are doing a 'greater or equal than a primary key
-		value' search from a clustered index, and we find a record
-		that has that exact primary key value, then there is no need
-		to lock the gap before the record, because no insert in the
-		gap can be in our search range. That is, no phantom row can
-		appear that way.
-
-		An example: if col1 is the primary key, the search is WHERE
-		col1 >= 100, and we find a record where col1 = 100, then no
-		need to lock the gap before that record. */
-
-		if (index == clust_index
-		    && mode == PAGE_CUR_GE
-		    && direction == 0
-		    && dtuple_get_n_fields_cmp(search_tuple)
-		    == dict_index_get_n_unique(index)
-		    && 0 == cmp_dtuple_rec(search_tuple, rec, offsets)) {
-no_gap_lock:
-			lock_type = LOCK_REC_NOT_GAP;
-		}
-
-		err = sel_set_rec_lock(pcur,
-				       rec, index, offsets,
-				       prebuilt->select_lock_type,
-				       lock_type, thr, &mtr);
-
-		switch (err) {
-			const rec_t*	old_vers;
-		case DB_SUCCESS_LOCKED_REC:
-			if (srv_locks_unsafe_for_binlog
-			    || trx->isolation_level
-			    <= TRX_ISO_READ_COMMITTED) {
-				/* Note that a record of
-				prebuilt->index was locked. */
-				prebuilt->new_rec_locks = 1;
-			}
-			err = DB_SUCCESS;
- 			// Fall through
-		case DB_SUCCESS:
-			break;
-		case DB_LOCK_WAIT:
-			/* Lock wait for R-tree should already
-			be handled in sel_set_rtr_rec_lock() */
-			ut_ad(!dict_index_is_spatial(index));
-			/* Never unlock rows that were part of a conflict. */
-			prebuilt->new_rec_locks = 0;
-
-			if (UNIV_LIKELY(prebuilt->row_read_type
-					!= ROW_READ_TRY_SEMI_CONSISTENT)
-			    || unique_search
-			    || index != clust_index) {
-
-				goto lock_wait_or_error;
-			}
-
-			/* The following call returns 'offsets'
-			associated with 'old_vers' */
-			row_sel_build_committed_vers_for_mysql(
-				clust_index, prebuilt, rec,
-				&offsets, &heap, &old_vers, need_vrow ? &vrow : NULL,
-			        &mtr);
-
-			/* Check whether it was a deadlock or not, if not
-			a deadlock and the transaction had to wait then
-			release the lock it is waiting on. */
-
-			err = lock_trx_handle_wait(trx);
-
-			switch (err) {
-			case DB_SUCCESS:
-				/* The lock was granted while we were
-				searching for the last committed version.
-				Do a normal locking read. */
-
-				offsets = rec_get_offsets(
-					rec, index, offsets, ULINT_UNDEFINED,
-					&heap);
-				goto locks_ok;
-			case DB_DEADLOCK:
-				goto lock_wait_or_error;
-			case DB_LOCK_WAIT:
-				ut_ad(!dict_index_is_spatial(index));
-				err = DB_SUCCESS;
-				break;
-			default:
-				ut_error;
-			}
-
-			if (old_vers == NULL) {
-				/* The row was not yet committed */
-
-				goto next_rec;
-			}
-
-			did_semi_consistent_read = TRUE;
-			rec = old_vers;
-			prev_rec = rec;
-			break;
-		case DB_RECORD_NOT_FOUND:
-			if (dict_index_is_spatial(index)) {
-				goto next_rec;
-			} else {
-				goto lock_wait_or_error;
-			}
-
-		default:
-
-			goto lock_wait_or_error;
-		}
-	} else {
-		/* This is a non-locking consistent read: if necessary, fetch
-		a previous version of the record */
-
-		if (trx->isolation_level == TRX_ISO_READ_UNCOMMITTED) {
-
-			/* Do nothing: we let a non-locking SELECT read the
-			latest version of the record */
-
-		} else if (index == clust_index) {
-
-			/* Fetch a previous version of the row if the current
-			one is not visible in the snapshot; if we have a very
-			high force recovery level set, we try to avoid crashes
-			by skipping this lookup */
-
-			if (srv_force_recovery < 5
-			    && !lock_clust_rec_cons_read_sees(
-				    rec, index, offsets,
-				    trx_get_read_view(trx))) {
-
-				rec_t*	old_vers;
-				/* The following call returns 'offsets'
-				associated with 'old_vers' */
-				err = row_sel_build_prev_vers_for_mysql(
-					trx->read_view, clust_index,
-					prebuilt, rec, &offsets, &heap,
-					&old_vers, need_vrow ? &vrow : NULL,
-					&mtr);
-
-				if (err != DB_SUCCESS) {
-
-					goto lock_wait_or_error;
-				}
-
-				if (old_vers == NULL) {
-					/* The row did not exist yet in
-					the read view */
-
-					goto next_rec;
-				}
-
-				rec = old_vers;
-				prev_rec = rec;
-			}
-		} else {
-			/* We are looking into a non-clustered index,
-			and to get the right version of the record we
-			have to look also into the clustered index: this
-			is necessary, because we can only get the undo
-			information via the clustered index record. */
-
-			ut_ad(!dict_index_is_clust(index));
-
-			if (!srv_read_only_mode
-			    && !lock_sec_rec_cons_read_sees(
-					rec, index, trx->read_view)) {
-				/* We should look at the clustered index.
-				However, as this is a non-locking read,
-				we can skip the clustered index lookup if
-				the condition does not match the secondary
-				index entry. */
-				switch (row_search_idx_cond_check(
-						buf, prebuilt, rec, offsets)) {
-				case ICP_NO_MATCH:
-					goto next_rec;
-				case ICP_OUT_OF_RANGE:
-					err = DB_RECORD_NOT_FOUND;
-					goto idx_cond_failed;
-				case ICP_MATCH:
-					goto requires_clust_rec;
-				}
-
-				ut_error;
-			}
-		}
-	}
->>>>>>> 8809dd1a
 
 locks_ok:
   /* NOTE that at this point rec can be an old version of a clustered
