/*****************************************************************************

Copyright (c) 2005, 2014, Oracle and/or its affiliates. All Rights Reserved.

This program is free software; you can redistribute it and/or modify it under
the terms of the GNU General Public License as published by the Free Software
Foundation; version 2 of the License.

This program is distributed in the hope that it will be useful, but WITHOUT
ANY WARRANTY; without even the implied warranty of MERCHANTABILITY or FITNESS
FOR A PARTICULAR PURPOSE. See the GNU General Public License for more details.

You should have received a copy of the GNU General Public License along with
this program; if not, write to the Free Software Foundation, Inc.,
51 Franklin Street, Suite 500, Boston, MA 02110-1335 USA

*****************************************************************************/

/**************************************************//**
@file row/row0merge.cc
New index creation routines using a merge sort

Created 12/4/2005 Jan Lindstrom
Completed by Sunny Bains and Marko Makela
*******************************************************/

#include "ha_prototypes.h"

#include "row0merge.h"
#include "row0ext.h"
#include "row0log.h"
#include "row0ins.h"
#include "row0sel.h"
#include "dict0crea.h"
#include "trx0purge.h"
#include "lock0lock.h"
#include "pars0pars.h"
#include "ut0sort.h"
#include "row0ftsort.h"
#include "row0import.h"
#include "handler0alter.h"
#include "btr0bulk.h"
#include "fsp0sysspace.h"
#include "ut0new.h"

/* Ignore posix_fadvise() on those platforms where it does not exist */
#if defined _WIN32
# define posix_fadvise(fd, offset, len, advice) /* nothing */
#endif /* _WIN32 */

/* Whether to disable file system cache */
char	srv_disable_sort_file_cache;

/** Class that caches index row tuples made from a single cluster
index page scan, and then insert into corresponding index tree */
class index_tuple_info_t {
public:
	/** constructor
	@param[in]	heap	memory heap
	@param[in]	index	index to be created */
	index_tuple_info_t(
		mem_heap_t*	heap,
		dict_index_t*	index) UNIV_NOTHROW
	{
		m_heap = heap;
		m_index = index;
		m_dtuple_vec = UT_NEW_NOKEY(idx_tuple_vec());
	}

	/** destructor */
	~index_tuple_info_t()
	{
		UT_DELETE(m_dtuple_vec);
	}

	/** Get the index object
	@return the index object */
	dict_index_t*   get_index() UNIV_NOTHROW
	{
		return(m_index);
	}

	/** Caches an index row into index tuple vector
	@param[in]	row	table row */
	void add(
		const dtuple_t*		row) UNIV_NOTHROW
	{
		dtuple_t*	dtuple;

		dtuple = row_build_index_entry(row, NULL, m_index, m_heap);

		ut_ad(dtuple);

		m_dtuple_vec->push_back(dtuple);
	}

	/** Insert spatial index rows cached in vector into spatial index
	@param[in,out]	trx		transaction
	@param[in,out]	row_heap	memory heap
	@param[in]	pcur		cluster index scanning cursor
	@param[in,out]	scan_mtr	mini-transaction for pcur
	@param[out]	mtr_committed	whether scan_mtr got committed
	@return DB_SUCCESS if successful, else error number */
	dberr_t insert(
		trx_t*			trx,
		mem_heap_t*		row_heap,
		btr_pcur_t*		pcur,
		mtr_t*			scan_mtr,
		bool*			mtr_committed)
	{
		big_rec_t*      big_rec;
		rec_t*          rec;
		btr_cur_t       ins_cur;
		mtr_t           mtr;
		rtr_info_t      rtr_info;
		ulint*		ins_offsets = NULL;
		dberr_t		error = DB_SUCCESS;
		dtuple_t*	dtuple;
		ulint		count = 0;
		const ulint	flag = BTR_NO_UNDO_LOG_FLAG
				       | BTR_NO_LOCKING_FLAG
				       | BTR_KEEP_SYS_FLAG | BTR_CREATE_FLAG;

		ut_ad(dict_index_is_spatial(m_index));

		DBUG_EXECUTE_IF("row_merge_instrument_log_check_flush",
			log_sys->check_flush_or_checkpoint = true;
		);

		for (idx_tuple_vec::iterator it = m_dtuple_vec->begin();
		     it != m_dtuple_vec->end();
		     ++it) {
			dtuple = *it;
			ut_ad(dtuple);

			if (log_sys->check_flush_or_checkpoint) {
				if (!(*mtr_committed)) {
					btr_pcur_move_to_prev_on_page(pcur);
					btr_pcur_store_position(pcur, scan_mtr);
					mtr_commit(scan_mtr);
					*mtr_committed = true;
				}

				log_free_check();
			}

			mtr.start();
			mtr.set_named_space(m_index->space);

			ins_cur.index = m_index;
			rtr_init_rtr_info(&rtr_info, false, &ins_cur, m_index,
					  false);
			rtr_info_update_btr(&ins_cur, &rtr_info);

			btr_cur_search_to_nth_level(m_index, 0, dtuple,
						    PAGE_CUR_RTREE_INSERT,
						    BTR_MODIFY_LEAF, &ins_cur,
						    0, __FILE__, __LINE__,
						    &mtr);

			/* It need to update MBR in parent entry,
			so change search mode to BTR_MODIFY_TREE */
			if (rtr_info.mbr_adj) {
				mtr_commit(&mtr);
				rtr_clean_rtr_info(&rtr_info, true);
				rtr_init_rtr_info(&rtr_info, false, &ins_cur,
						  m_index, false);
				rtr_info_update_btr(&ins_cur, &rtr_info);
				mtr_start(&mtr);
				mtr.set_named_space(m_index->space);
				btr_cur_search_to_nth_level(
					m_index, 0, dtuple,
					PAGE_CUR_RTREE_INSERT,
					BTR_MODIFY_TREE, &ins_cur, 0,
					__FILE__, __LINE__, &mtr);
			}

			error = btr_cur_optimistic_insert(
				flag, &ins_cur, &ins_offsets, &row_heap,
				dtuple, &rec, &big_rec, 0, NULL, &mtr);

			if (error == DB_FAIL) {
				ut_ad(!big_rec);
				mtr.commit();
				mtr.start();
				mtr.set_named_space(m_index->space);

				rtr_clean_rtr_info(&rtr_info, true);
				rtr_init_rtr_info(&rtr_info, false,
						  &ins_cur, m_index, false);

				rtr_info_update_btr(&ins_cur, &rtr_info);
				btr_cur_search_to_nth_level(
					m_index, 0, dtuple,
					PAGE_CUR_RTREE_INSERT,
					BTR_MODIFY_TREE,
					&ins_cur, 0,
					__FILE__, __LINE__, &mtr);


				error = btr_cur_pessimistic_insert(
						flag, &ins_cur, &ins_offsets,
						&row_heap, dtuple, &rec,
						&big_rec, 0, NULL, &mtr);
			}

			DBUG_EXECUTE_IF(
				"row_merge_ins_spatial_fail",
				error = DB_FAIL;
			);

			if (error == DB_SUCCESS) {
				if (rtr_info.mbr_adj) {
					error = rtr_ins_enlarge_mbr(
							&ins_cur, NULL, &mtr);
				}

				if (error == DB_SUCCESS) {
					page_update_max_trx_id(
						btr_cur_get_block(&ins_cur),
						btr_cur_get_page_zip(&ins_cur),
						trx->id, &mtr);
				}
			}

			mtr_commit(&mtr);

			rtr_clean_rtr_info(&rtr_info, true);
			count++;
		}

		m_dtuple_vec->clear();

		return(error);
	}

private:
	/** Cache index rows made from a cluster index scan. Usually
	for rows on single cluster index page */
	typedef std::vector<dtuple_t*>	idx_tuple_vec;

	/** vector used to cache index rows made from cluster index scan */
	idx_tuple_vec*		m_dtuple_vec;

	/** the index being built */
	dict_index_t*		m_index;

	/** memory heap for creating index tuples */
	mem_heap_t*		m_heap;
};

/* Maximum pending doc memory limit in bytes for a fts tokenization thread */
#define FTS_PENDING_DOC_MEMORY_LIMIT	1000000

/** Insert sorted data tuples to the index.
@param[in]	trx_id		transaction identifier
@param[in]	index		index to be inserted
@param[in]	old_table	old table
@param[in]	fd		file descriptor
@param[in,out]	block		file buffer
@param[in]	row_buf		row_buf the sorted data tuples,
or NULL if fd, block will be used instead
@param[in,out]	btr_bulk	btr bulk instance
@return DB_SUCCESS or error number */
static	__attribute__((warn_unused_result))
dberr_t
row_merge_insert_index_tuples(
	trx_id_t		trx_id,
	dict_index_t*		index,
	const dict_table_t*	old_table,
	int			fd,
	row_merge_block_t*	block,
	const row_merge_buf_t*	row_buf,
	BtrBulk*		btr_bulk);

/******************************************************//**
Encode an index record. */
static __attribute__((nonnull))
void
row_merge_buf_encode(
/*=================*/
	byte**			b,		/*!< in/out: pointer to
						current end of output buffer */
	const dict_index_t*	index,		/*!< in: index */
	const mtuple_t*		entry,		/*!< in: index fields
						of the record to encode */
	ulint			n_fields)	/*!< in: number of fields
						in the entry */
{
	ulint	size;
	ulint	extra_size;

	size = rec_get_converted_size_temp(
		index, entry->fields, n_fields, &extra_size);
	ut_ad(size >= extra_size);

	/* Encode extra_size + 1 */
	if (extra_size + 1 < 0x80) {
		*(*b)++ = (byte) (extra_size + 1);
	} else {
		ut_ad((extra_size + 1) < 0x8000);
		*(*b)++ = (byte) (0x80 | ((extra_size + 1) >> 8));
		*(*b)++ = (byte) (extra_size + 1);
	}

	rec_convert_dtuple_to_temp(*b + extra_size, index,
				   entry->fields, n_fields);

	*b += size;
}

/******************************************************//**
Allocate a sort buffer.
@return own: sort buffer */
static __attribute__((malloc, nonnull))
row_merge_buf_t*
row_merge_buf_create_low(
/*=====================*/
	mem_heap_t*	heap,		/*!< in: heap where allocated */
	dict_index_t*	index,		/*!< in: secondary index */
	ulint		max_tuples,	/*!< in: maximum number of
					data tuples */
	ulint		buf_size)	/*!< in: size of the buffer,
					in bytes */
{
	row_merge_buf_t*	buf;

	ut_ad(max_tuples > 0);

	ut_ad(max_tuples <= srv_sort_buf_size);

	buf = static_cast<row_merge_buf_t*>(mem_heap_zalloc(heap, buf_size));
	buf->heap = heap;
	buf->index = index;
	buf->max_tuples = max_tuples;
	buf->tuples = static_cast<mtuple_t*>(
		ut_malloc_nokey(2 * max_tuples * sizeof *buf->tuples));
	buf->tmp_tuples = buf->tuples + max_tuples;

	return(buf);
}

/******************************************************//**
Allocate a sort buffer.
@return own: sort buffer */

row_merge_buf_t*
row_merge_buf_create(
/*=================*/
	dict_index_t*	index)	/*!< in: secondary index */
{
	row_merge_buf_t*	buf;
	ulint			max_tuples;
	ulint			buf_size;
	mem_heap_t*		heap;

	max_tuples = srv_sort_buf_size
		/ ut_max(1, dict_index_get_min_size(index));

	buf_size = (sizeof *buf);

	heap = mem_heap_create(buf_size);

	buf = row_merge_buf_create_low(heap, index, max_tuples, buf_size);

	return(buf);
}

/******************************************************//**
Empty a sort buffer.
@return sort buffer */

row_merge_buf_t*
row_merge_buf_empty(
/*================*/
	row_merge_buf_t*	buf)	/*!< in,own: sort buffer */
{
	ulint		buf_size	= sizeof *buf;
	ulint		max_tuples	= buf->max_tuples;
	mem_heap_t*	heap		= buf->heap;
	dict_index_t*	index		= buf->index;
	mtuple_t*	tuples		= buf->tuples;

	mem_heap_empty(heap);

	buf = static_cast<row_merge_buf_t*>(mem_heap_zalloc(heap, buf_size));
	buf->heap = heap;
	buf->index = index;
	buf->max_tuples = max_tuples;
	buf->tuples = tuples;
	buf->tmp_tuples = buf->tuples + max_tuples;

	return(buf);
}

/******************************************************//**
Deallocate a sort buffer. */

void
row_merge_buf_free(
/*===============*/
	row_merge_buf_t*	buf)	/*!< in,own: sort buffer to be freed */
{
	ut_free(buf->tuples);
	mem_heap_free(buf->heap);
}

/******************************************************//**
Insert a data tuple into a sort buffer.
@return number of rows added, 0 if out of space */
static
ulint
row_merge_buf_add(
/*==============*/
	row_merge_buf_t*	buf,	/*!< in/out: sort buffer */
	dict_index_t*		fts_index,/*!< in: fts index to be created */
	const dict_table_t*	old_table,/*!< in: original table */
	fts_psort_t*		psort_info, /*!< in: parallel sort info */
	const dtuple_t*		row,	/*!< in: table row */
	const row_ext_t*	ext,	/*!< in: cache of externally stored
					column prefixes, or NULL */
	doc_id_t*		doc_id)	/*!< in/out: Doc ID if we are
					creating FTS index */
{
	ulint			i;
	const dict_index_t*	index;
	mtuple_t*		entry;
	dfield_t*		field;
	const dict_field_t*	ifield;
	ulint			n_fields;
	ulint			data_size;
	ulint			extra_size;
	ulint			bucket = 0;
	doc_id_t		write_doc_id;
	ulint			n_row_added = 0;
	DBUG_ENTER("row_merge_buf_add");

	if (buf->n_tuples >= buf->max_tuples) {
		DBUG_RETURN(0);
	}

	DBUG_EXECUTE_IF(
		"ib_row_merge_buf_add_two",
		if (buf->n_tuples >= 2) DBUG_RETURN(0););

	UNIV_PREFETCH_R(row->fields);

	/* If we are building FTS index, buf->index points to
	the 'fts_sort_idx', and real FTS index is stored in
	fts_index */
	index = (buf->index->type & DICT_FTS) ? fts_index : buf->index;

	/* create spatial index should not come here */
	ut_ad(!dict_index_is_spatial(index));

	n_fields = dict_index_get_n_fields(index);

	entry = &buf->tuples[buf->n_tuples];
	field = entry->fields = static_cast<dfield_t*>(
		mem_heap_alloc(buf->heap, n_fields * sizeof *entry->fields));

	data_size = 0;
	extra_size = UT_BITS_IN_BYTES(index->n_nullable);

	ifield = dict_index_get_nth_field(index, 0);

	for (i = 0; i < n_fields; i++, field++, ifield++) {
		ulint			len;
		const dict_col_t*	col;
		ulint			col_no;
		ulint			fixed_len;
		const dfield_t*		row_field;

		col = ifield->col;
		col_no = dict_col_get_no(col);

		/* Process the Doc ID column */
		if (*doc_id > 0
		    && col_no == index->table->fts->doc_col) {
			fts_write_doc_id((byte*) &write_doc_id, *doc_id);

			/* Note: field->data now points to a value on the
			stack: &write_doc_id after dfield_set_data(). Because
			there is only one doc_id per row, it shouldn't matter.
			We allocate a new buffer before we leave the function
			later below. */

			dfield_set_data(
				field, &write_doc_id, sizeof(write_doc_id));

			field->type.mtype = ifield->col->mtype;
			field->type.prtype = ifield->col->prtype;
			field->type.mbminmaxlen = DATA_MBMINMAXLEN(0, 0);
			field->type.len = ifield->col->len;
		} else {
			row_field = dtuple_get_nth_field(row, col_no);

			dfield_copy(field, row_field);

			/* Tokenize and process data for FTS */
			if (index->type & DICT_FTS) {
				fts_doc_item_t*	doc_item;
				byte*		value;
				void*		ptr;
				const ulint	max_trial_count = 10000;
				ulint		trial_count = 0;

				/* fetch Doc ID if it already exists
				in the row, and not supplied by the
				caller. Even if the value column is
				NULL, we still need to get the Doc
				ID so to maintain the correct max
				Doc ID */
				if (*doc_id == 0) {
					const dfield_t*	doc_field;
					doc_field = dtuple_get_nth_field(
						row,
						index->table->fts->doc_col);
					*doc_id = (doc_id_t) mach_read_from_8(
						static_cast<byte*>(
						dfield_get_data(doc_field)));

					if (*doc_id == 0) {
						ib_logf(IB_LOG_LEVEL_WARN,
							"FTS Doc ID is zero."
							" Record Skipped");
						DBUG_RETURN(0);
					}
				}

				if (dfield_is_null(field)) {
					n_row_added = 1;
					continue;
				}

				ptr = ut_malloc_nokey(sizeof(*doc_item)
						      + field->len);

				doc_item = static_cast<fts_doc_item_t*>(ptr);
				value = static_cast<byte*>(ptr)
					+ sizeof(*doc_item);
				memcpy(value, field->data, field->len);
				field->data = value;

				doc_item->field = field;
				doc_item->doc_id = *doc_id;

				bucket = *doc_id % fts_sort_pll_degree;

				/* Add doc item to fts_doc_list */
				mutex_enter(&psort_info[bucket].mutex);

				if (psort_info[bucket].error == DB_SUCCESS) {
					UT_LIST_ADD_LAST(
						psort_info[bucket].fts_doc_list,
						doc_item);
					psort_info[bucket].memory_used +=
						sizeof(*doc_item) + field->len;
				} else {
					ut_free(doc_item);
				}

				mutex_exit(&psort_info[bucket].mutex);

				/* Sleep when memory used exceeds limit*/
				while (psort_info[bucket].memory_used
				       > FTS_PENDING_DOC_MEMORY_LIMIT
				       && trial_count++ < max_trial_count) {
					os_thread_sleep(1000);
				}

				n_row_added = 1;
				continue;
			}
		}

		len = dfield_get_len(field);

		if (dfield_is_null(field)) {
			ut_ad(!(col->prtype & DATA_NOT_NULL));
			continue;
		} else if (!ext) {
		} else if (dict_index_is_clust(index)) {
			/* Flag externally stored fields. */
			const byte*	buf = row_ext_lookup(ext, col_no,
							     &len);
			if (UNIV_LIKELY_NULL(buf)) {
				ut_a(buf != field_ref_zero);
				if (i < dict_index_get_n_unique(index)) {
					dfield_set_data(field, buf, len);
				} else {
					dfield_set_ext(field);
					len = dfield_get_len(field);
				}
			}
		} else {
			const byte*	buf = row_ext_lookup(ext, col_no,
							     &len);
			if (UNIV_LIKELY_NULL(buf)) {
				ut_a(buf != field_ref_zero);
				dfield_set_data(field, buf, len);
			}
		}

		/* If a column prefix index, take only the prefix */

		if (ifield->prefix_len) {
			len = dtype_get_at_most_n_mbchars(
				col->prtype,
				col->mbminmaxlen,
				ifield->prefix_len,
				len,
				static_cast<char*>(dfield_get_data(field)));
			dfield_set_len(field, len);
		}

		ut_ad(len <= col->len || DATA_LARGE_MTYPE(col->mtype));

		fixed_len = ifield->fixed_len;
		if (fixed_len && !dict_table_is_comp(index->table)
		    && DATA_MBMINLEN(col->mbminmaxlen)
		    != DATA_MBMAXLEN(col->mbminmaxlen)) {
			/* CHAR in ROW_FORMAT=REDUNDANT is always
			fixed-length, but in the temporary file it is
			variable-length for variable-length character
			sets. */
			fixed_len = 0;
		}

		if (fixed_len) {
#ifdef UNIV_DEBUG
			ulint	mbminlen = DATA_MBMINLEN(col->mbminmaxlen);
			ulint	mbmaxlen = DATA_MBMAXLEN(col->mbminmaxlen);

			/* len should be between size calcualted base on
			mbmaxlen and mbminlen */
			ut_ad(len <= fixed_len);
			ut_ad(!mbmaxlen || len >= mbminlen
			      * (fixed_len / mbmaxlen));

			ut_ad(!dfield_is_ext(field));
#endif /* UNIV_DEBUG */
		} else if (dfield_is_ext(field)) {
			extra_size += 2;
		} else if (len < 128
			   || (!DATA_BIG_COL(col))) {
			extra_size++;
		} else {
			/* For variable-length columns, we look up the
			maximum length from the column itself.  If this
			is a prefix index column shorter than 256 bytes,
			this will waste one byte. */
			extra_size += 2;
		}
		data_size += len;
	}

	/* If this is FTS index, we already populated the sort buffer, return
	here */
	if (index->type & DICT_FTS) {
		DBUG_RETURN(n_row_added);
	}

#ifdef UNIV_DEBUG
	{
		ulint	size;
		ulint	extra;

		size = rec_get_converted_size_temp(
			index, entry->fields, n_fields, &extra);

		ut_ad(data_size + extra_size == size);
		ut_ad(extra_size == extra);
	}
#endif /* UNIV_DEBUG */

	/* Add to the total size of the record in row_merge_block_t
	the encoded length of extra_size and the extra bytes (extra_size).
	See row_merge_buf_write() for the variable-length encoding
	of extra_size. */
	data_size += (extra_size + 1) + ((extra_size + 1) >= 0x80);

	ut_ad(data_size < srv_sort_buf_size);

	/* Reserve one byte for the end marker of row_merge_block_t. */
	if (buf->total_size + data_size >= srv_sort_buf_size - 1) {
		DBUG_RETURN(0);
	}

	buf->total_size += data_size;
	buf->n_tuples++;
	n_row_added++;

	field = entry->fields;

	/* Copy the data fields. */

	do {
		dfield_dup(field++, buf->heap);
	} while (--n_fields);

	DBUG_RETURN(n_row_added);
}

/*************************************************************//**
Report a duplicate key. */

void
row_merge_dup_report(
/*=================*/
	row_merge_dup_t*	dup,	/*!< in/out: for reporting duplicates */
	const dfield_t*		entry)	/*!< in: duplicate index entry */
{
	if (!dup->n_dup++) {
		/* Only report the first duplicate record,
		but count all duplicate records. */
		innobase_fields_to_mysql(dup->table, dup->index, entry);
	}
}

/*************************************************************//**
Compare two tuples.
@return positive, 0, negative if a is greater, equal, less, than b,
respectively */
static __attribute__((warn_unused_result))
int
row_merge_tuple_cmp(
/*================*/
	ulint			n_uniq,	/*!< in: number of unique fields */
	ulint			n_field,/*!< in: number of fields */
	const mtuple_t&		a,	/*!< in: first tuple to be compared */
	const mtuple_t&		b,	/*!< in: second tuple to be compared */
	row_merge_dup_t*	dup)	/*!< in/out: for reporting duplicates,
					NULL if non-unique index */
{
	int		cmp;
	const dfield_t*	af	= a.fields;
	const dfield_t*	bf	= b.fields;
	ulint		n	= n_uniq;

	ut_ad(n_uniq > 0);
	ut_ad(n_uniq <= n_field);

	/* Compare the fields of the tuples until a difference is
	found or we run out of fields to compare.  If !cmp at the
	end, the tuples are equal. */
	do {
		cmp = cmp_dfield_dfield(af++, bf++);
	} while (!cmp && --n);

	if (cmp) {
		return(cmp);
	}

	if (dup) {
		/* Report a duplicate value error if the tuples are
		logically equal.  NULL columns are logically inequal,
		although they are equal in the sorting order.  Find
		out if any of the fields are NULL. */
		for (const dfield_t* df = a.fields; df != af; df++) {
			if (dfield_is_null(df)) {
				goto no_report;
			}
		}

		row_merge_dup_report(dup, a.fields);
	}

no_report:
	/* The n_uniq fields were equal, but we compare all fields so
	that we will get the same (internal) order as in the B-tree. */
	for (n = n_field - n_uniq + 1; --n; ) {
		cmp = cmp_dfield_dfield(af++, bf++);
		if (cmp) {
			return(cmp);
		}
	}

	/* This should never be reached, except in a secondary index
	when creating a secondary index and a PRIMARY KEY, and there
	is a duplicate in the PRIMARY KEY that has not been detected
	yet. Internally, an index must never contain duplicates. */
	return(cmp);
}

/** Wrapper for row_merge_tuple_sort() to inject some more context to
UT_SORT_FUNCTION_BODY().
@param tuples array of tuples that being sorted
@param aux work area, same size as tuples[]
@param low lower bound of the sorting area, inclusive
@param high upper bound of the sorting area, inclusive */
#define row_merge_tuple_sort_ctx(tuples, aux, low, high)		\
	row_merge_tuple_sort(n_uniq, n_field, dup, tuples, aux, low, high)
/** Wrapper for row_merge_tuple_cmp() to inject some more context to
UT_SORT_FUNCTION_BODY().
@param a first tuple to be compared
@param b second tuple to be compared
@return positive, 0, negative, if a is greater, equal, less, than b,
respectively */
#define row_merge_tuple_cmp_ctx(a,b)			\
	row_merge_tuple_cmp(n_uniq, n_field, a, b, dup)

/**********************************************************************//**
Merge sort the tuple buffer in main memory. */
static __attribute__((nonnull(4,5)))
void
row_merge_tuple_sort(
/*=================*/
	ulint			n_uniq,	/*!< in: number of unique fields */
	ulint			n_field,/*!< in: number of fields */
	row_merge_dup_t*	dup,	/*!< in/out: reporter of duplicates
					(NULL if non-unique index) */
	mtuple_t*		tuples,	/*!< in/out: tuples */
	mtuple_t*		aux,	/*!< in/out: work area */
	ulint			low,	/*!< in: lower bound of the
					sorting area, inclusive */
	ulint			high)	/*!< in: upper bound of the
					sorting area, exclusive */
{
	ut_ad(n_field > 0);
	ut_ad(n_uniq <= n_field);

	UT_SORT_FUNCTION_BODY(row_merge_tuple_sort_ctx,
			      tuples, aux, low, high, row_merge_tuple_cmp_ctx);
}

/******************************************************//**
Sort a buffer. */

void
row_merge_buf_sort(
/*===============*/
	row_merge_buf_t*	buf,	/*!< in/out: sort buffer */
	row_merge_dup_t*	dup)	/*!< in/out: reporter of duplicates
					(NULL if non-unique index) */
{
	ut_ad(!dict_index_is_spatial(buf->index));

	row_merge_tuple_sort(dict_index_get_n_unique(buf->index),
			     dict_index_get_n_fields(buf->index),
			     dup,
			     buf->tuples, buf->tmp_tuples, 0, buf->n_tuples);
}

/******************************************************//**
Write a buffer to a block. */

void
row_merge_buf_write(
/*================*/
	const row_merge_buf_t*	buf,	/*!< in: sorted buffer */
	const merge_file_t*	of UNIV_UNUSED,
					/*!< in: output file */
	row_merge_block_t*	block)	/*!< out: buffer for writing to file */
{
	const dict_index_t*	index	= buf->index;
	ulint			n_fields= dict_index_get_n_fields(index);
	byte*			b	= &block[0];

	DBUG_ENTER("row_merge_buf_write");

	for (ulint i = 0; i < buf->n_tuples; i++) {
		const mtuple_t*	entry	= &buf->tuples[i];

		row_merge_buf_encode(&b, index, entry, n_fields);
		ut_ad(b < &block[srv_sort_buf_size]);

		DBUG_PRINT("ib_merge_sort",
			   ("%p,fd=%d,%lu %lu: %s",
			    reinterpret_cast<const void*>(b), of->fd,
			    ulong(of->offset), ulong(i),
			    rec_printer(entry->fields,
					n_fields).str().c_str()));
	}

	/* Write an "end-of-chunk" marker. */
	ut_a(b < &block[srv_sort_buf_size]);
	ut_a(b == &block[0] + buf->total_size);
	*b++ = 0;
#ifdef UNIV_DEBUG_VALGRIND
	/* The rest of the block is uninitialized.  Initialize it
	to avoid bogus warnings. */
	memset(b, 0xff, &block[srv_sort_buf_size] - b);
#endif /* UNIV_DEBUG_VALGRIND */
	DBUG_PRINT("ib_merge_sort",
		   ("write %p,%d,%lu EOF",
		    reinterpret_cast<const void*>(b), of->fd,
		    ulong(of->offset)));
	DBUG_VOID_RETURN;
}

/******************************************************//**
Create a memory heap and allocate space for row_merge_rec_offsets()
and mrec_buf_t[3].
@return memory heap */
static
mem_heap_t*
row_merge_heap_create(
/*==================*/
	const dict_index_t*	index,		/*!< in: record descriptor */
	mrec_buf_t**		buf,		/*!< out: 3 buffers */
	ulint**			offsets1,	/*!< out: offsets */
	ulint**			offsets2)	/*!< out: offsets */
{
	ulint		i	= 1 + REC_OFFS_HEADER_SIZE
		+ dict_index_get_n_fields(index);
	mem_heap_t*	heap	= mem_heap_create(2 * i * sizeof **offsets1
						  + 3 * sizeof **buf);

	*buf = static_cast<mrec_buf_t*>(
		mem_heap_alloc(heap, 3 * sizeof **buf));
	*offsets1 = static_cast<ulint*>(
		mem_heap_alloc(heap, i * sizeof **offsets1));
	*offsets2 = static_cast<ulint*>(
		mem_heap_alloc(heap, i * sizeof **offsets2));

	(*offsets1)[0] = (*offsets2)[0] = i;
	(*offsets1)[1] = (*offsets2)[1] = dict_index_get_n_fields(index);

	return(heap);
}

/********************************************************************//**
Read a merge block from the file system.
@return TRUE if request was successful, FALSE if fail */

ibool
row_merge_read(
/*===========*/
	int			fd,	/*!< in: file descriptor */
	ulint			offset,	/*!< in: offset where to read
					in number of row_merge_block_t
					elements */
	row_merge_block_t*	buf)	/*!< out: data */
{
	os_offset_t	ofs = ((os_offset_t) offset) * srv_sort_buf_size;
	ibool		success;

	DBUG_ENTER("row_merge_read");
	DBUG_PRINT("ib_merge_sort", ("fd=%d ofs=" UINT64PF, fd, ofs));
	DBUG_EXECUTE_IF("row_merge_read_failure", DBUG_RETURN(FALSE););

	success = os_file_read_no_error_handling(OS_FILE_FROM_FD(fd), buf,
						 ofs, srv_sort_buf_size);
#ifdef POSIX_FADV_DONTNEED
	/* Each block is read exactly once.  Free up the file cache. */
	posix_fadvise(fd, ofs, srv_sort_buf_size, POSIX_FADV_DONTNEED);
#endif /* POSIX_FADV_DONTNEED */

	if (UNIV_UNLIKELY(!success)) {
		ib_logf(IB_LOG_LEVEL_ERROR,
			"Failed to read merge block at " UINT64PF, ofs);
	}

	DBUG_RETURN(success);
}

/********************************************************************//**
Write a merge block to the file system.
@return TRUE if request was successful, FALSE if fail */

ibool
row_merge_write(
/*============*/
	int		fd,	/*!< in: file descriptor */
	ulint		offset,	/*!< in: offset where to write,
				in number of row_merge_block_t elements */
	const void*	buf)	/*!< in: data */
{
	size_t		buf_len = srv_sort_buf_size;
	os_offset_t	ofs = buf_len * (os_offset_t) offset;
	ibool		ret;

	DBUG_ENTER("row_merge_write");
	DBUG_PRINT("ib_merge_sort", ("fd=%d ofs=" UINT64PF, fd, ofs));
	DBUG_EXECUTE_IF("row_merge_write_failure", DBUG_RETURN(FALSE););

	ret = os_file_write("(merge)", OS_FILE_FROM_FD(fd), buf, ofs, buf_len);

#ifdef POSIX_FADV_DONTNEED
	/* The block will be needed on the next merge pass,
	but it can be evicted from the file cache meanwhile. */
	posix_fadvise(fd, ofs, buf_len, POSIX_FADV_DONTNEED);
#endif /* POSIX_FADV_DONTNEED */

	DBUG_RETURN(ret);
}

/********************************************************************//**
Read a merge record.
@return pointer to next record, or NULL on I/O error or end of list */

const byte*
row_merge_read_rec(
/*===============*/
	row_merge_block_t*	block,	/*!< in/out: file buffer */
	mrec_buf_t*		buf,	/*!< in/out: secondary buffer */
	const byte*		b,	/*!< in: pointer to record */
	const dict_index_t*	index,	/*!< in: index of the record */
	int			fd,	/*!< in: file descriptor */
	ulint*			foffs,	/*!< in/out: file offset */
	const mrec_t**		mrec,	/*!< out: pointer to merge record,
					or NULL on end of list
					(non-NULL on I/O error) */
	ulint*			offsets)/*!< out: offsets of mrec */
{
	ulint	extra_size;
	ulint	data_size;
	ulint	avail_size;

	ut_ad(block);
	ut_ad(buf);
	ut_ad(b >= &block[0]);
	ut_ad(b < &block[srv_sort_buf_size]);
	ut_ad(index);
	ut_ad(foffs);
	ut_ad(mrec);
	ut_ad(offsets);

	ut_ad(*offsets == 1 + REC_OFFS_HEADER_SIZE
	      + dict_index_get_n_fields(index));

	DBUG_ENTER("row_merge_read_rec");

	extra_size = *b++;

	if (UNIV_UNLIKELY(!extra_size)) {
		/* End of list */
		*mrec = NULL;
		DBUG_PRINT("ib_merge_sort",
			   ("read %p,%p,%d,%lu EOF\n",
			    reinterpret_cast<const void*>(b),
			    reinterpret_cast<const void*>(block),
			    fd, ulong(*foffs)));
		DBUG_RETURN(NULL);
	}

	if (extra_size >= 0x80) {
		/* Read another byte of extra_size. */

		if (UNIV_UNLIKELY(b >= &block[srv_sort_buf_size])) {
			if (!row_merge_read(fd, ++(*foffs), block)) {
err_exit:
				/* Signal I/O error. */
				*mrec = b;
				DBUG_RETURN(NULL);
			}

			/* Wrap around to the beginning of the buffer. */
			b = &block[0];
		}

		extra_size = (extra_size & 0x7f) << 8;
		extra_size |= *b++;
	}

	/* Normalize extra_size.  Above, value 0 signals "end of list". */
	extra_size--;

	/* Read the extra bytes. */

	if (UNIV_UNLIKELY(b + extra_size >= &block[srv_sort_buf_size])) {
		/* The record spans two blocks.  Copy the entire record
		to the auxiliary buffer and handle this as a special
		case. */

		avail_size = &block[srv_sort_buf_size] - b;
		ut_ad(avail_size < sizeof *buf);
		memcpy(*buf, b, avail_size);

		if (!row_merge_read(fd, ++(*foffs), block)) {

			goto err_exit;
		}

		/* Wrap around to the beginning of the buffer. */
		b = &block[0];

		/* Copy the record. */
		memcpy(*buf + avail_size, b, extra_size - avail_size);
		b += extra_size - avail_size;

		*mrec = *buf + extra_size;

		rec_init_offsets_temp(*mrec, index, offsets);

		data_size = rec_offs_data_size(offsets);

		/* These overflows should be impossible given that
		records are much smaller than either buffer, and
		the record starts near the beginning of each buffer. */
		ut_a(extra_size + data_size < sizeof *buf);
		ut_a(b + data_size < &block[srv_sort_buf_size]);

		/* Copy the data bytes. */
		memcpy(*buf + extra_size, b, data_size);
		b += data_size;

		goto func_exit;
	}

	*mrec = b + extra_size;

	rec_init_offsets_temp(*mrec, index, offsets);

	data_size = rec_offs_data_size(offsets);
	ut_ad(extra_size + data_size < sizeof *buf);

	b += extra_size + data_size;

	if (UNIV_LIKELY(b < &block[srv_sort_buf_size])) {
		/* The record fits entirely in the block.
		This is the normal case. */
		goto func_exit;
	}

	/* The record spans two blocks.  Copy it to buf. */

	b -= extra_size + data_size;
	avail_size = &block[srv_sort_buf_size] - b;
	memcpy(*buf, b, avail_size);
	*mrec = *buf + extra_size;
#ifdef UNIV_DEBUG
	/* We cannot invoke rec_offs_make_valid() here, because there
	are no REC_N_NEW_EXTRA_BYTES between extra_size and data_size.
	Similarly, rec_offs_validate() would fail, because it invokes
	rec_get_status(). */
	offsets[2] = (ulint) *mrec;
	offsets[3] = (ulint) index;
#endif /* UNIV_DEBUG */

	if (!row_merge_read(fd, ++(*foffs), block)) {

		goto err_exit;
	}

	/* Wrap around to the beginning of the buffer. */
	b = &block[0];

	/* Copy the rest of the record. */
	memcpy(*buf + avail_size, b, extra_size + data_size - avail_size);
	b += extra_size + data_size - avail_size;

func_exit:
	DBUG_PRINT("ib_merge_sort",
		   ("%p,%p,fd=%d,%lu: %s",
		    reinterpret_cast<const void*>(b),
		    reinterpret_cast<const void*>(block),
		    fd, ulong(*foffs),
		    rec_printer(*mrec, 0, offsets).str().c_str()));
	DBUG_RETURN(b);
}

/********************************************************************//**
Write a merge record. */
static
void
row_merge_write_rec_low(
/*====================*/
	byte*		b,	/*!< out: buffer */
	ulint		e,	/*!< in: encoded extra_size */
#ifndef DBUG_OFF
	ulint		size,	/*!< in: total size to write */
	int		fd,	/*!< in: file descriptor */
	ulint		foffs,	/*!< in: file offset */
#endif /* !DBUG_OFF */
	const mrec_t*	mrec,	/*!< in: record to write */
	const ulint*	offsets)/*!< in: offsets of mrec */
#ifdef DBUG_OFF
# define row_merge_write_rec_low(b, e, size, fd, foffs, mrec, offsets)	\
	row_merge_write_rec_low(b, e, mrec, offsets)
#endif /* DBUG_OFF */
{
	DBUG_ENTER("row_merge_write_rec_low");

#ifndef DBUG_OFF
	const byte* const end = b + size;
#endif /* DBUG_OFF */
	DBUG_ASSERT(e == rec_offs_extra_size(offsets) + 1);
	DBUG_PRINT("ib_merge_sort",
		   ("%p,fd=%d,%lu: %s",
		    reinterpret_cast<const void*>(b), fd, ulong(foffs),
		    rec_printer(mrec, 0, offsets).str().c_str()));

	if (e < 0x80) {
		*b++ = (byte) e;
	} else {
		*b++ = (byte) (0x80 | (e >> 8));
		*b++ = (byte) e;
	}

	memcpy(b, mrec - rec_offs_extra_size(offsets), rec_offs_size(offsets));
	DBUG_ASSERT(b + rec_offs_size(offsets) == end);
	DBUG_VOID_RETURN;
}

/********************************************************************//**
Write a merge record.
@return pointer to end of block, or NULL on error */
static
byte*
row_merge_write_rec(
/*================*/
	row_merge_block_t*	block,	/*!< in/out: file buffer */
	mrec_buf_t*		buf,	/*!< in/out: secondary buffer */
	byte*			b,	/*!< in: pointer to end of block */
	int			fd,	/*!< in: file descriptor */
	ulint*			foffs,	/*!< in/out: file offset */
	const mrec_t*		mrec,	/*!< in: record to write */
	const ulint*		offsets)/*!< in: offsets of mrec */
{
	ulint	extra_size;
	ulint	size;
	ulint	avail_size;

	ut_ad(block);
	ut_ad(buf);
	ut_ad(b >= &block[0]);
	ut_ad(b < &block[srv_sort_buf_size]);
	ut_ad(mrec);
	ut_ad(foffs);
	ut_ad(mrec < &block[0] || mrec > &block[srv_sort_buf_size]);
	ut_ad(mrec < buf[0] || mrec > buf[1]);

	/* Normalize extra_size.  Value 0 signals "end of list". */
	extra_size = rec_offs_extra_size(offsets) + 1;

	size = extra_size + (extra_size >= 0x80)
		+ rec_offs_data_size(offsets);

	if (UNIV_UNLIKELY(b + size >= &block[srv_sort_buf_size])) {
		/* The record spans two blocks.
		Copy it to the temporary buffer first. */
		avail_size = &block[srv_sort_buf_size] - b;

		row_merge_write_rec_low(buf[0],
					extra_size, size, fd, *foffs,
					mrec, offsets);

		/* Copy the head of the temporary buffer, write
		the completed block, and copy the tail of the
		record to the head of the new block. */
		memcpy(b, buf[0], avail_size);

		if (!row_merge_write(fd, (*foffs)++, block)) {
			return(NULL);
		}

		UNIV_MEM_INVALID(&block[0], srv_sort_buf_size);

		/* Copy the rest. */
		b = &block[0];
		memcpy(b, buf[0] + avail_size, size - avail_size);
		b += size - avail_size;
	} else {
		row_merge_write_rec_low(b, extra_size, size, fd, *foffs,
					mrec, offsets);
		b += size;
	}

	return(b);
}

/********************************************************************//**
Write an end-of-list marker.
@return pointer to end of block, or NULL on error */
static
byte*
row_merge_write_eof(
/*================*/
	row_merge_block_t*	block,	/*!< in/out: file buffer */
	byte*			b,	/*!< in: pointer to end of block */
	int			fd,	/*!< in: file descriptor */
	ulint*			foffs)	/*!< in/out: file offset */
{
	ut_ad(block);
	ut_ad(b >= &block[0]);
	ut_ad(b < &block[srv_sort_buf_size]);
	ut_ad(foffs);

	DBUG_ENTER("row_merge_write_eof");
	DBUG_PRINT("ib_merge_sort",
		   ("%p,%p,fd=%d,%lu",
		    reinterpret_cast<const void*>(b),
		    reinterpret_cast<const void*>(block),
		    fd, ulong(*foffs)));

	*b++ = 0;
	UNIV_MEM_ASSERT_RW(&block[0], b - &block[0]);
	UNIV_MEM_ASSERT_W(&block[0], srv_sort_buf_size);
#ifdef UNIV_DEBUG_VALGRIND
	/* The rest of the block is uninitialized.  Initialize it
	to avoid bogus warnings. */
	memset(b, 0xff, &block[srv_sort_buf_size] - b);
#endif /* UNIV_DEBUG_VALGRIND */

	if (!row_merge_write(fd, (*foffs)++, block)) {
		DBUG_RETURN(NULL);
	}

	UNIV_MEM_INVALID(&block[0], srv_sort_buf_size);
	DBUG_RETURN(&block[0]);
}

/** Create a temporary file if it has not been created already.
@param[in,out] tmpfd	temporary file handle
@return file descriptor, or -1 on failure */
static __attribute__((warn_unused_result))
int
row_merge_tmpfile_if_needed(
	int*	tmpfd)
{
	if (*tmpfd < 0) {
		*tmpfd = row_merge_file_create_low();
		if (*tmpfd >= 0) {
			MONITOR_ATOMIC_INC(MONITOR_ALTER_TABLE_SORT_FILES);
		}
	}

	return(*tmpfd);
}

/** Create a temporary file for merge sort if it was not created already.
@param[in,out]	file	merge file structure
@param[in]	nrec	number of records in the file
@return file descriptor, or -1 on failure */
static __attribute__((warn_unused_result))
int
row_merge_file_create_if_needed(
	merge_file_t*	file,
	int*		tmpfd,
	ulint		nrec)
{
	ut_ad(file->fd < 0 || *tmpfd >=0);
	if (file->fd < 0 && row_merge_file_create(file) >= 0) {
		MONITOR_ATOMIC_INC(MONITOR_ALTER_TABLE_SORT_FILES);
		if (row_merge_tmpfile_if_needed(tmpfd) < 0) {
			return(-1);
		}

		file->n_rec = nrec;
	}

	ut_ad(file->fd < 0 || *tmpfd >=0);
	return(file->fd);
}

/********************************************************************//**
Reads clustered index of the table and create temporary files
containing the index entries for the indexes to be built.
@return DB_SUCCESS or error */
static __attribute__((nonnull(1,2,3,4,6,9,10,16), warn_unused_result))
dberr_t
row_merge_read_clustered_index(
/*===========================*/
	trx_t*			trx,	/*!< in: transaction */
	struct TABLE*		table,	/*!< in/out: MySQL table object,
					for reporting erroneous records */
	const dict_table_t*	old_table,/*!< in: table where rows are
					read from */
	const dict_table_t*	new_table,/*!< in: table where indexes are
					created; identical to old_table
					unless creating a PRIMARY KEY */
	bool			online,	/*!< in: true if creating indexes
					online */
	dict_index_t**		index,	/*!< in: indexes to be created */
	dict_index_t*		fts_sort_idx,
					/*!< in: full-text index to be created,
					or NULL */
	fts_psort_t*		psort_info,
					/*!< in: parallel sort info for
					fts_sort_idx creation, or NULL */
	merge_file_t*		files,	/*!< in: temporary files */
	const ulint*		key_numbers,
					/*!< in: MySQL key numbers to create */
	ulint			n_index,/*!< in: number of indexes to create */
	const dtuple_t*		add_cols,
					/*!< in: default values of
					added columns, or NULL */
	const ulint*		col_map,/*!< in: mapping of old column
					numbers to new ones, or NULL
					if old_table == new_table */
	ulint			add_autoinc,
					/*!< in: number of added
					AUTO_INCREMENT column, or
					ULINT_UNDEFINED if none is added */
	ib_sequence_t&		sequence,/*!< in/out: autoinc sequence */
	row_merge_block_t*	block,	/*!< in/out: file buffer */
	bool			skip_pk_sort,/*!< in: whether the new
						PRIMARY KEY will follow
						existing order */
	int*			tmpfd)	/*!< in/out: temporary file handle */

{
	dict_index_t*		clust_index;	/* Clustered index */
	mem_heap_t*		row_heap;	/* Heap memory to create
						clustered index tuples */
	row_merge_buf_t**	merge_buf;	/* Temporary list for records*/
	btr_pcur_t		pcur;		/* Cursor on the clustered
						index */
	mtr_t			mtr;		/* Mini transaction */
	dberr_t			err = DB_SUCCESS;/* Return code */
	ulint			n_nonnull = 0;	/* number of columns
						changed to NOT NULL */
	ulint*			nonnull = NULL;	/* NOT NULL columns */
	dict_index_t*		fts_index = NULL;/* FTS index */
	doc_id_t		doc_id = 0;
	doc_id_t		max_doc_id = 0;
	ibool			add_doc_id = FALSE;
	os_event_t		fts_parallel_sort_event = NULL;
	ibool			fts_pll_sort = FALSE;
	int64_t			sig_count = 0;
	index_tuple_info_t**	spatial_dtuple_info = NULL;
	mem_heap_t*		spatial_heap = NULL;
	ulint			num_spatial = 0;
	BtrBulk*		clust_btr_bulk = NULL;
	bool			clust_temp_file = false;
	DBUG_ENTER("row_merge_read_clustered_index");

	ut_ad((old_table == new_table) == !col_map);
	ut_ad(!add_cols || col_map);

	trx->op_info = "reading clustered index";

#ifdef FTS_INTERNAL_DIAG_PRINT
	DEBUG_FTS_SORT_PRINT("FTS_SORT: Start Create Index\n");
#endif

	/* Create and initialize memory for record buffers */

	merge_buf = static_cast<row_merge_buf_t**>(
		ut_malloc_nokey(n_index * sizeof *merge_buf));

	for (ulint i = 0; i < n_index; i++) {
		if (index[i]->type & DICT_FTS) {

			/* We are building a FT index, make sure
			we have the temporary 'fts_sort_idx' */
			ut_a(fts_sort_idx);

			fts_index = index[i];

			merge_buf[i] = row_merge_buf_create(fts_sort_idx);

			add_doc_id = DICT_TF2_FLAG_IS_SET(
				new_table, DICT_TF2_FTS_ADD_DOC_ID);

			/* If Doc ID does not exist in the table itself,
			fetch the first FTS Doc ID */
			if (add_doc_id) {
				fts_get_next_doc_id(
					(dict_table_t*) new_table,
					&doc_id);
				ut_ad(doc_id > 0);
			}

			fts_pll_sort = TRUE;
			row_fts_start_psort(psort_info);
			fts_parallel_sort_event =
				 psort_info[0].psort_common->sort_event;
		} else {
			if (dict_index_is_spatial(index[i])) {
				num_spatial++;
			}
			merge_buf[i] = row_merge_buf_create(index[i]);
		}
	}

	if (num_spatial > 0) {
		ulint	count = 0;

		spatial_heap = mem_heap_create(100);

		spatial_dtuple_info = static_cast<index_tuple_info_t**>(
			ut_malloc_nokey(num_spatial
					* sizeof(*spatial_dtuple_info)));

		for (ulint i = 0; i < n_index; i++) {
			if (dict_index_is_spatial(index[i])) {
				spatial_dtuple_info[count]
					= UT_NEW_NOKEY(
						index_tuple_info_t(
							spatial_heap,
							index[i]));
				count++;
			}
		}

		ut_ad(count == num_spatial);
	}

	mtr_start(&mtr);

	/* Find the clustered index and create a persistent cursor
	based on that. */

	clust_index = dict_table_get_first_index(old_table);

	btr_pcur_open_at_index_side(
		true, clust_index, BTR_SEARCH_LEAF, &pcur, true, 0, &mtr);

	if (old_table != new_table) {
		/* The table is being rebuilt.  Identify the columns
		that were flagged NOT NULL in the new table, so that
		we can quickly check that the records in the old table
		do not violate the added NOT NULL constraints. */

		nonnull = static_cast<ulint*>(
			ut_malloc_nokey(dict_table_get_n_cols(new_table)
				  * sizeof *nonnull));

		for (ulint i = 0; i < dict_table_get_n_cols(old_table); i++) {
			if (dict_table_get_nth_col(old_table, i)->prtype
			    & DATA_NOT_NULL) {
				continue;
			}

			const ulint j = col_map[i];

			if (j == ULINT_UNDEFINED) {
				/* The column was dropped. */
				continue;
			}

			if (dict_table_get_nth_col(new_table, j)->prtype
			    & DATA_NOT_NULL) {
				nonnull[n_nonnull++] = j;
			}
		}

		if (!n_nonnull) {
			ut_free(nonnull);
			nonnull = NULL;
		}
	}

	row_heap = mem_heap_create(sizeof(mrec_buf_t));

	/* Scan the clustered index. */
	for (;;) {
		const rec_t*	rec;
		ulint*		offsets;
		const dtuple_t*	row;
		row_ext_t*	ext;
		page_cur_t*	cur	= btr_pcur_get_page_cur(&pcur);

		page_cur_move_to_next(cur);

		if (page_cur_is_after_last(cur)) {
			if (UNIV_UNLIKELY(trx_is_interrupted(trx))) {
				err = DB_INTERRUPTED;
				trx->error_key_num = 0;
				goto func_exit;
			}

			if (online && old_table != new_table) {
				err = row_log_table_get_error(clust_index);
				if (err != DB_SUCCESS) {
					trx->error_key_num = 0;
					goto func_exit;
				}
			}

#ifdef DBUG_OFF
# define dbug_run_purge	false
#else /* DBUG_OFF */
			bool	dbug_run_purge = false;
#endif /* DBUG_OFF */
			DBUG_EXECUTE_IF(
				"ib_purge_on_create_index_page_switch",
				dbug_run_purge = true;);

			if (spatial_dtuple_info != NULL) {
				bool	mtr_committed = false;

				for (ulint j = 0; j < num_spatial; j++) {
					err = spatial_dtuple_info[j]->insert(
						trx, row_heap,
						&pcur, &mtr, &mtr_committed);

					if (err != DB_SUCCESS) {
						goto func_exit;
					}
				}

				mem_heap_empty(spatial_heap);

				if (mtr_committed) {
					goto scan_next;
				}
			}

			if (dbug_run_purge
			    || rw_lock_get_waiters(
				    dict_index_get_lock(clust_index))) {
				/* There are waiters on the clustered
				index tree lock, likely the purge
				thread. Store and restore the cursor
				position, and yield so that scanning a
				large table will not starve other
				threads. */

				/* Store the cursor position on the last user
				record on the page. */
				btr_pcur_move_to_prev_on_page(&pcur);
				/* Leaf pages must never be empty, unless
				this is the only page in the index tree. */
				ut_ad(btr_pcur_is_on_user_rec(&pcur)
				      || btr_pcur_get_block(
					      &pcur)->page.id.page_no()
				      == clust_index->page);

				btr_pcur_store_position(&pcur, &mtr);
				mtr_commit(&mtr);

				if (dbug_run_purge) {
					/* This is for testing
					purposes only (see
					DBUG_EXECUTE_IF above).  We
					signal the purge thread and
					hope that the purge batch will
					complete before we execute
					btr_pcur_restore_position(). */
					trx_purge_run();
					os_thread_sleep(1000000);
				}

				/* Give the waiters a chance to proceed. */
				os_thread_yield();
scan_next:
				mtr_start(&mtr);
				/* Restore position on the record, or its
				predecessor if the record was purged
				meanwhile. */
				btr_pcur_restore_position(
					BTR_SEARCH_LEAF, &pcur, &mtr);
				/* Move to the successor of the
				original record. */
				if (!btr_pcur_move_to_next_user_rec(
					    &pcur, &mtr)) {
end_of_index:
					row = NULL;
					mtr_commit(&mtr);
					mem_heap_free(row_heap);
					ut_free(nonnull);
					goto write_buffers;
				}
			} else {
				ulint		next_page_no;
				buf_block_t*	block;

				next_page_no = btr_page_get_next(
					page_cur_get_page(cur), &mtr);

				if (next_page_no == FIL_NULL) {
					goto end_of_index;
				}

				block = page_cur_get_block(cur);
				block = btr_block_get(
					page_id_t(block->page.id.space(),
						  next_page_no),
					block->page.size,
					BTR_SEARCH_LEAF,
					clust_index, &mtr);

				btr_leaf_page_release(page_cur_get_block(cur),
						      BTR_SEARCH_LEAF, &mtr);
				page_cur_set_before_first(block, cur);
				page_cur_move_to_next(cur);

				ut_ad(!page_cur_is_after_last(cur));
			}
		}

		rec = page_cur_get_rec(cur);

		offsets = rec_get_offsets(rec, clust_index, NULL,
					  ULINT_UNDEFINED, &row_heap);

		if (online) {
			/* Perform a REPEATABLE READ.

			When rebuilding the table online,
			row_log_table_apply() must not see a newer
			state of the table when applying the log.
			This is mainly to prevent false duplicate key
			errors, because the log will identify records
			by the PRIMARY KEY, and also to prevent unsafe
			BLOB access.

			When creating a secondary index online, this
			table scan must not see records that have only
			been inserted to the clustered index, but have
			not been written to the online_log of
			index[]. If we performed READ UNCOMMITTED, it
			could happen that the ADD INDEX reaches
			ONLINE_INDEX_COMPLETE state between the time
			the DML thread has updated the clustered index
			but has not yet accessed secondary index. */
			ut_ad(MVCC::is_view_active(trx->read_view));

			if (!trx->read_view->changes_visible(
				    row_get_rec_trx_id(
					    rec, clust_index, offsets))) {
				rec_t*	old_vers;

				row_vers_build_for_consistent_read(
					rec, &mtr, clust_index, &offsets,
					trx->read_view, &row_heap,
					row_heap, &old_vers);

				rec = old_vers;

				if (!rec) {
					continue;
				}
			}

			if (rec_get_deleted_flag(
				    rec,
				    dict_table_is_comp(old_table))) {
				/* This record was deleted in the latest
				committed version, or it was deleted and
				then reinserted-by-update before purge
				kicked in. Skip it. */
				continue;
			}

			ut_ad(!rec_offs_any_null_extern(rec, offsets));
		} else if (rec_get_deleted_flag(
				   rec, dict_table_is_comp(old_table))) {
			/* Skip delete-marked records.

			Skipping delete-marked records will make the
			created indexes unuseable for transactions
			whose read views were created before the index
			creation completed, but preserving the history
			would make it tricky to detect duplicate
			keys. */
			continue;
		}

		/* When !online, we are holding a lock on old_table, preventing
		any inserts that could have written a record 'stub' before
		writing out off-page columns. */
		ut_ad(!rec_offs_any_null_extern(rec, offsets));

		/* Build a row based on the clustered index. */

		row = row_build(ROW_COPY_POINTERS, clust_index,
				rec, offsets, new_table,
				add_cols, col_map, &ext, row_heap);
		ut_ad(row);

		for (ulint i = 0; i < n_nonnull; i++) {
			const dfield_t*	field	= &row->fields[nonnull[i]];

			ut_ad(dfield_get_type(field)->prtype & DATA_NOT_NULL);

			if (dfield_is_null(field)) {
				err = DB_INVALID_NULL;
				trx->error_key_num = 0;
				goto func_exit;
			}
		}

		/* Get the next Doc ID */
		if (add_doc_id) {
			doc_id++;
		} else {
			doc_id = 0;
		}

		if (add_autoinc != ULINT_UNDEFINED) {

			ut_ad(add_autoinc
			      < dict_table_get_n_user_cols(new_table));

			const dfield_t*	dfield;

			dfield = dtuple_get_nth_field(row, add_autoinc);
			if (dfield_is_null(dfield)) {
				goto write_buffers;
			}

			const dtype_t*  dtype = dfield_get_type(dfield);
			byte*	b = static_cast<byte*>(dfield_get_data(dfield));

			if (sequence.eof()) {
				err = DB_ERROR;
				trx->error_key_num = 0;

				ib_errf(trx->mysql_thd, IB_LOG_LEVEL_ERROR,
					ER_AUTOINC_READ_FAILED, "[NULL]");

				goto func_exit;
			}

			ulonglong	value = sequence++;

			switch (dtype_get_mtype(dtype)) {
			case DATA_INT: {
				ibool	usign;
				ulint	len = dfield_get_len(dfield);

				usign = dtype_get_prtype(dtype) & DATA_UNSIGNED;
				mach_write_ulonglong(b, value, len, usign);

				break;
				}

			case DATA_FLOAT:
				mach_float_write(
					b, static_cast<float>(value));
				break;

			case DATA_DOUBLE:
				mach_double_write(
					b, static_cast<double>(value));
				break;

			default:
				ut_ad(0);
			}
		}

write_buffers:
		/* Build all entries for all the indexes to be created
		in a single scan of the clustered index. */

		ulint	s_idx_cnt = 0;

		for (ulint i = 0; i < n_index; i++) {
			row_merge_buf_t*	buf	= merge_buf[i];
			merge_file_t*		file	= &files[i];
			ulint			rows_added = 0;

			if (dict_index_is_spatial(buf->index)) {

				if (!row) {
					continue;
				}

				ut_ad(spatial_dtuple_info[s_idx_cnt]->get_index()
				      == buf->index);

				spatial_dtuple_info[s_idx_cnt]->add(row);

				s_idx_cnt++;

				continue;
			}

			if (UNIV_LIKELY
			    (row && (rows_added = row_merge_buf_add(
					buf, fts_index, old_table,
					psort_info, row, ext, &doc_id)))) {

				/* If we are creating FTS index,
				a single row can generate more
				records for tokenized word */
				file->n_rec += rows_added;
				if (doc_id > max_doc_id) {
					max_doc_id = doc_id;
				}

				if (buf->index->type & DICT_FTS) {
					/* Check if error occurs in child thread */
					for (ulint j = 0;
					     j < fts_sort_pll_degree; j++) {
						if (psort_info[j].error
							!= DB_SUCCESS) {
							err = psort_info[j].error;
							trx->error_key_num = i;
							break;
						}
					}

					if (err != DB_SUCCESS) {
						break;
					}
				}

				continue;
			}

			if (buf->index->type & DICT_FTS) {
				if (!row || !doc_id) {
					continue;
				}
			}

			/* The buffer must be sufficiently large
			to hold at least one record. It may only
			be empty when we reach the end of the
			clustered index. row_merge_buf_add()
			must not have been called in this loop. */
			ut_ad(buf->n_tuples || row == NULL);

			/* We have enough data tuples to form a block.
			Sort them and write to disk if temp file is used
			or insert into index if temp file is not used. */
			const bool skip_sort = skip_pk_sort
				&& dict_index_is_clust(buf->index);
			ut_ad(old_table == new_table
			      ? !dict_index_is_clust(buf->index)
			      : (i == 0) == dict_index_is_clust(buf->index));

			/* We have enough data tuples to form a block.
			Sort them and write to disk. */

			if (buf->n_tuples) {
				if (skip_sort) {
					/* Temporary File is not used.
					so insert sorted block to the index */
					if (row != NULL) {
						/* We are not at the end of
						the scan yet. We must
						mtr_commit() in order to be
						able to call log_free_check()
						in row_merge_insert_index_tuples().
						Due to mtr_commit(), the
						current row will be invalid, and
						we must reread it on the next
						loop iteration. */
						btr_pcur_move_to_prev_on_page(
							&pcur);
						btr_pcur_store_position(
							&pcur, &mtr);
						mtr_commit(&mtr);
					}

					/* TODO: Detect duplicates earlier, by
					comparing to previous record in
					row_merge_buf_add(). */
					row_merge_dup_t dup = {
						buf->index, table, col_map, 0};

					row_merge_buf_sort(buf, &dup);

					if (dup.n_dup) {
						err = DB_DUPLICATE_KEY;
						trx->error_key_num
							= key_numbers[i];
						goto all_done;
					}

					if (clust_btr_bulk == NULL) {
						clust_btr_bulk = UT_NEW_NOKEY(
							BtrBulk(index[i],
								trx->id));
						clust_btr_bulk->init();
					} else {
						clust_btr_bulk->latch();
					}

					err = row_merge_insert_index_tuples(
						trx->id, index[i], old_table,
						-1, NULL, buf, clust_btr_bulk);

					if (row == NULL) {
						err = clust_btr_bulk->finish(
							err);
<<<<<<< HEAD
						UT_DELETE(clust_btr_bulk);
=======
						delete clust_btr_bulk;
					} else {
						/* Release latches for possible
						log_free_chck in spatial index
						build. */
						clust_btr_bulk->release();
>>>>>>> 6e812da1
					}

					if (row != NULL) {
						/* Restore the cursor on the
						previous clustered index record,
						and empty the buffer. The next
						iteration of the outer loop will
						advance the cursor and read the
						next record (the one which we
						had to ignore due to the buffer
						overflow). */
						mtr_start(&mtr);
						btr_pcur_restore_position(
							BTR_SEARCH_LEAF, &pcur,
							&mtr);
						buf = row_merge_buf_empty(buf);
						/* Restart the outer loop on the
						record. We did not insert it
						into any index yet. */
						ut_ad(i == 0);
						break;
					}
				} else if (dict_index_is_unique(buf->index)) {
					row_merge_dup_t	dup = {
						buf->index, table, col_map, 0};

					row_merge_buf_sort(buf, &dup);

					if (dup.n_dup) {
						err = DB_DUPLICATE_KEY;
						trx->error_key_num
							= key_numbers[i];
						break;
					}
				} else {
					row_merge_buf_sort(buf, NULL);
				}
			} else if (online && new_table == old_table) {
				/* Note the newest transaction that
				modified this index when the scan was
				completed. We prevent older readers
				from accessing this index, to ensure
				read consistency. */

				trx_id_t	max_trx_id;

				ut_a(row == NULL);
				rw_lock_x_lock(
					dict_index_get_lock(buf->index));
				ut_a(dict_index_get_online_status(buf->index)
				     == ONLINE_INDEX_CREATION);

				max_trx_id = row_log_get_max_trx(buf->index);

				if (max_trx_id > buf->index->trx_id) {
					buf->index->trx_id = max_trx_id;
				}

				rw_lock_x_unlock(
					dict_index_get_lock(buf->index));
			}

			/* Secondary index and clustered index which is
			not in sorted order can use the temporary file.
			Fulltext index should not use the temporary file. */
			if (!skip_sort && !(buf->index->type & DICT_FTS)) {
				/* In case we can have all rows in sort buffer,
				we can insert directly into the index without
				temporary file if clustered index does not uses
				temporary file. */
				if (row == NULL && file->fd == -1
				    && !clust_temp_file) {
					DBUG_EXECUTE_IF(
						"row_merge_write_failure",
						err = DB_TEMP_FILE_WRITE_FAIL;
						trx->error_key_num = i;
						goto all_done;);

					DBUG_EXECUTE_IF(
						"row_merge_tmpfile_fail",
						err = DB_OUT_OF_MEMORY;
						trx->error_key_num = i;
						goto all_done;);

					BtrBulk	btr_bulk(index[i], trx->id);
					btr_bulk.init();

					err = row_merge_insert_index_tuples(
						trx->id, index[i], old_table,
						-1, NULL, buf, &btr_bulk);

					err = btr_bulk.finish(err);
				} else {
					if (row_merge_file_create_if_needed(
						file, tmpfd,
						buf->n_tuples) < 0) {
						err = DB_OUT_OF_MEMORY;
						trx->error_key_num = i;
						goto func_exit;
					}

					/* Ensure that duplicates in the
					clustered index will be detected before
					inserting secondary index records. */
					if (dict_index_is_clust(buf->index)) {
						clust_temp_file = true;
					}

					ut_ad(file->n_rec > 0);

					row_merge_buf_write(buf, file, block);

					if (!row_merge_write(
						    file->fd, file->offset++,
						    block)) {
						err = DB_TEMP_FILE_WRITE_FAIL;
						trx->error_key_num = i;
						break;
					}

					UNIV_MEM_INVALID(
						&block[0], srv_sort_buf_size);
				}
			}
			merge_buf[i] = row_merge_buf_empty(buf);

			if (UNIV_LIKELY(row != NULL)) {
				/* Try writing the record again, now
				that the buffer has been written out
				and emptied. */

				if (UNIV_UNLIKELY
				    (!(rows_added = row_merge_buf_add(
						buf, fts_index, old_table,
						psort_info, row, ext,
						&doc_id)))) {
					/* An empty buffer should have enough
					room for at least one record. */
					ut_error;
				}

				file->n_rec += rows_added;
			}
		}

		if (row == NULL) {
			goto all_done;
		}

		if (err != DB_SUCCESS) {
			goto func_exit;
		}

		mem_heap_empty(row_heap);
	}

func_exit:
	mtr_commit(&mtr);
	mem_heap_free(row_heap);
	ut_free(nonnull);

all_done:
#ifdef FTS_INTERNAL_DIAG_PRINT
	DEBUG_FTS_SORT_PRINT("FTS_SORT: Complete Scan Table\n");
#endif
	if (fts_pll_sort) {
		bool	all_exit = false;
		ulint	trial_count = 0;
		const ulint max_trial_count = 10000;

wait_again:
                /* Check if error occurs in child thread */
		for (ulint j = 0; j < fts_sort_pll_degree; j++) {
			if (psort_info[j].error != DB_SUCCESS) {
				err = psort_info[j].error;
				trx->error_key_num = j;
				break;
			}
		}

		/* Tell all children that parent has done scanning */
		for (ulint i = 0; i < fts_sort_pll_degree; i++) {
			if (err == DB_SUCCESS) {
				psort_info[i].state = FTS_PARENT_COMPLETE;
			} else {
				psort_info[i].state = FTS_PARENT_EXITING;
			}
		}

		/* Now wait all children to report back to be completed */
		os_event_wait_time_low(fts_parallel_sort_event,
				       1000000, sig_count);

		for (ulint i = 0; i < fts_sort_pll_degree; i++) {
			if (psort_info[i].child_status != FTS_CHILD_COMPLETE
			    && psort_info[i].child_status != FTS_CHILD_EXITING) {
				sig_count = os_event_reset(
					fts_parallel_sort_event);
				goto wait_again;
			}
		}

		/* Now all children should complete, wait a bit until
		they all finish setting the event, before we free everything.
		This has a 10 second timeout */
		do {
			all_exit = true;

			for (ulint j = 0; j < fts_sort_pll_degree; j++) {
				if (psort_info[j].child_status
				    != FTS_CHILD_EXITING) {
					all_exit = false;
					os_thread_sleep(1000);
					break;
				}
			}
			trial_count++;
		} while (!all_exit && trial_count < max_trial_count);

		if (!all_exit) {
			ib_logf(IB_LOG_LEVEL_FATAL,
				"Not all child sort threads exited"
				" when creating FTS index '%s'",
				fts_sort_idx->name);
		}
	}

#ifdef FTS_INTERNAL_DIAG_PRINT
	DEBUG_FTS_SORT_PRINT("FTS_SORT: Complete Tokenization\n");
#endif
	for (ulint i = 0; i < n_index; i++) {
		row_merge_buf_free(merge_buf[i]);
	}

	row_fts_free_pll_merge_buf(psort_info);

	ut_free(merge_buf);

	btr_pcur_close(&pcur);

	if (spatial_dtuple_info != NULL) {
		for (ulint i = 0; i < num_spatial; i++) {
			UT_DELETE(spatial_dtuple_info[i]);
		}
		ut_free(spatial_dtuple_info);

		if (spatial_heap) {
			mem_heap_free(spatial_heap);
		}
	}

	/* Update the next Doc ID we used. Table should be locked, so
	no concurrent DML */
	if (max_doc_id && err == DB_SUCCESS) {
		/* Sync fts cache for other fts indexes to keep all
		fts indexes consistent in sync_doc_id. */
		err = fts_sync_table(const_cast<dict_table_t*>(new_table));

		if (err == DB_SUCCESS) {
			fts_update_next_doc_id(
				0, new_table, old_table->name, max_doc_id);
		}
	}

	trx->op_info = "";

	DBUG_RETURN(err);
}

/** Write a record via buffer 2 and read the next record to buffer N.
@param N number of the buffer (0 or 1)
@param INDEX record descriptor
@param AT_END statement to execute at end of input */
#define ROW_MERGE_WRITE_GET_NEXT(N, INDEX, AT_END)			\
	do {								\
		b2 = row_merge_write_rec(&block[2 * srv_sort_buf_size], \
					 &buf[2], b2,			\
					 of->fd, &of->offset,		\
					 mrec##N, offsets##N);		\
		if (UNIV_UNLIKELY(!b2 || ++of->n_rec > file->n_rec)) {	\
			goto corrupt;					\
		}							\
		b##N = row_merge_read_rec(&block[N * srv_sort_buf_size],\
					  &buf[N], b##N, INDEX,		\
					  file->fd, foffs##N,		\
					  &mrec##N, offsets##N);	\
		if (UNIV_UNLIKELY(!b##N)) {				\
			if (mrec##N) {					\
				goto corrupt;				\
			}						\
			AT_END;						\
		}							\
	} while (0)

/*************************************************************//**
Merge two blocks of records on disk and write a bigger block.
@return DB_SUCCESS or error code */
static __attribute__((nonnull, warn_unused_result))
dberr_t
row_merge_blocks(
/*=============*/
	const row_merge_dup_t*	dup,	/*!< in: descriptor of
					index being created */
	const merge_file_t*	file,	/*!< in: file containing
					index entries */
	row_merge_block_t*	block,	/*!< in/out: 3 buffers */
	ulint*			foffs0,	/*!< in/out: offset of first
					source list in the file */
	ulint*			foffs1,	/*!< in/out: offset of second
					source list in the file */
	merge_file_t*		of)	/*!< in/out: output file */
{
	mem_heap_t*	heap;	/*!< memory heap for offsets0, offsets1 */

	mrec_buf_t*	buf;	/*!< buffer for handling
				split mrec in block[] */
	const byte*	b0;	/*!< pointer to block[0] */
	const byte*	b1;	/*!< pointer to block[srv_sort_buf_size] */
	byte*		b2;	/*!< pointer to block[2 * srv_sort_buf_size] */
	const mrec_t*	mrec0;	/*!< merge rec, points to block[0] or buf[0] */
	const mrec_t*	mrec1;	/*!< merge rec, points to
				block[srv_sort_buf_size] or buf[1] */
	ulint*		offsets0;/* offsets of mrec0 */
	ulint*		offsets1;/* offsets of mrec1 */

	DBUG_ENTER("row_merge_blocks");
	DBUG_PRINT("ib_merge_sort",
		   ("fd=%d,%lu+%lu to fd=%d,%lu",
		    file->fd, ulong(*foffs0), ulong(*foffs1),
		    of->fd, ulong(of->offset)));

	heap = row_merge_heap_create(dup->index, &buf, &offsets0, &offsets1);

	/* Write a record and read the next record.  Split the output
	file in two halves, which can be merged on the following pass. */

	if (!row_merge_read(file->fd, *foffs0, &block[0])
	    || !row_merge_read(file->fd, *foffs1, &block[srv_sort_buf_size])) {
corrupt:
		mem_heap_free(heap);
		DBUG_RETURN(DB_CORRUPTION);
	}

	b0 = &block[0];
	b1 = &block[srv_sort_buf_size];
	b2 = &block[2 * srv_sort_buf_size];

	b0 = row_merge_read_rec(
		&block[0], &buf[0], b0, dup->index,
		file->fd, foffs0, &mrec0, offsets0);
	b1 = row_merge_read_rec(
		&block[srv_sort_buf_size],
		&buf[srv_sort_buf_size], b1, dup->index,
		file->fd, foffs1, &mrec1, offsets1);
	if (UNIV_UNLIKELY(!b0 && mrec0)
	    || UNIV_UNLIKELY(!b1 && mrec1)) {

		goto corrupt;
	}

	while (mrec0 && mrec1) {
		int cmp = cmp_rec_rec_simple(
			mrec0, mrec1, offsets0, offsets1,
			dup->index, dup->table);
		if (cmp < 0) {
			ROW_MERGE_WRITE_GET_NEXT(0, dup->index, goto merged);
		} else if (cmp) {
			ROW_MERGE_WRITE_GET_NEXT(1, dup->index, goto merged);
		} else {
			mem_heap_free(heap);
			DBUG_RETURN(DB_DUPLICATE_KEY);
		}
	}

merged:
	if (mrec0) {
		/* append all mrec0 to output */
		for (;;) {
			ROW_MERGE_WRITE_GET_NEXT(0, dup->index, goto done0);
		}
	}
done0:
	if (mrec1) {
		/* append all mrec1 to output */
		for (;;) {
			ROW_MERGE_WRITE_GET_NEXT(1, dup->index, goto done1);
		}
	}
done1:

	mem_heap_free(heap);
	b2 = row_merge_write_eof(&block[2 * srv_sort_buf_size],
				 b2, of->fd, &of->offset);
	DBUG_RETURN(b2 ? DB_SUCCESS : DB_CORRUPTION);
}

/*************************************************************//**
Copy a block of index entries.
@return TRUE on success, FALSE on failure */
static __attribute__((nonnull, warn_unused_result))
ibool
row_merge_blocks_copy(
/*==================*/
	const dict_index_t*	index,	/*!< in: index being created */
	const merge_file_t*	file,	/*!< in: input file */
	row_merge_block_t*	block,	/*!< in/out: 3 buffers */
	ulint*			foffs0,	/*!< in/out: input file offset */
	merge_file_t*		of)	/*!< in/out: output file */
{
	mem_heap_t*	heap;	/*!< memory heap for offsets0, offsets1 */

	mrec_buf_t*	buf;	/*!< buffer for handling
				split mrec in block[] */
	const byte*	b0;	/*!< pointer to block[0] */
	byte*		b2;	/*!< pointer to block[2 * srv_sort_buf_size] */
	const mrec_t*	mrec0;	/*!< merge rec, points to block[0] */
	ulint*		offsets0;/* offsets of mrec0 */
	ulint*		offsets1;/* dummy offsets */

	DBUG_ENTER("row_merge_blocks_copy");
	DBUG_PRINT("ib_merge_sort",
		   ("fd=%d,%lu to fd=%d,%lu",
		    file->fd, ulong(foffs0),
		    of->fd, ulong(of->offset)));

	heap = row_merge_heap_create(index, &buf, &offsets0, &offsets1);

	/* Write a record and read the next record.  Split the output
	file in two halves, which can be merged on the following pass. */

	if (!row_merge_read(file->fd, *foffs0, &block[0])) {
corrupt:
		mem_heap_free(heap);
		DBUG_RETURN(FALSE);
	}

	b0 = &block[0];

	b2 = &block[2 * srv_sort_buf_size];

	b0 = row_merge_read_rec(&block[0], &buf[0], b0, index,
				file->fd, foffs0, &mrec0, offsets0);
	if (UNIV_UNLIKELY(!b0 && mrec0)) {

		goto corrupt;
	}

	if (mrec0) {
		/* append all mrec0 to output */
		for (;;) {
			ROW_MERGE_WRITE_GET_NEXT(0, index, goto done0);
		}
	}
done0:

	/* The file offset points to the beginning of the last page
	that has been read.  Update it to point to the next block. */
	(*foffs0)++;

	mem_heap_free(heap);
	DBUG_RETURN(row_merge_write_eof(&block[2 * srv_sort_buf_size],
					b2, of->fd, &of->offset)
		    != NULL);
}

/*************************************************************//**
Merge disk files.
@return DB_SUCCESS or error code */
static __attribute__((nonnull))
dberr_t
row_merge(
/*======*/
	trx_t*			trx,	/*!< in: transaction */
	const row_merge_dup_t*	dup,	/*!< in: descriptor of
					index being created */
	merge_file_t*		file,	/*!< in/out: file containing
					index entries */
	row_merge_block_t*	block,	/*!< in/out: 3 buffers */
	int*			tmpfd,	/*!< in/out: temporary file handle */
	ulint*			num_run,/*!< in/out: Number of runs remain
					to be merged */
	ulint*			run_offset) /*!< in/out: Array contains the
					first offset number for each merge
					run */
{
	ulint		foffs0;	/*!< first input offset */
	ulint		foffs1;	/*!< second input offset */
	dberr_t		error;	/*!< error code */
	merge_file_t	of;	/*!< output file */
	const ulint	ihalf	= run_offset[*num_run / 2];
				/*!< half the input file */
	ulint		n_run	= 0;
				/*!< num of runs generated from this merge */

	UNIV_MEM_ASSERT_W(&block[0], 3 * srv_sort_buf_size);

	ut_ad(ihalf < file->offset);

	of.fd = *tmpfd;
	of.offset = 0;
	of.n_rec = 0;

#ifdef POSIX_FADV_SEQUENTIAL
	/* The input file will be read sequentially, starting from the
	beginning and the middle.  In Linux, the POSIX_FADV_SEQUENTIAL
	affects the entire file.  Each block will be read exactly once. */
	posix_fadvise(file->fd, 0, 0,
		      POSIX_FADV_SEQUENTIAL | POSIX_FADV_NOREUSE);
#endif /* POSIX_FADV_SEQUENTIAL */

	/* Merge blocks to the output file. */
	foffs0 = 0;
	foffs1 = ihalf;

	UNIV_MEM_INVALID(run_offset, *num_run * sizeof *run_offset);

	for (; foffs0 < ihalf && foffs1 < file->offset; foffs0++, foffs1++) {

		if (trx_is_interrupted(trx)) {
			return(DB_INTERRUPTED);
		}

		/* Remember the offset number for this run */
		run_offset[n_run++] = of.offset;

		error = row_merge_blocks(dup, file, block,
					 &foffs0, &foffs1, &of);

		if (error != DB_SUCCESS) {
			return(error);
		}

	}

	/* Copy the last blocks, if there are any. */

	while (foffs0 < ihalf) {
		if (UNIV_UNLIKELY(trx_is_interrupted(trx))) {
			return(DB_INTERRUPTED);
		}

		/* Remember the offset number for this run */
		run_offset[n_run++] = of.offset;

		if (!row_merge_blocks_copy(dup->index, file, block,
					   &foffs0, &of)) {
			return(DB_CORRUPTION);
		}
	}

	ut_ad(foffs0 == ihalf);

	while (foffs1 < file->offset) {
		if (trx_is_interrupted(trx)) {
			return(DB_INTERRUPTED);
		}

		/* Remember the offset number for this run */
		run_offset[n_run++] = of.offset;

		if (!row_merge_blocks_copy(dup->index, file, block,
					   &foffs1, &of)) {
			return(DB_CORRUPTION);
		}
	}

	ut_ad(foffs1 == file->offset);

	if (UNIV_UNLIKELY(of.n_rec != file->n_rec)) {
		return(DB_CORRUPTION);
	}

	ut_ad(n_run <= *num_run);

	*num_run = n_run;

	/* Each run can contain one or more offsets. As merge goes on,
	the number of runs (to merge) will reduce until we have one
	single run. So the number of runs will always be smaller than
	the number of offsets in file */
	ut_ad((*num_run) <= file->offset);

	/* The number of offsets in output file is always equal or
	smaller than input file */
	ut_ad(of.offset <= file->offset);

	/* Swap file descriptors for the next pass. */
	*tmpfd = file->fd;
	*file = of;

	UNIV_MEM_INVALID(&block[0], 3 * srv_sort_buf_size);

	return(DB_SUCCESS);
}

/*************************************************************//**
Merge disk files.
@return DB_SUCCESS or error code */

dberr_t
row_merge_sort(
/*===========*/
	trx_t*			trx,	/*!< in: transaction */
	const row_merge_dup_t*	dup,	/*!< in: descriptor of
					index being created */
	merge_file_t*		file,	/*!< in/out: file containing
					index entries */
	row_merge_block_t*	block,	/*!< in/out: 3 buffers */
	int*			tmpfd)	/*!< in/out: temporary file handle */
{
	const ulint	half	= file->offset / 2;
	ulint		num_runs;
	ulint*		run_offset;
	dberr_t		error	= DB_SUCCESS;
	DBUG_ENTER("row_merge_sort");

	/* Record the number of merge runs we need to perform */
	num_runs = file->offset;

	/* If num_runs are less than 1, nothing to merge */
	if (num_runs <= 1) {
		DBUG_RETURN(error);
	}

	/* "run_offset" records each run's first offset number */
	run_offset = (ulint*) ut_malloc_nokey(file->offset * sizeof(ulint));

	/* This tells row_merge() where to start for the first round
	of merge. */
	run_offset[half] = half;

	/* The file should always contain at least one byte (the end
	of file marker).  Thus, it must be at least one block. */
	ut_ad(file->offset > 0);

	/* Merge the runs until we have one big run */
	do {
		error = row_merge(trx, dup, file, block, tmpfd,
				  &num_runs, run_offset);

		if (error != DB_SUCCESS) {
			break;
		}

		UNIV_MEM_ASSERT_RW(run_offset, num_runs * sizeof *run_offset);
	} while (num_runs > 1);

	ut_free(run_offset);

	DBUG_RETURN(error);
}

/** Copy externally stored columns to the data tuple.
@param[in]	mrec		record containing BLOB pointers,
or NULL to use tuple instead
@param[in]	offsets		offsets of mrec
@param[in]	zip_size	compressed page size in bytes, or 0
@param[in,out]	tuple		data tuple
@param[in,out]	heap		memory heap */
static
void
row_merge_copy_blobs(
	const mrec_t*		mrec,
	const ulint*		offsets,
	const page_size_t&	page_size,
	dtuple_t*		tuple,
	mem_heap_t*		heap)
{
	ut_ad(mrec == NULL || rec_offs_any_extern(offsets));

	for (ulint i = 0; i < dtuple_get_n_fields(tuple); i++) {
		ulint		len;
		const void*	data;
		dfield_t*	field = dtuple_get_nth_field(tuple, i);
		ulint		field_len;
		const byte*	field_data;

		if (!dfield_is_ext(field)) {
			continue;
		}

		ut_ad(!dfield_is_null(field));

		/* During the creation of a PRIMARY KEY, the table is
		X-locked, and we skip copying records that have been
		marked for deletion. Therefore, externally stored
		columns cannot possibly be freed between the time the
		BLOB pointers are read (row_merge_read_clustered_index())
		and dereferenced (below). */
		if (mrec == NULL) {
			field_data
				= static_cast<byte*>(dfield_get_data(field));
			field_len = dfield_get_len(field);
		} else {
			field_data = rec_get_nth_field(
				mrec, offsets, i, &field_len);
		}

		data = btr_copy_externally_stored_field(
			&len, field_data, page_size, field_len, heap);

		/* Because we have locked the table, any records
		written by incomplete transactions must have been
		rolled back already. There must not be any incomplete
		BLOB columns. */
		ut_a(data);

		dfield_set_data(field, data, len);
	}
}

/** Convert a merge record to a typed data tuple. Note that externally
stored fields are not copied to heap.
@param[in,out]	index	index on the table
@param[in]	mtuple	merge record
@param[in]	heap	memory heap from which memory needed is allocated
@return	index entry built. */
static
void
row_merge_mtuple_to_dtuple(
	dict_index_t*	index,
	dtuple_t*	dtuple,
	const mtuple_t* mtuple)
{
	ut_ad(!dict_index_is_univ(index));

	memcpy(dtuple->fields, mtuple->fields,
	       dtuple->n_fields * sizeof *mtuple->fields);
}

/** Insert sorted data tuples to the index.
@param[in]	trx_id		transaction identifier
@param[in]	index		index to be inserted
@param[in]	old_table	old table
@param[in]	fd		file descriptor
@param[in,out]	block		file buffer
@param[in]	row_buf		row_buf the sorted data tuples,
or NULL if fd, block will be used instead
@param[in,out]	btr_bulk	btr bulk instance
@return DB_SUCCESS or error number */
static	__attribute__((warn_unused_result))
dberr_t
row_merge_insert_index_tuples(
	trx_id_t		trx_id,
	dict_index_t*		index,
	const dict_table_t*	old_table,
	int			fd,
	row_merge_block_t*	block,
	const row_merge_buf_t*	row_buf,
	BtrBulk*		btr_bulk)
{
	const byte*		b;
	mem_heap_t*		heap;
	mem_heap_t*		tuple_heap;
	dberr_t			error = DB_SUCCESS;
	ulint			foffs = 0;
	ulint*			offsets;
	mrec_buf_t*		buf;
	ulint			n_rows = 0;
	dtuple_t*		dtuple;
	DBUG_ENTER("row_merge_insert_index_tuples");

	ut_ad(!srv_read_only_mode);
	ut_ad(!(index->type & DICT_FTS));
	ut_ad(!dict_index_is_spatial(index));
	ut_ad(trx_id);

	tuple_heap = mem_heap_create(1000);

	{
		ulint i	= 1 + REC_OFFS_HEADER_SIZE
			+ dict_index_get_n_fields(index);
		heap = mem_heap_create(sizeof *buf + i * sizeof *offsets);
		offsets = static_cast<ulint*>(
			mem_heap_alloc(heap, i * sizeof *offsets));
		offsets[0] = i;
		offsets[1] = dict_index_get_n_fields(index);
	}

	if (row_buf != NULL) {
		ut_ad(fd == -1);
		ut_ad(block == NULL);
		DBUG_EXECUTE_IF("row_merge_read_failure",
				error = DB_CORRUPTION;
				goto err_exit;);
		buf = NULL;
		b = NULL;
		dtuple = dtuple_create(
			heap, dict_index_get_n_fields(index));
		dtuple_set_n_fields_cmp(
			dtuple, dict_index_get_n_unique_in_tree(index));
	} else {
		b = block;
		dtuple = NULL;

		if (!row_merge_read(fd, foffs, block)) {
			error = DB_CORRUPTION;
			goto err_exit;
		} else {
			buf = static_cast<mrec_buf_t*>(
				mem_heap_alloc(heap, sizeof *buf));
		}
	}


	for (;;) {
		const mrec_t*	mrec;
		ulint		n_ext;
		mtr_t		mtr;

		 if (row_buf != NULL) {
			if (n_rows >= row_buf->n_tuples) {
				break;
			}

			/* Convert merge tuple record from
			row buffer to data tuple record */
			row_merge_mtuple_to_dtuple(
				index, dtuple, &row_buf->tuples[n_rows]);

			n_ext = dtuple_get_n_ext(dtuple);
			n_rows++;
			/* BLOB pointers must be copied from dtuple */
			mrec = NULL;
		} else {
			b = row_merge_read_rec(block, buf, b, index,
					       fd, &foffs, &mrec, offsets);
			if (UNIV_UNLIKELY(!b)) {
				/* End of list, or I/O error */
				if (mrec) {
					error = DB_CORRUPTION;
				}
				break;
			}

			dtuple = row_rec_to_index_entry_low(
				mrec, index, offsets, &n_ext, tuple_heap);
		}

		dict_index_t*	old_index
			= dict_table_get_first_index(old_table);

		if (dict_index_is_clust(index)
		    && dict_index_is_online_ddl(old_index)) {
			error = row_log_table_get_error(old_index);
			if (error != DB_SUCCESS) {
				break;
			}
		}

		if (!n_ext) {
			/* There are no externally stored columns. */
		} else {
			ut_ad(dict_index_is_clust(index));
			/* Off-page columns can be fetched safely
			when concurrent modifications to the table
			are disabled. (Purge can process delete-marked
			records, but row_merge_read_clustered_index()
			would have skipped them.)

			When concurrent modifications are enabled,
			row_merge_read_clustered_index() will
			only see rows from transactions that were
			committed before the ALTER TABLE started
			(REPEATABLE READ).

			Any modifications after the
			row_merge_read_clustered_index() scan
			will go through row_log_table_apply().
			Any modifications to off-page columns
			will be tracked by
			row_log_table_blob_alloc() and
			row_log_table_blob_free(). */
			row_merge_copy_blobs(
				mrec, offsets,
				dict_table_page_size(old_table),
				dtuple, tuple_heap);
		}

		ut_ad(dtuple_validate(dtuple));

		error = btr_bulk->insert(dtuple);

		if (error != DB_SUCCESS) {
			goto err_exit;
		}

		mem_heap_empty(tuple_heap);
	}

err_exit:
	mem_heap_free(tuple_heap);
	mem_heap_free(heap);

	DBUG_RETURN(error);
}

/*********************************************************************//**
Sets an exclusive lock on a table, for the duration of creating indexes.
@return error code or DB_SUCCESS */

dberr_t
row_merge_lock_table(
/*=================*/
	trx_t*		trx,		/*!< in/out: transaction */
	dict_table_t*	table,		/*!< in: table to lock */
	enum lock_mode	mode)		/*!< in: LOCK_X or LOCK_S */
{
	mem_heap_t*	heap;
	que_thr_t*	thr;
	dberr_t		err;
	sel_node_t*	node;

	ut_ad(!srv_read_only_mode);
	ut_ad(mode == LOCK_X || mode == LOCK_S);

	heap = mem_heap_create(512);

	trx->op_info = "setting table lock for creating or dropping index";

	node = sel_node_create(heap);
	thr = pars_complete_graph_for_exec(node, trx, heap);
	thr->graph->state = QUE_FORK_ACTIVE;

	/* We use the select query graph as the dummy graph needed
	in the lock module call */

	thr = static_cast<que_thr_t*>(
		que_fork_get_first_thr(
			static_cast<que_fork_t*>(que_node_get_parent(thr))));

	que_thr_move_to_run_state_for_mysql(thr, trx);

run_again:
	thr->run_node = thr;
	thr->prev_node = thr->common.parent;

	err = lock_table(0, table, mode, thr);

	trx->error_state = err;

	if (UNIV_LIKELY(err == DB_SUCCESS)) {
		que_thr_stop_for_mysql_no_error(thr, trx);
	} else {
		que_thr_stop_for_mysql(thr);

		if (err != DB_QUE_THR_SUSPENDED) {
			bool	was_lock_wait;

			was_lock_wait = row_mysql_handle_errors(
				&err, trx, thr, NULL);

			if (was_lock_wait) {
				goto run_again;
			}
		} else {
			que_thr_t*	run_thr;
			que_node_t*	parent;

			parent = que_node_get_parent(thr);

			run_thr = que_fork_start_command(
				static_cast<que_fork_t*>(parent));

			ut_a(run_thr == thr);

			/* There was a lock wait but the thread was not
			in a ready to run or running state. */
			trx->error_state = DB_LOCK_WAIT;

			goto run_again;
		}
	}

	que_graph_free(thr->graph);
	trx->op_info = "";

	return(err);
}

/*********************************************************************//**
Drop an index that was created before an error occurred.
The data dictionary must have been locked exclusively by the caller,
because the transaction will not be committed. */
static
void
row_merge_drop_index_dict(
/*======================*/
	trx_t*		trx,	/*!< in/out: dictionary transaction */
	index_id_t	index_id)/*!< in: index identifier */
{
	static const char sql[] =
		"PROCEDURE DROP_INDEX_PROC () IS\n"
		"BEGIN\n"
		"DELETE FROM SYS_FIELDS WHERE INDEX_ID=:indexid;\n"
		"DELETE FROM SYS_INDEXES WHERE ID=:indexid;\n"
		"END;\n";
	dberr_t		error;
	pars_info_t*	info;

	ut_ad(!srv_read_only_mode);
	ut_ad(mutex_own(&dict_sys->mutex));
	ut_ad(trx->dict_operation_lock_mode == RW_X_LATCH);
	ut_ad(trx_get_dict_operation(trx) == TRX_DICT_OP_INDEX);
#ifdef UNIV_SYNC_DEBUG
	ut_ad(rw_lock_own(&dict_operation_lock, RW_LOCK_X));
#endif /* UNIV_SYNC_DEBUG */

	info = pars_info_create();
	pars_info_add_ull_literal(info, "indexid", index_id);
	trx->op_info = "dropping index from dictionary";
	error = que_eval_sql(info, sql, FALSE, trx);

	if (error != DB_SUCCESS) {
		/* Even though we ensure that DDL transactions are WAIT
		and DEADLOCK free, we could encounter other errors e.g.,
		DB_TOO_MANY_CONCURRENT_TRXS. */
		trx->error_state = DB_SUCCESS;

		ib_logf(IB_LOG_LEVEL_ERROR,
			"row_merge_drop_index_dict"
			" failed with error %u", unsigned(error));
	}

	trx->op_info = "";
}

/*********************************************************************//**
Drop indexes that were created before an error occurred.
The data dictionary must have been locked exclusively by the caller,
because the transaction will not be committed. */

void
row_merge_drop_indexes_dict(
/*========================*/
	trx_t*		trx,	/*!< in/out: dictionary transaction */
	table_id_t	table_id)/*!< in: table identifier */
{
	static const char sql[] =
		"PROCEDURE DROP_INDEXES_PROC () IS\n"
		"ixid CHAR;\n"
		"found INT;\n"

		"DECLARE CURSOR index_cur IS\n"
		" SELECT ID FROM SYS_INDEXES\n"
		" WHERE TABLE_ID=:tableid AND\n"
		" SUBSTR(NAME,0,1)='" TEMP_INDEX_PREFIX_STR "'\n"
		"FOR UPDATE;\n"

		"BEGIN\n"
		"found := 1;\n"
		"OPEN index_cur;\n"
		"WHILE found = 1 LOOP\n"
		"  FETCH index_cur INTO ixid;\n"
		"  IF (SQL % NOTFOUND) THEN\n"
		"    found := 0;\n"
		"  ELSE\n"
		"    DELETE FROM SYS_FIELDS WHERE INDEX_ID=ixid;\n"
		"    DELETE FROM SYS_INDEXES WHERE CURRENT OF index_cur;\n"
		"  END IF;\n"
		"END LOOP;\n"
		"CLOSE index_cur;\n"

		"END;\n";
	dberr_t		error;
	pars_info_t*	info;

	ut_ad(!srv_read_only_mode);
	ut_ad(mutex_own(&dict_sys->mutex));
	ut_ad(trx->dict_operation_lock_mode == RW_X_LATCH);
	ut_ad(trx_get_dict_operation(trx) == TRX_DICT_OP_INDEX);
#ifdef UNIV_SYNC_DEBUG
	ut_ad(rw_lock_own(&dict_operation_lock, RW_LOCK_X));
#endif /* UNIV_SYNC_DEBUG */

	/* It is possible that table->n_ref_count > 1 when
	locked=TRUE. In this case, all code that should have an open
	handle to the table be waiting for the next statement to execute,
	or waiting for a meta-data lock.

	A concurrent purge will be prevented by dict_operation_lock. */

	info = pars_info_create();
	pars_info_add_ull_literal(info, "tableid", table_id);
	trx->op_info = "dropping indexes";
	error = que_eval_sql(info, sql, FALSE, trx);

	if (error != DB_SUCCESS) {
		/* Even though we ensure that DDL transactions are WAIT
		and DEADLOCK free, we could encounter other errors e.g.,
		DB_TOO_MANY_CONCURRENT_TRXS. */
		trx->error_state = DB_SUCCESS;

		ib_logf(IB_LOG_LEVEL_ERROR,
			"row_merge_drop_indexes_dict"
			" failed with error %u", unsigned(error));
	}

	trx->op_info = "";
}

/*********************************************************************//**
Drop indexes that were created before an error occurred.
The data dictionary must have been locked exclusively by the caller,
because the transaction will not be committed. */

void
row_merge_drop_indexes(
/*===================*/
	trx_t*		trx,	/*!< in/out: dictionary transaction */
	dict_table_t*	table,	/*!< in/out: table containing the indexes */
	ibool		locked)	/*!< in: TRUE=table locked,
				FALSE=may need to do a lazy drop */
{
	dict_index_t*	index;
	dict_index_t*	next_index;

	ut_ad(!srv_read_only_mode);
	ut_ad(mutex_own(&dict_sys->mutex));
	ut_ad(trx->dict_operation_lock_mode == RW_X_LATCH);
	ut_ad(trx_get_dict_operation(trx) == TRX_DICT_OP_INDEX);
#ifdef UNIV_SYNC_DEBUG
	ut_ad(rw_lock_own(&dict_operation_lock, RW_LOCK_X));
#endif /* UNIV_SYNC_DEBUG */

	index = dict_table_get_first_index(table);
	ut_ad(dict_index_is_clust(index));
	ut_ad(dict_index_get_online_status(index) == ONLINE_INDEX_COMPLETE);

	/* the caller should have an open handle to the table */
	ut_ad(table->n_ref_count >= 1);

	/* It is possible that table->n_ref_count > 1 when
	locked=TRUE. In this case, all code that should have an open
	handle to the table be waiting for the next statement to execute,
	or waiting for a meta-data lock.

	A concurrent purge will be prevented by dict_operation_lock. */

	if (!locked && table->n_ref_count > 1) {
		/* We will have to drop the indexes later, when the
		table is guaranteed to be no longer in use.  Mark the
		indexes as incomplete and corrupted, so that other
		threads will stop using them.  Let dict_table_close()
		or crash recovery or the next invocation of
		prepare_inplace_alter_table() take care of dropping
		the indexes. */

		while ((index = dict_table_get_next_index(index)) != NULL) {
			ut_ad(!dict_index_is_clust(index));

			switch (dict_index_get_online_status(index)) {
			case ONLINE_INDEX_ABORTED_DROPPED:
				continue;
			case ONLINE_INDEX_COMPLETE:
				if (*index->name != TEMP_INDEX_PREFIX) {
					/* Do nothing to already
					published indexes. */
				} else if (index->type & DICT_FTS) {
					/* Drop a completed FULLTEXT
					index, due to a timeout during
					MDL upgrade for
					commit_inplace_alter_table().
					Because only concurrent reads
					are allowed (and they are not
					seeing this index yet) we
					are safe to drop the index. */
					dict_index_t* prev = UT_LIST_GET_PREV(
						indexes, index);
					/* At least there should be
					the clustered index before
					this one. */
					ut_ad(prev);
					ut_a(table->fts);
					fts_drop_index(table, index, trx);
					/* Since
					INNOBASE_SHARE::idx_trans_tbl
					is shared between all open
					ha_innobase handles to this
					table, no thread should be
					accessing this dict_index_t
					object. Also, we should be
					holding LOCK=SHARED MDL on the
					table even after the MDL
					upgrade timeout. */

					/* We can remove a DICT_FTS
					index from the cache, because
					we do not allow ADD FULLTEXT INDEX
					with LOCK=NONE. If we allowed that,
					we should exclude FTS entries from
					prebuilt->ins_node->entry_list
					in ins_node_create_entry_list(). */
					dict_index_remove_from_cache(
						table, index);
					index = prev;
				} else {
					rw_lock_x_lock(
						dict_index_get_lock(index));
					dict_index_set_online_status(
						index, ONLINE_INDEX_ABORTED);
					index->type |= DICT_CORRUPT;
					table->drop_aborted = TRUE;
					goto drop_aborted;
				}
				continue;
			case ONLINE_INDEX_CREATION:
				rw_lock_x_lock(dict_index_get_lock(index));
				ut_ad(*index->name == TEMP_INDEX_PREFIX);
				row_log_abort_sec(index);
			drop_aborted:
				rw_lock_x_unlock(dict_index_get_lock(index));

				DEBUG_SYNC_C("merge_drop_index_after_abort");
				/* covered by dict_sys->mutex */
				MONITOR_INC(MONITOR_BACKGROUND_DROP_INDEX);
				/* fall through */
			case ONLINE_INDEX_ABORTED:
				/* Drop the index tree from the
				data dictionary and free it from
				the tablespace, but keep the object
				in the data dictionary cache. */
				row_merge_drop_index_dict(trx, index->id);
				rw_lock_x_lock(dict_index_get_lock(index));
				dict_index_set_online_status(
					index, ONLINE_INDEX_ABORTED_DROPPED);
				rw_lock_x_unlock(dict_index_get_lock(index));
				table->drop_aborted = TRUE;
				continue;
			}
			ut_error;
		}

		return;
	}

	row_merge_drop_indexes_dict(trx, table->id);

	/* Invalidate all row_prebuilt_t::ins_graph that are referring
	to this table. That is, force row_get_prebuilt_insert_row() to
	rebuild prebuilt->ins_node->entry_list). */
	ut_ad(table->def_trx_id <= trx->id);
	table->def_trx_id = trx->id;

	next_index = dict_table_get_next_index(index);

	while ((index = next_index) != NULL) {
		/* read the next pointer before freeing the index */
		next_index = dict_table_get_next_index(index);

		ut_ad(!dict_index_is_clust(index));

		if (*index->name == TEMP_INDEX_PREFIX) {
			/* If it is FTS index, drop from table->fts
			and also drop its auxiliary tables */
			if (index->type & DICT_FTS) {
				ut_a(table->fts);
				fts_drop_index(table, index, trx);
			}

			switch (dict_index_get_online_status(index)) {
			case ONLINE_INDEX_CREATION:
				/* This state should only be possible
				when prepare_inplace_alter_table() fails
				after invoking row_merge_create_index().
				In inplace_alter_table(),
				row_merge_build_indexes()
				should never leave the index in this state.
				It would invoke row_log_abort_sec() on
				failure. */
			case ONLINE_INDEX_COMPLETE:
				/* In these cases, we are able to drop
				the index straight. The DROP INDEX was
				never deferred. */
				break;
			case ONLINE_INDEX_ABORTED:
			case ONLINE_INDEX_ABORTED_DROPPED:
				/* covered by dict_sys->mutex */
				MONITOR_DEC(MONITOR_BACKGROUND_DROP_INDEX);
			}

			dict_index_remove_from_cache(table, index);
		}
	}

	table->drop_aborted = FALSE;
	ut_d(dict_table_check_for_dup_indexes(table, CHECK_ALL_COMPLETE));
}

/*********************************************************************//**
Drop all partially created indexes during crash recovery. */

void
row_merge_drop_temp_indexes(void)
/*=============================*/
{
	static const char sql[] =
		"PROCEDURE DROP_TEMP_INDEXES_PROC () IS\n"
		"ixid CHAR;\n"
		"found INT;\n"

		"DECLARE CURSOR index_cur IS\n"
		" SELECT ID FROM SYS_INDEXES\n"
		" WHERE SUBSTR(NAME,0,1)='" TEMP_INDEX_PREFIX_STR "'\n"
		"FOR UPDATE;\n"

		"BEGIN\n"
		"found := 1;\n"
		"OPEN index_cur;\n"
		"WHILE found = 1 LOOP\n"
		"  FETCH index_cur INTO ixid;\n"
		"  IF (SQL % NOTFOUND) THEN\n"
		"    found := 0;\n"
		"  ELSE\n"
		"    DELETE FROM SYS_FIELDS WHERE INDEX_ID=ixid;\n"
		"    DELETE FROM SYS_INDEXES WHERE CURRENT OF index_cur;\n"
		"  END IF;\n"
		"END LOOP;\n"
		"CLOSE index_cur;\n"
		"END;\n";
	trx_t*	trx;
	dberr_t	error;

	/* Load the table definitions that contain partially defined
	indexes, so that the data dictionary information can be checked
	when accessing the tablename.ibd files. */
	trx = trx_allocate_for_background();
	trx->op_info = "dropping partially created indexes";
	row_mysql_lock_data_dictionary(trx);
	/* Ensure that this transaction will be rolled back and locks
	will be released, if the server gets killed before the commit
	gets written to the redo log. */
	trx_set_dict_operation(trx, TRX_DICT_OP_INDEX);

	trx->op_info = "dropping indexes";
	error = que_eval_sql(NULL, sql, FALSE, trx);

	if (error != DB_SUCCESS) {
		/* Even though we ensure that DDL transactions are WAIT
		and DEADLOCK free, we could encounter other errors e.g.,
		DB_TOO_MANY_CONCURRENT_TRXS. */
		trx->error_state = DB_SUCCESS;

		ib_logf(IB_LOG_LEVEL_ERROR,
			"row_merge_drop_temp_indexes"
			" failed with error %u", unsigned(error));
	}

	trx_commit_for_mysql(trx);
	row_mysql_unlock_data_dictionary(trx);
	trx_free_for_background(trx);
}

/*********************************************************************//**
Creates temporary merge files, and if UNIV_PFS_IO defined, register
the file descriptor with Performance Schema.
@return file descriptor, or -1 on failure */

int
row_merge_file_create_low(void)
/*===========================*/
{
	int	fd;
#ifdef UNIV_PFS_IO
	/* This temp file open does not go through normal
	file APIs, add instrumentation to register with
	performance schema */
	struct PSI_file_locker*	locker = NULL;
	PSI_file_locker_state	state;
	register_pfs_file_open_begin(&state, locker, innodb_temp_file_key,
				     PSI_FILE_OPEN,
				     "Innodb Merge Temp File",
				     __FILE__, __LINE__);
#endif
	fd = innobase_mysql_tmpfile();
#ifdef UNIV_PFS_IO
	register_pfs_file_open_end(locker, fd);
#endif

	if (fd < 0) {
		ib_logf(IB_LOG_LEVEL_ERROR,
			"Cannot create temporary merge file");
		return(-1);
	}
	return(fd);
}

/*********************************************************************//**
Create a merge file.
@return file descriptor, or -1 on failure */

int
row_merge_file_create(
/*==================*/
	merge_file_t*	merge_file)	/*!< out: merge file structure */
{
	merge_file->fd = row_merge_file_create_low();
	merge_file->offset = 0;
	merge_file->n_rec = 0;

	if (merge_file->fd >= 0) {
		if (srv_disable_sort_file_cache) {
			os_file_set_nocache(merge_file->fd,
				"row0merge.cc", "sort");
		}
	}
	return(merge_file->fd);
}

/*********************************************************************//**
Destroy a merge file. And de-register the file from Performance Schema
if UNIV_PFS_IO is defined. */

void
row_merge_file_destroy_low(
/*=======================*/
	int		fd)	/*!< in: merge file descriptor */
{
#ifdef UNIV_PFS_IO
	struct PSI_file_locker*	locker = NULL;
	PSI_file_locker_state	state;
	register_pfs_file_io_begin(&state, locker,
				   fd, 0, PSI_FILE_CLOSE,
				   __FILE__, __LINE__);
#endif
	if (fd >= 0) {
		close(fd);
	}
#ifdef UNIV_PFS_IO
	register_pfs_file_io_end(locker, 0);
#endif
}
/*********************************************************************//**
Destroy a merge file. */

void
row_merge_file_destroy(
/*===================*/
	merge_file_t*	merge_file)	/*!< in/out: merge file structure */
{
	ut_ad(!srv_read_only_mode);

	if (merge_file->fd != -1) {
		row_merge_file_destroy_low(merge_file->fd);
		merge_file->fd = -1;
	}
}

/*********************************************************************//**
Rename an index in the dictionary that was created. The data
dictionary must have been locked exclusively by the caller, because
the transaction will not be committed.
@return DB_SUCCESS if all OK */

dberr_t
row_merge_rename_index_to_add(
/*==========================*/
	trx_t*		trx,		/*!< in/out: transaction */
	table_id_t	table_id,	/*!< in: table identifier */
	index_id_t	index_id)	/*!< in: index identifier */
{
	dberr_t		err = DB_SUCCESS;
	pars_info_t*	info = pars_info_create();

	/* We use the private SQL parser of Innobase to generate the
	query graphs needed in renaming indexes. */

	static const char rename_index[] =
		"PROCEDURE RENAME_INDEX_PROC () IS\n"
		"BEGIN\n"
		"UPDATE SYS_INDEXES SET NAME=SUBSTR(NAME,1,LENGTH(NAME)-1)\n"
		"WHERE TABLE_ID = :tableid AND ID = :indexid;\n"
		"END;\n";

	ut_ad(trx);
	ut_a(trx->dict_operation_lock_mode == RW_X_LATCH);
	ut_ad(trx_get_dict_operation(trx) == TRX_DICT_OP_INDEX);

	trx->op_info = "renaming index to add";

	pars_info_add_ull_literal(info, "tableid", table_id);
	pars_info_add_ull_literal(info, "indexid", index_id);

	err = que_eval_sql(info, rename_index, FALSE, trx);

	if (err != DB_SUCCESS) {
		/* Even though we ensure that DDL transactions are WAIT
		and DEADLOCK free, we could encounter other errors e.g.,
		DB_TOO_MANY_CONCURRENT_TRXS. */
		trx->error_state = DB_SUCCESS;

		ib_logf(IB_LOG_LEVEL_ERROR,
			"row_merge_rename_index_to_add"
			" failed with error %u", unsigned(err));
	}

	trx->op_info = "";

	return(err);
}

/*********************************************************************//**
Rename an index in the dictionary that is to be dropped. The data
dictionary must have been locked exclusively by the caller, because
the transaction will not be committed.
@return DB_SUCCESS if all OK */

dberr_t
row_merge_rename_index_to_drop(
/*===========================*/
	trx_t*		trx,		/*!< in/out: transaction */
	table_id_t	table_id,	/*!< in: table identifier */
	index_id_t	index_id)	/*!< in: index identifier */
{
	dberr_t		err;
	pars_info_t*	info = pars_info_create();

	ut_ad(!srv_read_only_mode);

	/* We use the private SQL parser of Innobase to generate the
	query graphs needed in renaming indexes. */

	static const char rename_index[] =
		"PROCEDURE RENAME_INDEX_PROC () IS\n"
		"BEGIN\n"
		"UPDATE SYS_INDEXES SET NAME=CONCAT('"
		TEMP_INDEX_PREFIX_STR "',NAME)\n"
		"WHERE TABLE_ID = :tableid AND ID = :indexid;\n"
		"END;\n";

	ut_ad(trx);
	ut_a(trx->dict_operation_lock_mode == RW_X_LATCH);
	ut_ad(trx_get_dict_operation(trx) == TRX_DICT_OP_INDEX);

	trx->op_info = "renaming index to drop";

	pars_info_add_ull_literal(info, "tableid", table_id);
	pars_info_add_ull_literal(info, "indexid", index_id);

	err = que_eval_sql(info, rename_index, FALSE, trx);

	if (err != DB_SUCCESS) {
		/* Even though we ensure that DDL transactions are WAIT
		and DEADLOCK free, we could encounter other errors e.g.,
		DB_TOO_MANY_CONCURRENT_TRXS. */
		trx->error_state = DB_SUCCESS;

		ib_logf(IB_LOG_LEVEL_ERROR,
			"row_merge_rename_index_to_drop"
			" failed with error %u", unsigned(err));
	}

	trx->op_info = "";

	return(err);
}

/*********************************************************************//**
Provide a new pathname for a table that is being renamed if it belongs to
a file-per-table tablespace.  The caller is responsible for freeing the
memory allocated for the return value.
@return new pathname of tablespace file, or NULL if space = 0 */

char*
row_make_new_pathname(
/*==================*/
	dict_table_t*	table,		/*!< in: table to be renamed */
	const char*	new_name)	/*!< in: new name */
{
	char*	new_path;
	char*	old_path;

	ut_ad(!is_system_tablespace(table->space));

	old_path = fil_space_get_first_path(table->space);
	ut_a(old_path);

	new_path = os_file_make_new_pathname(old_path, new_name);

	ut_free(old_path);

	return(new_path);
}

/*********************************************************************//**
Rename the tables in the data dictionary.  The data dictionary must
have been locked exclusively by the caller, because the transaction
will not be committed.
@return error code or DB_SUCCESS */

dberr_t
row_merge_rename_tables_dict(
/*=========================*/
	dict_table_t*	old_table,	/*!< in/out: old table, renamed to
					tmp_name */
	dict_table_t*	new_table,	/*!< in/out: new table, renamed to
					old_table->name */
	const char*	tmp_name,	/*!< in: new name for old_table */
	trx_t*		trx)		/*!< in/out: dictionary transaction */
{
	dberr_t		err	= DB_ERROR;
	pars_info_t*	info;

	ut_ad(!srv_read_only_mode);
	ut_ad(old_table != new_table);
	ut_ad(mutex_own(&dict_sys->mutex));
	ut_a(trx->dict_operation_lock_mode == RW_X_LATCH);
	ut_ad(trx_get_dict_operation(trx) == TRX_DICT_OP_TABLE
	      || trx_get_dict_operation(trx) == TRX_DICT_OP_INDEX);

	trx->op_info = "renaming tables";

	/* We use the private SQL parser of Innobase to generate the query
	graphs needed in updating the dictionary data in system tables. */

	info = pars_info_create();

	pars_info_add_str_literal(info, "new_name", new_table->name);
	pars_info_add_str_literal(info, "old_name", old_table->name);
	pars_info_add_str_literal(info, "tmp_name", tmp_name);

	err = que_eval_sql(info,
			   "PROCEDURE RENAME_TABLES () IS\n"
			   "BEGIN\n"
			   "UPDATE SYS_TABLES SET NAME = :tmp_name\n"
			   " WHERE NAME = :old_name;\n"
			   "UPDATE SYS_TABLES SET NAME = :old_name\n"
			   " WHERE NAME = :new_name;\n"
			   "END;\n", FALSE, trx);

	/* Update SYS_TABLESPACES and SYS_DATAFILES if the old
	table is in a non-system tablespace where space > 0. */
	if (err == DB_SUCCESS
	    && !is_system_tablespace(old_table->space)
	    && !old_table->ibd_file_missing) {
		/* Make pathname to update SYS_DATAFILES. */
		char* tmp_path = row_make_new_pathname(old_table, tmp_name);

		info = pars_info_create();

		pars_info_add_str_literal(info, "tmp_name", tmp_name);
		pars_info_add_str_literal(info, "tmp_path", tmp_path);
		pars_info_add_int4_literal(info, "old_space",
					   (lint) old_table->space);

		err = que_eval_sql(info,
				   "PROCEDURE RENAME_OLD_SPACE () IS\n"
				   "BEGIN\n"
				   "UPDATE SYS_TABLESPACES"
				   " SET NAME = :tmp_name\n"
				   " WHERE SPACE = :old_space;\n"
				   "UPDATE SYS_DATAFILES"
				   " SET PATH = :tmp_path\n"
				   " WHERE SPACE = :old_space;\n"
				   "END;\n", FALSE, trx);

		ut_free(tmp_path);
	}

	/* Update SYS_TABLESPACES and SYS_DATAFILES if the new
	table is in a non-system tablespace where space > 0. */
	if (err == DB_SUCCESS
	    && !is_system_tablespace(new_table->space)) {
		/* Make pathname to update SYS_DATAFILES. */
		char* old_path = row_make_new_pathname(
			new_table, old_table->name);

		info = pars_info_create();

		pars_info_add_str_literal(info, "old_name", old_table->name);
		pars_info_add_str_literal(info, "old_path", old_path);
		pars_info_add_int4_literal(info, "new_space",
					   (lint) new_table->space);

		err = que_eval_sql(info,
				   "PROCEDURE RENAME_NEW_SPACE () IS\n"
				   "BEGIN\n"
				   "UPDATE SYS_TABLESPACES"
				   " SET NAME = :old_name\n"
				   " WHERE SPACE = :new_space;\n"
				   "UPDATE SYS_DATAFILES"
				   " SET PATH = :old_path\n"
				   " WHERE SPACE = :new_space;\n"
				   "END;\n", FALSE, trx);

		ut_free(old_path);
	}

	if (err == DB_SUCCESS && dict_table_is_discarded(new_table)) {
		err = row_import_update_discarded_flag(
			trx, new_table->id, true, true);
	}

	trx->op_info = "";

	return(err);
}

/*********************************************************************//**
Create and execute a query graph for creating an index.
@return DB_SUCCESS or error code */
static __attribute__((nonnull, warn_unused_result))
dberr_t
row_merge_create_index_graph(
/*=========================*/
	trx_t*		trx,		/*!< in: trx */
	dict_table_t*	table,		/*!< in: table */
	dict_index_t*	index)		/*!< in: index */
{
	ind_node_t*	node;		/*!< Index creation node */
	mem_heap_t*	heap;		/*!< Memory heap */
	que_thr_t*	thr;		/*!< Query thread */
	dberr_t		err;

	DBUG_ENTER("row_merge_create_index_graph");

	ut_ad(trx);
	ut_ad(table);
	ut_ad(index);

	heap = mem_heap_create(512);

	index->table = table;
	node = ind_create_graph_create(index, heap, false);
	thr = pars_complete_graph_for_exec(node, trx, heap);

	ut_a(thr == que_fork_start_command(
			static_cast<que_fork_t*>(que_node_get_parent(thr))));

	que_run_threads(thr);

	err = trx->error_state;

	que_graph_free((que_t*) que_node_get_parent(thr));

	DBUG_RETURN(err);
}

/*********************************************************************//**
Create the index and load in to the dictionary.
@return index, or NULL on error */

dict_index_t*
row_merge_create_index(
/*===================*/
	trx_t*			trx,	/*!< in/out: trx (sets error_state) */
	dict_table_t*		table,	/*!< in: the index is on this table */
	const index_def_t*	index_def)
					/*!< in: the index definition */
{
	dict_index_t*	index;
	dberr_t		err;
	ulint		n_fields = index_def->n_fields;
	ulint		i;

	DBUG_ENTER("row_merge_create_index");

	ut_ad(!srv_read_only_mode);

	/* Create the index prototype, using the passed in def, this is not
	a persistent operation. We pass 0 as the space id, and determine at
	a lower level the space id where to store the table. */

	index = dict_mem_index_create(table->name, index_def->name,
				      0, index_def->ind_type, n_fields);

	ut_a(index);

	for (i = 0; i < n_fields; i++) {
		index_field_t*	ifield = &index_def->fields[i];

		dict_mem_index_add_field(
			index, dict_table_get_col_name(table, ifield->col_no),
			ifield->prefix_len);
	}

	/* Add the index to SYS_INDEXES, using the index prototype. */
	err = row_merge_create_index_graph(trx, table, index);

	if (err == DB_SUCCESS) {

		index = dict_table_get_index_on_name(table, index_def->name);

		ut_a(index);

		index->parser = index_def->parser;

		/* Note the id of the transaction that created this
		index, we use it to restrict readers from accessing
		this index, to ensure read consistency. */
		ut_ad(index->trx_id == trx->id);
	} else {
		index = NULL;
	}

	DBUG_RETURN(index);
}

/*********************************************************************//**
Check if a transaction can use an index. */

ibool
row_merge_is_index_usable(
/*======================*/
	const trx_t*		trx,	/*!< in: transaction */
	const dict_index_t*	index)	/*!< in: index to check */
{
	if (!dict_index_is_clust(index)
	    && dict_index_is_online_ddl(index)) {
		/* Indexes that are being created are not useable. */
		return(FALSE);
	}

	return(!dict_index_is_corrupted(index)
	       && (dict_table_is_temporary(index->table)
		   || index->trx_id == 0
		   || !MVCC::is_view_active(trx->read_view)
		   || trx->read_view->changes_visible(index->trx_id)));
}

/*********************************************************************//**
Drop a table. The caller must have ensured that the background stats
thread is not processing the table. This can be done by calling
dict_stats_wait_bg_to_stop_using_table() after locking the dictionary and
before calling this function.
@return DB_SUCCESS or error code */

dberr_t
row_merge_drop_table(
/*=================*/
	trx_t*		trx,		/*!< in: transaction */
	dict_table_t*	table)		/*!< in: table to drop */
{
	ut_ad(!srv_read_only_mode);

	/* There must be no open transactions on the table. */
	ut_a(table->n_ref_count == 0);

	return(row_drop_table_for_mysql(table->name, trx, false, false));
}

/*********************************************************************//**
Build indexes on a table by reading a clustered index,
creating a temporary file containing index entries, merge sorting
these index entries and inserting sorted index entries to indexes.
@return DB_SUCCESS or error code */

dberr_t
row_merge_build_indexes(
/*====================*/
	trx_t*		trx,		/*!< in: transaction */
	dict_table_t*	old_table,	/*!< in: table where rows are
					read from */
	dict_table_t*	new_table,	/*!< in: table where indexes are
					created; identical to old_table
					unless creating a PRIMARY KEY */
	bool		online,		/*!< in: true if creating indexes
					online */
	dict_index_t**	indexes,	/*!< in: indexes to be created */
	const ulint*	key_numbers,	/*!< in: MySQL key numbers */
	ulint		n_indexes,	/*!< in: size of indexes[] */
	struct TABLE*	table,		/*!< in/out: MySQL table, for
					reporting erroneous key value
					if applicable */
	const dtuple_t*	add_cols,	/*!< in: default values of
					added columns, or NULL */
	const ulint*	col_map,	/*!< in: mapping of old column
					numbers to new ones, or NULL
					if old_table == new_table */
	ulint		add_autoinc,	/*!< in: number of added
					AUTO_INCREMENT column, or
					ULINT_UNDEFINED if none is added */
	ib_sequence_t&	sequence,	/*!< in: autoinc instance if
					add_autoinc != ULINT_UNDEFINED */
	bool		skip_pk_sort)   /*!< in: whether the new PRIMARY KEY
					will follow existing order */
{
	merge_file_t*		merge_files;
	row_merge_block_t*	block;
	ut_new_pfx_t		block_pfx;
	ulint			i;
	ulint			j;
	dberr_t			error;
	int			tmpfd = -1;
	dict_index_t*		fts_sort_idx = NULL;
	fts_psort_t*		psort_info = NULL;
	fts_psort_t*		merge_info = NULL;
	int64_t			sig_count = 0;
	bool			fts_psort_initiated = false;
	bool			is_redo_skipped;
	DBUG_ENTER("row_merge_build_indexes");

	ut_ad(!srv_read_only_mode);
	ut_ad((old_table == new_table) == !col_map);
	ut_ad(!add_cols || col_map);

	/* Allocate memory for merge file data structure and initialize
	fields */

	ut_allocator<row_merge_block_t>	alloc(mem_key_row_merge_sort);

	/* This will allocate "3 * srv_sort_buf_size" elements of type
	row_merge_block_t. The latter is defined as byte. */
	block = alloc.allocate_large(3 * srv_sort_buf_size, &block_pfx);

	if (block == NULL) {
		DBUG_RETURN(DB_OUT_OF_MEMORY);
	}

	trx_start_if_not_started_xa(trx, true);

	merge_files = static_cast<merge_file_t*>(
		ut_malloc_nokey(n_indexes * sizeof *merge_files));

	/* Initialize all the merge file descriptors, so that we
	don't call row_merge_file_destroy() on uninitialized
	merge file descriptor */

	for (i = 0; i < n_indexes; i++) {
		merge_files[i].fd = -1;
	}

	/* Check whether we can skip redo log for page allocation.
	Since we have a checkpoint at the end of bulk load, the redo
	log for page allocation is used in case of transaction rollback
	(drop a B-tree). If we are rebuilding a table with a single file,
	we can simply remove the file when rollback. */
	is_redo_skipped = dict_table_is_temporary(new_table)
		|| (old_table != new_table
		    && new_table->flags2 & DICT_TF2_USE_FILE_PER_TABLE);

	for (i = 0; i < n_indexes; i++) {
		indexes[i]->is_redo_skipped = is_redo_skipped;

		if (indexes[i]->type & DICT_FTS) {
			ibool	opt_doc_id_size = FALSE;

			/* To build FTS index, we would need to extract
			doc's word, Doc ID, and word's position, so
			we need to build a "fts sort index" indexing
			on above three 'fields' */
			fts_sort_idx = row_merge_create_fts_sort_index(
				indexes[i], old_table, &opt_doc_id_size);

			row_merge_dup_t*	dup
				= static_cast<row_merge_dup_t*>(
					ut_malloc_nokey(sizeof *dup));
			dup->index = fts_sort_idx;
			dup->table = table;
			dup->col_map = col_map;
			dup->n_dup = 0;

			row_fts_psort_info_init(
				trx, dup, new_table, opt_doc_id_size,
				&psort_info, &merge_info);

			/* "We need to ensure that we free the resources
			allocated */
			fts_psort_initiated = true;
		}
	}

	/* Reset the MySQL row buffer that is used when reporting
	duplicate keys. */
	innobase_rec_reset(table);

	/* Read clustered index of the table and create files for
	secondary index entries for merge sort */
	error = row_merge_read_clustered_index(
		trx, table, old_table, new_table, online, indexes,
		fts_sort_idx, psort_info, merge_files, key_numbers,
		n_indexes, add_cols, col_map, add_autoinc, sequence,
		block, skip_pk_sort, &tmpfd);

	if (error != DB_SUCCESS) {

		goto func_exit;
	}

	DEBUG_SYNC_C("row_merge_after_scan");

	/* Now we have files containing index entries ready for
	sorting and inserting. */

	for (i = 0; i < n_indexes; i++) {
		dict_index_t*	sort_idx = indexes[i];

		if (dict_index_is_spatial(sort_idx)) {
			continue;
		}

		if (indexes[i]->type & DICT_FTS) {
			os_event_t	fts_parallel_merge_event;

			sort_idx = fts_sort_idx;

			fts_parallel_merge_event
				= merge_info[0].psort_common->merge_event;

			if (FTS_PLL_MERGE) {
				ulint	trial_count = 0;
				bool	all_exit = false;

				os_event_reset(fts_parallel_merge_event);
				row_fts_start_parallel_merge(merge_info);
wait_again:
				os_event_wait_time_low(
					fts_parallel_merge_event, 1000000,
					sig_count);

				for (j = 0; j < FTS_NUM_AUX_INDEX; j++) {
					if (merge_info[j].child_status
					    != FTS_CHILD_COMPLETE
					    && merge_info[j].child_status
					    != FTS_CHILD_EXITING) {
						sig_count = os_event_reset(
						fts_parallel_merge_event);

						goto wait_again;
					}
				}

				/* Now all children should complete, wait
				a bit until they all finish using event */
				while (!all_exit && trial_count < 10000) {
					all_exit = true;

					for (j = 0; j < FTS_NUM_AUX_INDEX;
					     j++) {
						if (merge_info[j].child_status
						    != FTS_CHILD_EXITING) {
							all_exit = false;
							os_thread_sleep(1000);
							break;
						}
					}
					trial_count++;
				}

				if (!all_exit) {
					ib_logf(IB_LOG_LEVEL_ERROR,
						"Not all child merge threads"
						" exited when creating FTS"
						" index '%s'",
						indexes[i]->name);
				}
			} else {
				/* This cannot report duplicates; an
				assertion would fail in that case. */
				error = row_fts_merge_insert(
					sort_idx, new_table,
					psort_info, 0);
			}

#ifdef FTS_INTERNAL_DIAG_PRINT
			DEBUG_FTS_SORT_PRINT("FTS_SORT: Complete Insert\n");
#endif
		} else if (merge_files[i].fd >= 0) {
			row_merge_dup_t	dup = {
				sort_idx, table, col_map, 0};

			error = row_merge_sort(
				trx, &dup, &merge_files[i],
				block, &tmpfd);

			if (error == DB_SUCCESS) {
				BtrBulk	btr_bulk(sort_idx, trx->id);
				btr_bulk.init();

				error = row_merge_insert_index_tuples(
					trx->id, sort_idx, old_table,
					merge_files[i].fd, block, NULL,
					&btr_bulk);

				error = btr_bulk.finish(error);
			}
		}

		/* Close the temporary file to free up space. */
		row_merge_file_destroy(&merge_files[i]);

		if (indexes[i]->type & DICT_FTS) {
			row_fts_psort_info_destroy(psort_info, merge_info);
			fts_psort_initiated = false;
		} else if (error != DB_SUCCESS || !online) {
			/* Do not apply any online log. */
		} else if (old_table != new_table) {
			ut_ad(!sort_idx->online_log);
			ut_ad(sort_idx->online_status
			      == ONLINE_INDEX_COMPLETE);
		} else {
			DEBUG_SYNC_C("row_log_apply_before");
			error = row_log_apply(trx, sort_idx, table);
			DEBUG_SYNC_C("row_log_apply_after");
		}

		if (error != DB_SUCCESS) {
			trx->error_key_num = key_numbers[i];
			goto func_exit;
		}

		if (indexes[i]->type & DICT_FTS && fts_enable_diag_print) {
			char*	name = (char*) indexes[i]->name;

			if (*name == TEMP_INDEX_PREFIX)  {
				name++;
			}

			ib_logf(IB_LOG_LEVEL_INFO,
				"Finished building full-text index %s", name);
		}
	}

func_exit:
	DBUG_EXECUTE_IF(
		"ib_build_indexes_too_many_concurrent_trxs",
		error = DB_TOO_MANY_CONCURRENT_TRXS;
		trx->error_state = error;);

	if (fts_psort_initiated) {
		/* Clean up FTS psort related resource */
		row_fts_psort_info_destroy(psort_info, merge_info);
		fts_psort_initiated = false;
	}

	row_merge_file_destroy_low(tmpfd);

	for (i = 0; i < n_indexes; i++) {
		row_merge_file_destroy(&merge_files[i]);
	}

	if (fts_sort_idx) {
		dict_mem_index_free(fts_sort_idx);
	}

	ut_free(merge_files);

	alloc.deallocate_large(block, &block_pfx);

	DICT_TF2_FLAG_UNSET(new_table, DICT_TF2_FTS_ADD_DOC_ID);

	if (online && old_table == new_table && error != DB_SUCCESS) {
		/* On error, flag all online secondary index creation
		as aborted. */
		for (i = 0; i < n_indexes; i++) {
			ut_ad(!(indexes[i]->type & DICT_FTS));
			ut_ad(*indexes[i]->name == TEMP_INDEX_PREFIX);
			ut_ad(!dict_index_is_clust(indexes[i]));

			/* Completed indexes should be dropped as
			well, and indexes whose creation was aborted
			should be dropped from the persistent
			storage. However, at this point we can only
			set some flags in the not-yet-published
			indexes. These indexes will be dropped later
			in row_merge_drop_indexes(), called by
			rollback_inplace_alter_table(). */

			switch (dict_index_get_online_status(indexes[i])) {
			case ONLINE_INDEX_COMPLETE:
				break;
			case ONLINE_INDEX_CREATION:
				rw_lock_x_lock(
					dict_index_get_lock(indexes[i]));
				row_log_abort_sec(indexes[i]);
				indexes[i]->type |= DICT_CORRUPT;
				rw_lock_x_unlock(
					dict_index_get_lock(indexes[i]));
				new_table->drop_aborted = TRUE;
				/* fall through */
			case ONLINE_INDEX_ABORTED_DROPPED:
			case ONLINE_INDEX_ABORTED:
				MONITOR_MUTEX_INC(
					&dict_sys->mutex,
					MONITOR_BACKGROUND_DROP_INDEX);
			}
		}
	}

	DBUG_EXECUTE_IF("ib_index_crash_after_bulk_load", DBUG_SUICIDE(););

	if (error == DB_SUCCESS) {
		log_make_checkpoint_at(LSN_MAX, TRUE);
	}

	DBUG_RETURN(error);
}<|MERGE_RESOLUTION|>--- conflicted
+++ resolved
@@ -1962,16 +1962,12 @@
 					if (row == NULL) {
 						err = clust_btr_bulk->finish(
 							err);
-<<<<<<< HEAD
 						UT_DELETE(clust_btr_bulk);
-=======
-						delete clust_btr_bulk;
 					} else {
 						/* Release latches for possible
 						log_free_chck in spatial index
 						build. */
 						clust_btr_bulk->release();
->>>>>>> 6e812da1
 					}
 
 					if (row != NULL) {
