--- conflicted
+++ resolved
@@ -117,7 +117,6 @@
   }
 
   row_convert_impl_to_expl_if_needed(btr_cur, node);
-
   if (btr_cur_optimistic_delete(btr_cur, 0, &mtr)) {
     err = DB_SUCCESS;
     goto func_exit;
@@ -166,7 +165,6 @@
 @param[in]	thr	query thread
 @param[in]	node	undo node
 @return DB_SUCCESS, DB_FAIL, or DB_OUT_OF_FILE_SPACE */
-<<<<<<< HEAD
 static MY_ATTRIBUTE((warn_unused_result)) dberr_t
     row_undo_ins_remove_sec_low(ulint mode, dict_index_t *index,
                                 dtuple_t *entry, que_thr_t *thr,
@@ -177,6 +175,7 @@
   mtr_t mtr;
   enum row_search_result search_result;
   ibool modify_leaf = false;
+  ulint rec_deleted;
 
   log_free_check();
 
@@ -221,9 +220,11 @@
       ut_error;
   }
 
+  rec_deleted = rec_get_deleted_flag(btr_pcur_get_rec(&pcur),
+                                     dict_table_is_comp(index->table));
+
   if (search_result == ROW_FOUND && dict_index_is_spatial(index)) {
-    rec_t *rec = btr_pcur_get_rec(&pcur);
-    if (rec_get_deleted_flag(rec, dict_table_is_comp(index->table))) {
+    if (rec_deleted) {
       ib::error(ER_IB_MSG_1036) << "Record found in index " << index->name
                                 << " is deleted marked on insert rollback.";
     }
@@ -231,7 +232,14 @@
 
   btr_cur = btr_pcur_get_btr_cur(&pcur);
 
-  row_convert_impl_to_expl_if_needed(btr_cur, node);
+  if (rec_deleted == 0) {
+    /* This record is not delete marked and has an implicit
+    lock on it. For delete marked record, INSERT has not
+    modified it yet and we don't have implicit lock on it.
+    We must convert to explicit if and only if we have
+    implicit lock on the record.*/
+    row_convert_impl_to_expl_if_needed(btr_cur, node);
+  }
 
   if (modify_leaf) {
     err = btr_cur_optimistic_delete(btr_cur, 0, &mtr) ? DB_SUCCESS : DB_FAIL;
@@ -243,105 +251,6 @@
     ut_ad(!index->is_clustered());
     btr_cur_pessimistic_delete(&err, FALSE, btr_cur, 0, false, 0, 0, 0, &mtr);
   }
-=======
-static MY_ATTRIBUTE((nonnull, warn_unused_result))
-dberr_t
-row_undo_ins_remove_sec_low(
-/*========================*/
-	ulint		mode,	/*!< in: BTR_MODIFY_LEAF or BTR_MODIFY_TREE,
-				depending on whether we wish optimistic or
-				pessimistic descent down the index tree */
-	dict_index_t*	index,	/*!< in: index */
-	dtuple_t*	entry,	/*!< in: index entry to remove */
-	que_thr_t*	thr,	/*!< in: query thread */
-	undo_node_t*	node)	/*!< in: undo node */
-{
-	btr_pcur_t		pcur;
-	btr_cur_t*		btr_cur;
-	dberr_t			err	= DB_SUCCESS;
-	mtr_t			mtr;
-	enum row_search_result	search_result;
-	ibool			modify_leaf = false;
-	ulint			rec_deleted;
-
-	log_free_check();
-
-	mtr_start(&mtr);
-	mtr.set_named_space(index->space);
-	dict_disable_redo_if_temporary(index->table, &mtr);
-
-	if (mode == BTR_MODIFY_LEAF) {
-		mode = BTR_MODIFY_LEAF | BTR_ALREADY_S_LATCHED;
-		mtr_s_lock(dict_index_get_lock(index), &mtr);
-		modify_leaf = true;
-	} else {
-		ut_ad(mode == (BTR_MODIFY_TREE | BTR_LATCH_FOR_DELETE));
-		mtr_sx_lock(dict_index_get_lock(index), &mtr);
-	}
-
-	if (row_log_online_op_try(index, entry, 0)) {
-		goto func_exit_no_pcur;
-	}
-
-	if (dict_index_is_spatial(index)) {
-		if (mode & BTR_MODIFY_LEAF) {
-			mode |= BTR_RTREE_DELETE_MARK;
-		}
-		btr_pcur_get_btr_cur(&pcur)->thr = thr;
-		mode |= BTR_RTREE_UNDO_INS;
-	}
-
-	search_result = row_search_index_entry(index, entry, mode,
-					       &pcur, &mtr);
-
-	switch (search_result) {
-	case ROW_NOT_FOUND:
-		goto func_exit;
-	case ROW_FOUND:
-		break;
-
-	case ROW_BUFFERED:
-	case ROW_NOT_DELETED_REF:
-		/* These are invalid outcomes, because the mode passed
-		to row_search_index_entry() did not include any of the
-		flags BTR_INSERT, BTR_DELETE, or BTR_DELETE_MARK. */
-		ut_error;
-	}
-
-	rec_deleted = rec_get_deleted_flag(btr_pcur_get_rec(&pcur),
-					   dict_table_is_comp(index->table));
-
-	if (search_result == ROW_FOUND && dict_index_is_spatial(index)) {
-		if(rec_deleted) {
-			ib::error() << "Record found in index " << index->name
-				<< " is deleted marked on insert rollback.";
-		}
-	}
-
-	btr_cur = btr_pcur_get_btr_cur(&pcur);
-
-	if (rec_deleted == 0) {
-		/* This record is not delete marked and has an implicit
-		lock on it. For delete marked record, INSERT has not
-		modified it yet and we don't have implicit lock on it.
-		We must convert to explicit if and only if we have
-		implicit lock on the record.*/
-		row_convert_impl_to_expl_if_needed(btr_cur, node);
-	}
-
-	if (modify_leaf) {
-		err = btr_cur_optimistic_delete(btr_cur, 0, &mtr)
-			? DB_SUCCESS : DB_FAIL;
-	} else {
-		/* Passing rollback=false here, because we are
-		deleting a secondary index record: the distinction
-		only matters when deleting a record that contains
-		externally stored columns. */
-		ut_ad(!dict_index_is_clust(index));
-		btr_cur_pessimistic_delete(&err, FALSE, btr_cur, 0,
-					   false, &mtr);
-	}
->>>>>>> 72bca1d9
 func_exit:
   btr_pcur_close(&pcur);
 func_exit_no_pcur:
