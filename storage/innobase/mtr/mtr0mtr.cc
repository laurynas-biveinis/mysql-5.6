--- conflicted
+++ resolved
@@ -415,10 +415,6 @@
 mtr_write_log(
 	const mtr_buf_t*	log)
 {
-<<<<<<< HEAD
-=======
-	const ulint	len = log->size();
->>>>>>> c0c72692
 	mtr_write_log_t	write_log;
 
 	DBUG_PRINT("ib_log",
@@ -455,16 +451,12 @@
 	m_impl.m_made_dirty = false;
 	m_impl.m_n_log_recs = 0;
 	m_impl.m_state = MTR_STATE_ACTIVE;
-<<<<<<< HEAD
-	m_impl.m_named_space = TRX_SYS_SPACE;
-	m_impl.m_undo_space = TRX_SYS_SPACE;
+	ut_d(m_impl.m_user_space_id = TRX_SYS_SPACE);
+	ut_d(m_impl.m_undo_space_id = TRX_SYS_SPACE);
 	m_impl.m_modifies_sys_space = false;
-=======
-	ut_d(m_impl.m_user_space_id = TRX_SYS_SPACE);
 	m_impl.m_user_space = NULL;
 	m_impl.m_undo_space = NULL;
 	m_impl.m_sys_space = NULL;
->>>>>>> c0c72692
 
 	ut_d(m_impl.m_magic_n = MTR_MAGIC_N);
 }
@@ -580,7 +572,6 @@
 (needed for generating a MLOG_FILE_NAME record)
 @param[in]	space	tablespace
 @return whether the mini-transaction is associated with the space */
-
 bool
 mtr_t::is_named_space(ulint space) const
 {
@@ -588,8 +579,12 @@
 	      || m_impl.m_sys_space->id == TRX_SYS_SPACE);
 	ut_ad(!m_impl.m_undo_space
 	      || m_impl.m_undo_space->id != TRX_SYS_SPACE);
+	ut_ad(!m_impl.m_undo_space
+	      || m_impl.m_undo_space->id == m_impl.m_undo_space_id);
 	ut_ad(!m_impl.m_user_space
 	      || m_impl.m_user_space->id != TRX_SYS_SPACE);
+	ut_ad(!m_impl.m_user_space
+	      || m_impl.m_user_space->id == m_impl.m_user_space_id);
 	ut_ad(!m_impl.m_sys_space
 	      || m_impl.m_sys_space != m_impl.m_user_space);
 	ut_ad(!m_impl.m_sys_space
@@ -603,12 +598,11 @@
 		return(true);
 	case MTR_LOG_ALL:
 	case MTR_LOG_SHORT_INSERTS:
-<<<<<<< HEAD
 		if (space == TRX_SYS_SPACE) {
 			return(m_impl.m_modifies_sys_space);
 		} else {
-			return(m_impl.m_undo_space == space
-			       || m_impl.m_named_space == space);
+			return(m_impl.m_undo_space_id == space
+			       || m_impl.m_user_space_id == space);
 		}
 	}
 
@@ -620,7 +614,6 @@
 (needed for generating a MLOG_FILE_NAME record)
 @param[in]	space	undo tablespace
 @return whether the mini-transaction is associated with the undo */
-
 bool
 mtr_t::is_undo_space(ulint space) const
 {
@@ -634,11 +627,7 @@
 	case MTR_LOG_ALL:
 		return(space == TRX_SYS_SPACE
 		       ? m_impl.m_modifies_sys_space
-		       : m_impl.m_undo_space == space);
-=======
-		return(m_impl.m_user_space_id == space
-		       || is_predefined_tablespace(space));
->>>>>>> c0c72692
+		       : m_impl.m_undo_space_id == space);
 	}
 
 	ut_error;
@@ -652,7 +641,6 @@
 @param[in]	file		file name from where called
 @param[in]	line		line number in file
 @return the tablespace object (never NULL) */
-
 fil_space_t*
 mtr_t::x_lock_space(ulint space_id, const char* file, ulint line)
 {
@@ -690,7 +678,6 @@
 }
 
 /** Look up the system tablespace. */
-
 void
 mtr_t::lookup_sys_space()
 {
@@ -699,9 +686,20 @@
 	ut_ad(m_impl.m_sys_space);
 }
 
-/** Look up the user tablespace.
+/** Look up an undo tablespace.
 @param[in]	space_id	tablespace ID */
-
+void
+mtr_t::lookup_undo_space(ulint space_id)
+{
+	ut_ad(space_id != TRX_SYS_SPACE);
+	ut_ad(m_impl.m_undo_space_id == space_id);
+	ut_ad(!m_impl.m_undo_space);
+	m_impl.m_undo_space = fil_space_get(space_id);
+	ut_ad(m_impl.m_undo_space);
+}
+
+/** Look up a user tablespace.
+@param[in]	space_id	tablespace ID */
 void
 mtr_t::lookup_user_space(ulint space_id)
 {
@@ -765,37 +763,17 @@
 		log_buffer_extend((len + 1) * 2);
 	}
 
-<<<<<<< HEAD
-	fil_spaces_t	spaces;
-
-	fil_spaces_lookup(&spaces,
-			  m_impl->m_named_space,
-			  m_impl->m_undo_space,
-			  m_impl->m_modifies_sys_space);
-
 	ut_ad(m_impl->m_n_log_recs == n_recs);
 
 	log_mutex_enter();
 
-	if (fil_names_write_if_was_clean(&spaces, m_impl->m_mtr)) {
+	if (fil_names_write_if_was_clean(m_impl->m_sys_space, m_impl->m_mtr)
+	    || fil_names_write_if_was_clean(m_impl->m_undo_space,
+					    m_impl->m_mtr)
+	    || fil_names_write_if_was_clean(m_impl->m_user_space,
+					    m_impl->m_mtr)) {
 		/* This mini-transaction was the first one to modify
 		some tablespace since the latest checkpoint, so
-=======
-	ut_ad(m_impl->m_n_log_recs == n_recs);
-
-	fil_space_t*	space = m_impl->m_user_space;
-
-	if (space != NULL && space->id <= srv_undo_tablespaces_open) {
-		/* Omit MLOG_FILE_NAME for predefined tablespaces. */
-		space = NULL;
-	}
-
-	log_mutex_enter();
-
-	if (fil_names_write_if_was_clean(space, m_impl->m_mtr)) {
-		/* This mini-transaction was the first one to modify
-		this tablespace since the latest checkpoint, so
->>>>>>> c0c72692
 		some MLOG_FILE_NAME records were appended to m_log. */
 		ut_ad(m_impl->m_n_log_recs > n_recs);
 		mlog_catenate_ulint(
