/*****************************************************************************

Copyright (c) 1996, 2012, Oracle and/or its affiliates. All Rights Reserved.

This program is free software; you can redistribute it and/or modify it under
the terms of the GNU General Public License as published by the Free Software
Foundation; version 2 of the License.

This program is distributed in the hope that it will be useful, but WITHOUT
ANY WARRANTY; without even the implied warranty of MERCHANTABILITY or FITNESS
FOR A PARTICULAR PURPOSE. See the GNU General Public License for more details.

You should have received a copy of the GNU General Public License along with
this program; if not, write to the Free Software Foundation, Inc.,
51 Franklin Street, Suite 500, Boston, MA 02110-1335 USA

*****************************************************************************/

/**************************************************//**
@file trx/trx0trx.cc
The transaction

Created 3/26/1996 Heikki Tuuri
*******************************************************/

#include "trx0trx.h"

#ifdef UNIV_NONINL
#include "trx0trx.ic"
#endif

#include "trx0undo.h"
#include "trx0rseg.h"
#include "log0log.h"
#include "que0que.h"
#include "lock0lock.h"
#include "trx0roll.h"
#include "usr0sess.h"
#include "read0read.h"
#include "srv0srv.h"
#include "srv0start.h"
#include "btr0sea.h"
#include "os0proc.h"
#include "trx0xa.h"
#include "trx0purge.h"
#include "ha_prototypes.h"
#include "srv0mon.h"
#include "ut0vec.h"

/** Dummy session used currently in MySQL interface */
UNIV_INTERN sess_t*		trx_dummy_sess = NULL;

#ifdef UNIV_PFS_MUTEX
/* Key to register the mutex with performance schema */
UNIV_INTERN mysql_pfs_key_t	trx_mutex_key;
/* Key to register the mutex with performance schema */
UNIV_INTERN mysql_pfs_key_t	trx_undo_mutex_key;
#endif /* UNIV_PFS_MUTEX */

/*************************************************************//**
Set detailed error message for the transaction. */
UNIV_INTERN
void
trx_set_detailed_error(
/*===================*/
	trx_t*		trx,	/*!< in: transaction struct */
	const char*	msg)	/*!< in: detailed error message */
{
	ut_strlcpy(trx->detailed_error, msg, sizeof(trx->detailed_error));
}

/*************************************************************//**
Set detailed error message for the transaction from a file. Note that the
file is rewinded before reading from it. */
UNIV_INTERN
void
trx_set_detailed_error_from_file(
/*=============================*/
	trx_t*	trx,	/*!< in: transaction struct */
	FILE*	file)	/*!< in: file to read message from */
{
	os_file_read_string(file, trx->detailed_error,
			    sizeof(trx->detailed_error));
}

/****************************************************************//**
Creates and initializes a transaction object. It must be explicitly
started with trx_start_if_not_started() before using it. The default
isolation level is TRX_ISO_REPEATABLE_READ.
@return transaction instance, should never be NULL */
static
trx_t*
trx_create(void)
/*============*/
{
	trx_t*		trx;
	mem_heap_t*	heap;
	ib_alloc_t*	heap_alloc;

	trx = static_cast<trx_t*>(mem_zalloc(sizeof(*trx)));

	mutex_create(trx_mutex_key, &trx->mutex, SYNC_TRX);

	trx->magic_n = TRX_MAGIC_N;

	trx->state = TRX_STATE_NOT_STARTED;

	trx->isolation_level = TRX_ISO_REPEATABLE_READ;

	trx->no = IB_ULONGLONG_MAX;

	trx->support_xa = TRUE;

	trx->check_foreigns = TRUE;
	trx->check_unique_secondary = TRUE;

	trx->dict_operation = TRX_DICT_OP_NONE;

	mutex_create(trx_undo_mutex_key, &trx->undo_mutex, SYNC_TRX_UNDO);

	trx->error_state = DB_SUCCESS;

	trx->lock.que_state = TRX_QUE_RUNNING;

	trx->lock.lock_heap = mem_heap_create_typed(
		256, MEM_HEAP_FOR_LOCK_HEAP);

	trx->search_latch_timeout = BTR_SEA_TIMEOUT;

	trx->global_read_view_heap = mem_heap_create(256);

	trx->xid.formatID = -1;

	trx->op_info = "";

	heap = mem_heap_create(sizeof(ib_vector_t) + sizeof(void*) * 8);
	heap_alloc = ib_heap_allocator_create(heap);

	/* Remember to free the vector explicitly in trx_free(). */
	trx->autoinc_locks = ib_vector_create(heap_alloc, sizeof(void**), 4);

	/* Remember to free the vector explicitly in trx_free(). */
	heap = mem_heap_create(sizeof(ib_vector_t) + sizeof(void*) * 128);
	heap_alloc = ib_heap_allocator_create(heap);

	trx->lock.table_locks = ib_vector_create(
		heap_alloc, sizeof(void**), 32);

	lock_trx_lock_list_init(&trx->lock.trx_locks);
	UT_LIST_INIT(trx->trx_savepoints, &trx_named_savept_t::trx_savepoints);

	return(trx);
}

/********************************************************************//**
Creates a transaction object for background operations by the master thread.
@return	own: transaction object */
UNIV_INTERN
trx_t*
trx_allocate_for_background(void)
/*=============================*/
{
	trx_t*	trx;

	trx = trx_create();

	trx->sess = trx_dummy_sess;

	return(trx);
}

/********************************************************************//**
Creates a transaction object for MySQL.
@return	own: transaction object */
UNIV_INTERN
trx_t*
trx_allocate_for_mysql(void)
/*========================*/
{
	trx_t*	trx;

	trx = trx_allocate_for_background();

	mutex_enter(&trx_sys->mutex);

	ut_d(trx->in_mysql_trx_list = TRUE);
	UT_LIST_ADD_FIRST(trx_sys->mysql_trx_list, trx);

	mutex_exit(&trx_sys->mutex);

	return(trx);
}

/********************************************************************//**
Frees a transaction object. */
static
void
trx_free(
/*=====*/
	trx_t*	trx)	/*!< in, own: trx object */
{
	ut_a(trx->magic_n == TRX_MAGIC_N);
	ut_ad(!trx->in_ro_trx_list);
	ut_ad(!trx->in_rw_trx_list);
	ut_ad(!trx->in_mysql_trx_list);

	mutex_free(&trx->undo_mutex);

	if (trx->undo_no_arr != NULL) {
		trx_undo_arr_free(trx->undo_no_arr);
	}

	ut_a(trx->lock.wait_lock == NULL);
	ut_a(trx->lock.wait_thr == NULL);

	ut_a(!trx->has_search_latch);

	ut_a(trx->dict_operation_lock_mode == 0);

	if (trx->lock.lock_heap) {
		mem_heap_free(trx->lock.lock_heap);
	}

	ut_a(UT_LIST_GET_LEN(trx->lock.trx_locks) == 0);

	if (trx->global_read_view_heap) {
		mem_heap_free(trx->global_read_view_heap);
	}

	ut_a(ib_vector_is_empty(trx->autoinc_locks));
	/* We allocated a dedicated heap for the vector. */
	ib_vector_free(trx->autoinc_locks);

	if (trx->lock.table_locks != NULL) {
		/* We allocated a dedicated heap for the vector. */
		ib_vector_free(trx->lock.table_locks);
	}

	mutex_free(&trx->mutex);

	mem_free(trx);
}

/********************************************************************//**
Frees a transaction object of a background operation of the master thread. */
UNIV_INTERN
void
trx_free_for_background(
/*====================*/
	trx_t*	trx)	/*!< in, own: trx object */
{
	if (trx->declared_to_be_inside_innodb) {

		ib_logf(IB_LOG_LEVEL_ERROR,
			"Freeing a trx (%p, " TRX_ID_FMT ") which is declared "
			"to be processing inside InnoDB", trx, trx->id);

		trx_print(stderr, trx, 600);
		putc('\n', stderr);

		/* This is an error but not a fatal error. We must keep
		the counters like srv_conc_n_threads accurate. */
		srv_conc_force_exit_innodb(trx);
	}

	if (trx->n_mysql_tables_in_use != 0
	    || trx->mysql_n_tables_locked != 0) {

		ib_logf(IB_LOG_LEVEL_ERROR,
			"MySQL is freeing a thd though "
			"trx->n_mysql_tables_in_use is %lu and "
			"trx->mysql_n_tables_locked is %lu.",
			(ulong) trx->n_mysql_tables_in_use,
			(ulong) trx->mysql_n_tables_locked);

		trx_print(stderr, trx, 600);
		ut_print_buf(stderr, trx, sizeof(trx_t));
		putc('\n', stderr);
	}

	ut_a(trx->state == TRX_STATE_NOT_STARTED);
	ut_a(trx->insert_undo == NULL);
	ut_a(trx->update_undo == NULL);
	ut_a(trx->read_view == NULL);

	trx_free(trx);
}

/********************************************************************//**
At shutdown, frees a transaction object that is in the PREPARED state. */
UNIV_INTERN
void
trx_free_prepared(
/*==============*/
	trx_t*	trx)	/*!< in, own: trx object */
{
	ut_ad(mutex_own(&trx_sys->mutex));

	ut_a(trx_state_eq(trx, TRX_STATE_PREPARED));
	ut_a(trx->magic_n == TRX_MAGIC_N);

	trx_undo_free_prepared(trx);

	assert_trx_in_rw_list(trx);

	ut_a(!trx->read_only);

	UT_LIST_REMOVE(trx_sys->rw_trx_list, trx);
	ut_d(trx->in_rw_trx_list = FALSE);

	trx_free(trx);
}

/********************************************************************//**
Frees a transaction object for MySQL. */
UNIV_INTERN
void
trx_free_for_mysql(
/*===============*/
	trx_t*	trx)	/*!< in, own: trx object */
{
	mutex_enter(&trx_sys->mutex);

	ut_ad(trx->in_mysql_trx_list);
	ut_d(trx->in_mysql_trx_list = FALSE);
	UT_LIST_REMOVE(trx_sys->mysql_trx_list, trx);

	ut_ad(trx_sys_validate_trx_list());

	mutex_exit(&trx_sys->mutex);

	trx_free_for_background(trx);
}

/****************************************************************//**
Inserts the trx handle in the trx system trx list in the right position.
The list is sorted on the trx id so that the biggest id is at the list
start. This function is used at the database startup to insert incomplete
transactions to the list. */
static
void
trx_list_rw_insert_ordered(
/*=======================*/
	trx_t*	trx)	/*!< in: trx handle */
{
	trx_t*	trx2;

	ut_ad(!trx->read_only);

	ut_d(trx->start_file = __FILE__);
	ut_d(trx->start_line = __LINE__);

	ut_a(srv_is_being_started);
	ut_ad(!trx->in_ro_trx_list);
	ut_ad(!trx->in_rw_trx_list);
	ut_ad(trx->state != TRX_STATE_NOT_STARTED);
	ut_ad(trx->is_recovered);

	for (trx2 = UT_LIST_GET_FIRST(trx_sys->rw_trx_list);
	     trx2 != NULL;
	     trx2 = UT_LIST_GET_NEXT(trx_list, trx2)) {

		assert_trx_in_rw_list(trx2);

		if (trx->id >= trx2->id) {

			ut_ad(trx->id > trx2->id);
			break;
		}
	}

	if (trx2 != NULL) {
		trx2 = UT_LIST_GET_PREV(trx_list, trx2);

		if (trx2 == NULL) {
<<<<<<< HEAD
			UT_LIST_ADD_FIRST(trx_sys->rw_trx_list, trx);
=======
			UT_LIST_ADD_FIRST(trx_list, trx_sys->rw_trx_list, trx);
			ut_d(trx_sys->rw_max_trx_id = trx->id);
>>>>>>> ed1e2157
		} else {
			UT_LIST_INSERT_AFTER(trx_sys->rw_trx_list, trx2, trx);
		}
	} else {
		UT_LIST_ADD_LAST(trx_sys->rw_trx_list, trx);
	}

	ut_ad(!trx->in_rw_trx_list);
	ut_d(trx->in_rw_trx_list = TRUE);
}

/****************************************************************//**
Resurrect the transactions that were doing inserts the time of the
crash, they need to be undone.
@return trx_t instance  */
static
trx_t*
trx_resurrect_insert(
/*=================*/
	trx_undo_t*	undo,		/*!< in: entry to UNDO */
	trx_rseg_t*	rseg)		/*!< in: rollback segment */
{
	trx_t*		trx;

	trx = trx_allocate_for_background();

	trx->rseg = rseg;
	trx->xid = undo->xid;
	trx->id = undo->trx_id;
	trx->insert_undo = undo;
	trx->is_recovered = TRUE;

	/* This is single-threaded startup code, we do not need the
	protection of trx->mutex or trx_sys->mutex here. */

	if (undo->state != TRX_UNDO_ACTIVE) {

		/* Prepared transactions are left in the prepared state
		waiting for a commit or abort decision from MySQL */

		if (undo->state == TRX_UNDO_PREPARED) {

			fprintf(stderr,
				"InnoDB: Transaction " TRX_ID_FMT " was in the"
				" XA prepared state.\n", trx->id);

			if (srv_force_recovery == 0) {

				trx->state = TRX_STATE_PREPARED;
				trx_sys->n_prepared_trx++;
				trx_sys->n_prepared_recovered_trx++;
			} else {
				fprintf(stderr,
					"InnoDB: Since innodb_force_recovery"
					" > 0, we will rollback it anyway.\n");

				trx->state = TRX_STATE_ACTIVE;
			}
		} else {
			trx->state = TRX_STATE_COMMITTED_IN_MEMORY;
		}

		/* We give a dummy value for the trx no; this should have no
		relevance since purge is not interested in committed
		transaction numbers, unless they are in the history
		list, in which case it looks the number from the disk based
		undo log structure */

		trx->no = trx->id;
	} else {
		trx->state = TRX_STATE_ACTIVE;

		/* A running transaction always has the number
		field inited to IB_ULONGLONG_MAX */

		trx->no = IB_ULONGLONG_MAX;
	}

	if (undo->dict_operation) {
		trx_set_dict_operation(trx, TRX_DICT_OP_TABLE);
		trx->table_id = undo->table_id;
	}

	if (!undo->empty) {
		trx->undo_no = undo->top_undo_no + 1;
	}

	return(trx);
}

/****************************************************************//**
Prepared transactions are left in the prepared state waiting for a
commit or abort decision from MySQL */
static
void
trx_resurrect_update_in_prepared_state(
/*===================================*/
	trx_t*			trx,	/*!< in,out: transaction */
	const trx_undo_t*	undo)	/*!< in: update UNDO record */
{
	/* This is single-threaded startup code, we do not need the
	protection of trx->mutex or trx_sys->mutex here. */

	if (undo->state == TRX_UNDO_PREPARED) {
		fprintf(stderr,
			"InnoDB: Transaction " TRX_ID_FMT
			" was in the XA prepared state.\n", trx->id);

		if (srv_force_recovery == 0) {
			if (trx_state_eq(trx, TRX_STATE_NOT_STARTED)) {
				trx_sys->n_prepared_trx++;
				trx_sys->n_prepared_recovered_trx++;
			} else {
				ut_ad(trx_state_eq(trx, TRX_STATE_PREPARED));
			}

			trx->state = TRX_STATE_PREPARED;
		} else {
			fprintf(stderr,
				"InnoDB: Since innodb_force_recovery"
				" > 0, we will rollback it anyway.\n");

			trx->state = TRX_STATE_ACTIVE;
		}
	} else {
		trx->state = TRX_STATE_COMMITTED_IN_MEMORY;
	}
}

/****************************************************************//**
Resurrect the transactions that were doing updates the time of the
crash, they need to be undone. */
static
void
trx_resurrect_update(
/*=================*/
	trx_t*		trx,	/*!< in/out: transaction */
	trx_undo_t*	undo,	/*!< in/out: update UNDO record */
	trx_rseg_t*	rseg)	/*!< in/out: rollback segment */
{
	trx->rseg = rseg;
	trx->xid = undo->xid;
	trx->id = undo->trx_id;
	trx->update_undo = undo;
	trx->is_recovered = TRUE;

	/* This is single-threaded startup code, we do not need the
	protection of trx->mutex or trx_sys->mutex here. */

	if (undo->state != TRX_UNDO_ACTIVE) {
		trx_resurrect_update_in_prepared_state(trx, undo);

		/* We give a dummy value for the trx number */

		trx->no = trx->id;

	} else {
		trx->state = TRX_STATE_ACTIVE;

		/* A running transaction always has the number field inited to
		IB_ULONGLONG_MAX */

		trx->no = IB_ULONGLONG_MAX;
	}

	if (undo->dict_operation) {
		trx_set_dict_operation(trx, TRX_DICT_OP_TABLE);
		trx->table_id = undo->table_id;
	}

	if (!undo->empty && undo->top_undo_no >= trx->undo_no) {

		trx->undo_no = undo->top_undo_no + 1;
	}
}

/****************************************************************//**
Creates trx objects for transactions and initializes the trx list of
trx_sys at database start. Rollback segment and undo log lists must
already exist when this function is called, because the lists of
transactions to be rolled back or cleaned up are built based on the
undo log lists. */
UNIV_INTERN
void
trx_lists_init_at_db_start(void)
/*============================*/
{
	ut_a(srv_is_being_started);

	/* Look from the rollback segments if there exist undo logs for
	transactions */

	for (ulint i = 0; i < TRX_SYS_N_RSEGS; ++i) {
		trx_undo_t*	undo;
		trx_rseg_t*	rseg = trx_sys->rseg_array[i];

		if (rseg == NULL) {
			continue;
		}

		/* Resurrect transactions that were doing inserts. */
		for (undo = UT_LIST_GET_FIRST(rseg->insert_undo_list);
		     undo != NULL;
		     undo = UT_LIST_GET_NEXT(undo_list, undo)) {
			trx_t*	trx;

			trx = trx_resurrect_insert(undo, rseg);

			trx_list_rw_insert_ordered(trx);
		}

		/* Ressurrect transactions that were doing updates. */
		for (undo = UT_LIST_GET_FIRST(rseg->update_undo_list);
		     undo != NULL;
		     undo = UT_LIST_GET_NEXT(undo_list, undo)) {
			trx_t*	trx;
			ibool	trx_created;

			/* Check the trx_sys->rw_trx_list first. */
			mutex_enter(&trx_sys->mutex);
			trx = trx_get_rw_trx_by_id(undo->trx_id);
			mutex_exit(&trx_sys->mutex);

			if (trx == NULL) {
				trx = trx_allocate_for_background();
				trx_created = TRUE;
			} else {
				trx_created = FALSE;
			}

			trx_resurrect_update(trx, undo, rseg);

			if (trx_created) {
				trx_list_rw_insert_ordered(trx);
			}
		}
	}
}

/******************************************************************//**
Assigns a rollback segment to a transaction in a round-robin fashion.
@return	assigned rollback segment instance */
static
trx_rseg_t*
trx_assign_rseg_low(
/*================*/
	ulong	max_undo_logs,	/*!< in: maximum number of UNDO logs to use */
	ulint	n_tablespaces)	/*!< in: number of rollback tablespaces */
{
	ulint		i;
	trx_rseg_t*	rseg;
	static ulint	latest_rseg = 0;

	if (srv_force_recovery >= SRV_FORCE_NO_TRX_UNDO || srv_read_only_mode) {
		ut_a(max_undo_logs == ULONG_UNDEFINED);
		return(NULL);
	}

	/* This breaks true round robin but that should be OK. */

	ut_a(max_undo_logs > 0 && max_undo_logs <= TRX_SYS_N_RSEGS);

	i = latest_rseg++;
        i %= max_undo_logs;

	/* Note: The assumption here is that there can't be any gaps in
	the array. Once we implement more flexible rollback segment
	management this may not hold. The assertion checks for that case. */

	ut_a(trx_sys->rseg_array[0] != NULL);

	/* Skip the system tablespace if we have more than one tablespace
	defined for rollback segments. We want all UNDO records to be in
	the non-system tablespaces. */

	do {
		rseg = trx_sys->rseg_array[i];
		ut_a(rseg == NULL || i == rseg->id);

		i = (rseg == NULL) ? 0 : i + 1;

	} while (rseg == NULL
		 || (rseg->space == 0
		     && n_tablespaces > 0
		     && trx_sys->rseg_array[1] != NULL));

	return(rseg);
}

/****************************************************************//**
Assign a read-only transaction a rollback-segment, if it is attempting
to write to a TEMPORARY table. */
UNIV_INTERN
void
trx_assign_rseg(
/*============*/
	trx_t*		trx)		/*!< A read-only transaction that
					needs to be assigned a RBS. */
{
	ut_a(trx->rseg == 0);
	ut_a(trx->read_only);
	ut_a(!srv_read_only_mode);
	ut_a(!trx_is_autocommit_non_locking(trx));

	trx->rseg = trx_assign_rseg_low(srv_undo_logs, srv_undo_tablespaces);
}

/****************************************************************//**
Starts a transaction. */
static
void
trx_start_low(
/*==========*/
	trx_t*	trx)		/*!< in: transaction */
{
	ut_ad(trx->rseg == NULL);

	ut_ad(trx->start_file != 0);
	ut_ad(trx->start_line != 0);
	ut_ad(!trx->is_recovered);
	ut_ad(trx_state_eq(trx, TRX_STATE_NOT_STARTED));
	ut_ad(UT_LIST_GET_LEN(trx->lock.trx_locks) == 0);

	/* Check whether it is an AUTOCOMMIT SELECT */
	trx->auto_commit = thd_trx_is_auto_commit(trx->mysql_thd);

	trx->read_only =
		(!trx->ddl && thd_trx_is_read_only(trx->mysql_thd))
		|| srv_read_only_mode;

	if (!trx->auto_commit) {
		++trx->will_lock;
	} else if (trx->will_lock == 0) {
		trx->read_only = TRUE;
	}

	if (!trx->read_only) {
		trx->rseg = trx_assign_rseg_low(
			srv_undo_logs, srv_undo_tablespaces);
	}

	/* The initial value for trx->no: IB_ULONGLONG_MAX is used in
	read_view_open_now: */

	trx->no = IB_ULONGLONG_MAX;

	ut_a(ib_vector_is_empty(trx->autoinc_locks));
	ut_a(ib_vector_is_empty(trx->lock.table_locks));

	mutex_enter(&trx_sys->mutex);

	/* If this transaction came from trx_allocate_for_mysql(),
	trx->in_mysql_trx_list would hold. In that case, the trx->state
	change must be protected by the trx_sys->mutex, so that
	lock_print_info_all_transactions() will have a consistent view. */

	trx->state = TRX_STATE_ACTIVE;

	trx->id = trx_sys_get_new_trx_id();

	ut_ad(!trx->in_rw_trx_list);
	ut_ad(!trx->in_ro_trx_list);

	if (trx->read_only) {

		/* Note: The trx_sys_t::ro_trx_list doesn't really need to
		be ordered, we should exploit this using a list type that
		doesn't need a list wide lock to increase concurrency. */

		if (!trx_is_autocommit_non_locking(trx)) {
			UT_LIST_ADD_FIRST(trx_sys->ro_trx_list, trx);
			ut_d(trx->in_ro_trx_list = TRUE);
		}
	} else {

		ut_ad(trx->rseg != NULL
		      || srv_force_recovery >= SRV_FORCE_NO_TRX_UNDO);

		ut_ad(!trx_is_autocommit_non_locking(trx));
		UT_LIST_ADD_FIRST(trx_sys->rw_trx_list, trx);
		ut_d(trx->in_rw_trx_list = TRUE);
		ut_d(trx_sys->rw_max_trx_id = trx->id);
	}

	ut_ad(trx_sys_validate_trx_list());

	mutex_exit(&trx_sys->mutex);

	trx->start_time = ut_time();

	MONITOR_INC(MONITOR_TRX_ACTIVE);
}

/****************************************************************//**
Set the transaction serialisation number. */
static
void
trx_serialisation_number_get(
/*=========================*/
	trx_t*		trx)	/*!< in: transaction */
{
	trx_rseg_t*	rseg;

	rseg = trx->rseg;

	ut_ad(mutex_own(&rseg->mutex));

	mutex_enter(&trx_sys->mutex);

	trx->no = trx_sys_get_new_trx_id();

	/* If the rollack segment is not empty then the
	new trx_t::no can't be less than any trx_t::no
	already in the rollback segment. User threads only
	produce events when a rollback segment is empty. */

	if (rseg->last_page_no == FIL_NULL) {
		void*		ptr;
		rseg_queue_t	rseg_queue;

		rseg_queue.rseg = rseg;
		rseg_queue.trx_no = trx->no;

		mutex_enter(&purge_sys->bh_mutex);

		/* This is to reduce the pressure on the trx_sys_t::mutex
		though in reality it should make very little (read no)
		difference because this code path is only taken when the
		rbs is empty. */

		mutex_exit(&trx_sys->mutex);

		ptr = ib_bh_push(purge_sys->ib_bh, &rseg_queue);
		ut_a(ptr);

		mutex_exit(&purge_sys->bh_mutex);
	} else {
		mutex_exit(&trx_sys->mutex);
	}
}

/****************************************************************//**
Assign the transaction its history serialisation number and write the
update UNDO log record to the assigned rollback segment. */
static __attribute__((nonnull))
void
trx_write_serialisation_history(
/*============================*/
	trx_t*		trx,	/*!< in/out: transaction */
	mtr_t*		mtr)	/*!< in/out: mini-transaction */
{
	trx_rseg_t*	rseg;

	rseg = trx->rseg;

	/* Change the undo log segment states from TRX_UNDO_ACTIVE
	to some other state: these modifications to the file data
	structure define the transaction as committed in the file
	based domain, at the serialization point of the log sequence
	number lsn obtained below. */

	if (trx->update_undo != NULL) {
		page_t*		undo_hdr_page;
		trx_undo_t*	undo = trx->update_undo;

		/* We have to hold the rseg mutex because update
		log headers have to be put to the history list in the
		(serialisation) order of the UNDO trx number. This is
		required for the purge in-memory data structures too. */

		mutex_enter(&rseg->mutex);

		/* Assign the transaction serialisation number and also
		update the purge min binary heap if this is the first
		UNDO log being written to the assigned rollback segment. */

		trx_serialisation_number_get(trx);

		/* It is not necessary to obtain trx->undo_mutex here
		because only a single OS thread is allowed to do the
		transaction commit for this transaction. */

		undo_hdr_page = trx_undo_set_state_at_finish(undo, mtr);

		trx_undo_update_cleanup(trx, undo_hdr_page, mtr);
	} else {
		mutex_enter(&rseg->mutex);
	}

	if (trx->insert_undo != NULL) {
		trx_undo_set_state_at_finish(trx->insert_undo, mtr);
	}

	mutex_exit(&rseg->mutex);

	MONITOR_INC(MONITOR_TRX_COMMIT_UNDO);

	/* Update the latest MySQL binlog name and offset info
	in trx sys header if MySQL binlogging is on or the database
	server is a MySQL replication slave */

	if (trx->mysql_log_file_name
	    && trx->mysql_log_file_name[0] != '\0') {

		trx_sys_update_mysql_binlog_offset(
			trx->mysql_log_file_name,
			trx->mysql_log_offset,
			TRX_SYS_MYSQL_LOG_INFO, mtr);

		trx->mysql_log_file_name = NULL;
	}
}

/********************************************************************
Finalize a transaction containing updates for a FTS table. */
static __attribute__((nonnull))
void
trx_finalize_for_fts_table(
/*=======================*/
        fts_trx_table_t*        ftt)            /* in: FTS trx table */
{
	fts_t*                  fts = ftt->table->fts;
	fts_doc_ids_t*          doc_ids = ftt->added_doc_ids;

	mutex_enter(&fts->bg_threads_mutex);

	if (fts->fts_status & BG_THREAD_STOP) {
		/* The table is about to be dropped, no use
		adding anything to its work queue. */

		mutex_exit(&fts->bg_threads_mutex);
	} else {
		mem_heap_t*     heap;
		mutex_exit(&fts->bg_threads_mutex);

		ut_a(fts->add_wq);

		heap = static_cast<mem_heap_t*>(doc_ids->self_heap->arg);

		ib_wqueue_add(fts->add_wq, doc_ids, heap);

		/* fts_trx_table_t no longer owns the list. */
		ftt->added_doc_ids = NULL;
	}
}

/******************************************************************//**
Finalize a transaction containing updates to FTS tables. */
static __attribute__((nonnull))
void
trx_finalize_for_fts(
/*=================*/
	trx_t*	trx,		/*!< in/out: transaction */
	bool	is_commit)	/*!< in: true if the transaction was
				committed, false if it was rolled back. */
{
	if (is_commit) {
		const ib_rbt_node_t*	node;
		ib_rbt_t*		tables;
		fts_savepoint_t*	savepoint;

		savepoint = static_cast<fts_savepoint_t*>(
			ib_vector_last(trx->fts_trx->savepoints));

		tables = savepoint->tables;

		for (node = rbt_first(tables);
		     node;
		     node = rbt_next(tables, node)) {
			fts_trx_table_t**	ftt;

			ftt = rbt_value(fts_trx_table_t*, node);

			if ((*ftt)->added_doc_ids) {
				trx_finalize_for_fts_table(*ftt);
			}
		}
	}

	fts_trx_free(trx->fts_trx);
	trx->fts_trx = NULL;
}

/**********************************************************************//**
If required, flushes the log to disk based on the value of
innodb_flush_log_at_trx_commit. */
static
void
trx_flush_log_if_needed_low(
/*========================*/
	lsn_t	lsn)	/*!< in: lsn up to which logs are to be
			flushed. */
{
	switch (srv_flush_log_at_trx_commit) {
	case 0:
		/* Do nothing */
		break;
	case 1:
		/* Write the log and optionally flush it to disk */
		log_write_up_to(lsn, LOG_WAIT_ONE_GROUP,
				srv_unix_file_flush_method != SRV_UNIX_NOSYNC);
		break;
	case 2:
		/* Write the log but do not flush it to disk */
		log_write_up_to(lsn, LOG_WAIT_ONE_GROUP, FALSE);

		break;
	default:
		ut_error;
	}
}

/**********************************************************************//**
If required, flushes the log to disk based on the value of
innodb_flush_log_at_trx_commit. */
static __attribute__((nonnull))
void
trx_flush_log_if_needed(
/*====================*/
	lsn_t	lsn,	/*!< in: lsn up to which logs are to be
			flushed. */
	trx_t*	trx)	/*!< in/out: transaction */
{
	trx->op_info = "flushing log";
	trx_flush_log_if_needed_low(lsn);
	trx->op_info = "";
}

/****************************************************************//**
Commits a transaction in memory. */
static __attribute__((nonnull))
void
trx_commit_in_memory(
/*=================*/
	trx_t*	trx,	/*!< in/out: transaction */
	lsn_t	lsn)	/*!< in: log sequence number of the mini-transaction
			commit of trx_write_serialisation_history(), or 0
			if the transaction did not modify anything */
{
	trx->must_flush_log_later = FALSE;

	if (trx_is_autocommit_non_locking(trx)) {
		ut_ad(trx->read_only);
		ut_a(!trx->is_recovered);
		ut_ad(trx->rseg == NULL);
		ut_ad(!trx->in_ro_trx_list);
		ut_ad(!trx->in_rw_trx_list);

		/* Note: We are asserting without holding the lock mutex. But
		that is OK because this transaction is not waiting and cannot
		be rolled back and no new locks can (or should not) be added
		becuase it is flagged as a non-locking read-only transaction. */

		ut_a(UT_LIST_GET_LEN(trx->lock.trx_locks) == 0);

		/* This state change is not protected by any mutex, therefore
		there is an inherent race here around state transition during
		printouts. We ignore this race for the sake of efficiency.
		However, the trx_sys_t::mutex will protect the trx_t instance
		and it cannot be removed from the mysql_trx_list and freed
		without first acquiring the trx_sys_t::mutex. */

		ut_ad(trx_state_eq(trx, TRX_STATE_ACTIVE));

		trx->state = TRX_STATE_NOT_STARTED;

		read_view_remove(trx->global_read_view, false);

		MONITOR_INC(MONITOR_TRX_NL_RO_COMMIT);
	} else {
		lock_trx_release_locks(trx);

		/* Remove the transaction from the list of active
		transactions now that it no longer holds any user locks. */

		ut_ad(trx_state_eq(trx, TRX_STATE_COMMITTED_IN_MEMORY));

		mutex_enter(&trx_sys->mutex);

		assert_trx_in_list(trx);

		if (trx->read_only) {
			UT_LIST_REMOVE(trx_sys->ro_trx_list, trx);
			ut_d(trx->in_ro_trx_list = FALSE);
			MONITOR_INC(MONITOR_TRX_RO_COMMIT);
		} else {
			UT_LIST_REMOVE(trx_sys->rw_trx_list, trx);
			ut_d(trx->in_rw_trx_list = FALSE);
			MONITOR_INC(MONITOR_TRX_RW_COMMIT);
		}

		/* If this transaction came from trx_allocate_for_mysql(),
		trx->in_mysql_trx_list would hold. In that case, the
		trx->state change must be protected by trx_sys->mutex, so that
		lock_print_info_all_transactions() will have a consistent
		view. */

		trx->state = TRX_STATE_NOT_STARTED;

		/* We already own the trx_sys_t::mutex, by doing it here we
		avoid a potential context switch later. */
		read_view_remove(trx->global_read_view, true);

		ut_ad(trx_sys_validate_trx_list());

		mutex_exit(&trx_sys->mutex);
	}

	if (trx->global_read_view != NULL) {

		mem_heap_empty(trx->global_read_view_heap);

		trx->global_read_view = NULL;
	}

	trx->read_view = NULL;

	if (lsn) {
		if (trx->insert_undo != NULL) {

			trx_undo_insert_cleanup(trx);
		}

		/* NOTE that we could possibly make a group commit more
		efficient here: call os_thread_yield here to allow also other
		trxs to come to commit! */

		/*-------------------------------------*/

		/* Depending on the my.cnf options, we may now write the log
		buffer to the log files, making the transaction durable if
		the OS does not crash. We may also flush the log files to
		disk, making the transaction durable also at an OS crash or a
		power outage.

		The idea in InnoDB's group commit is that a group of
		transactions gather behind a trx doing a physical disk write
		to log files, and when that physical write has been completed,
		one of those transactions does a write which commits the whole
		group. Note that this group commit will only bring benefit if
		there are > 2 users in the database. Then at least 2 users can
		gather behind one doing the physical log write to disk.

		If we are calling trx_commit() under prepare_commit_mutex, we
		will delay possible log write and flush to a separate function
		trx_commit_complete_for_mysql(), which is only called when the
		thread has released the mutex. This is to make the
		group commit algorithm to work. Otherwise, the prepare_commit
		mutex would serialize all commits and prevent a group of
		transactions from gathering. */

		if (trx->flush_log_later) {
			/* Do nothing yet */
			trx->must_flush_log_later = TRUE;
		} else if (srv_flush_log_at_trx_commit == 0
			   || thd_requested_durability(trx->mysql_thd)
			   == HA_IGNORE_DURABILITY) {
			/* Do nothing */
		} else {
			trx_flush_log_if_needed(lsn, trx);
		}

		trx->commit_lsn = lsn;
	}

	/* undo_no is non-zero if we're doing the final commit. */
	bool			not_rollback = trx->undo_no != 0;
	/* Free all savepoints, starting from the first. */
	trx_named_savept_t*	savep = UT_LIST_GET_FIRST(trx->trx_savepoints);
	trx_roll_savepoints_free(trx, savep);

	trx->rseg = NULL;
	trx->undo_no = 0;
	trx->last_sql_stat_start.least_undo_no = 0;

	trx->ddl = false;
#ifdef UNIV_DEBUG
	ut_ad(trx->start_file != 0);
	ut_ad(trx->start_line != 0);
	trx->start_file = 0;
	trx->start_line = 0;
#endif /* UNIV_DEBUG */

	trx->will_lock = 0;
	trx->read_only = FALSE;
	trx->auto_commit = FALSE;

        if (trx->fts_trx) {
                trx_finalize_for_fts(trx, not_rollback);
        }

	ut_ad(trx->lock.wait_thr == NULL);
	ut_ad(UT_LIST_GET_LEN(trx->lock.trx_locks) == 0);
	ut_ad(!trx->in_ro_trx_list);
	ut_ad(!trx->in_rw_trx_list);

	trx->dict_operation = TRX_DICT_OP_NONE;

	trx->error_state = DB_SUCCESS;

	/* trx->in_mysql_trx_list would hold between
	trx_allocate_for_mysql() and trx_free_for_mysql(). It does not
	hold for recovered transactions or system transactions. */
}

/****************************************************************//**
Commits a transaction and a mini-transaction. */
UNIV_INTERN
void
trx_commit_low(
/*===========*/
	trx_t*	trx,	/*!< in/out: transaction */
	mtr_t*	mtr)	/*!< in/out: mini-transaction (will be committed),
			or NULL if trx made no modifications */
{
	lsn_t	lsn;

	assert_trx_nonlocking_or_in_list(trx);
	ut_ad(!trx_state_eq(trx, TRX_STATE_COMMITTED_IN_MEMORY));
	ut_ad(!mtr || mtr->state == MTR_ACTIVE);
	ut_ad(!mtr == !(trx->insert_undo || trx->update_undo));

	/* undo_no is non-zero if we're doing the final commit. */
	if (trx->fts_trx && trx->undo_no != 0) {
		dberr_t	error;

		ut_a(!trx_is_autocommit_non_locking(trx));

		error = fts_commit(trx);

		/* FTS-FIXME: Temporarily tolerate DB_DUPLICATE_KEY
		instead of dying. This is a possible scenario if there
		is a crash between insert to DELETED table committing
		and transaction committing. The fix would be able to
		return error from this function */
		if (error != DB_SUCCESS && error != DB_DUPLICATE_KEY) {
			/* FTS-FIXME: once we can return values from this
			function, we should do so and signal an error
			instead of just dying. */

			ut_error;
		}
	}

	if (mtr) {
		trx_write_serialisation_history(trx, mtr);
		/* The following call commits the mini-transaction, making the
		whole transaction committed in the file-based world, at this
		log sequence number. The transaction becomes 'durable' when
		we write the log to disk, but in the logical sense the commit
		in the file-based data structures (undo logs etc.) happens
		here.

		NOTE that transaction numbers, which are assigned only to
		transactions with an update undo log, do not necessarily come
		in exactly the same order as commit lsn's, if the transactions
		have different rollback segments. To get exactly the same
		order we should hold the kernel mutex up to this point,
		adding to the contention of the kernel mutex. However, if
		a transaction T2 is able to see modifications made by
		a transaction T1, T2 will always get a bigger transaction
		number and a bigger commit lsn than T1. */

		/*--------------*/
		mtr_commit(mtr);
		/*--------------*/
		lsn = mtr->end_lsn;
	} else {
		lsn = 0;
	}

	trx_commit_in_memory(trx, lsn);
}

/****************************************************************//**
Commits a transaction. */
UNIV_INTERN
void
trx_commit(
/*=======*/
	trx_t*	trx)	/*!< in/out: transaction */
{
	mtr_t	local_mtr;
	mtr_t*	mtr;

	if (trx->insert_undo || trx->update_undo) {
		mtr = &local_mtr;
		mtr_start(mtr);
	} else {
		mtr = NULL;
	}

	trx_commit_low(trx, mtr);
}

/****************************************************************//**
Cleans up a transaction at database startup. The cleanup is needed if
the transaction already got to the middle of a commit when the database
crashed, and we cannot roll it back. */
UNIV_INTERN
void
trx_cleanup_at_db_startup(
/*======================*/
	trx_t*	trx)	/*!< in: transaction */
{
	ut_ad(trx->is_recovered);

	if (trx->insert_undo != NULL) {

		trx_undo_insert_cleanup(trx);
	}

	trx->rseg = NULL;
	trx->undo_no = 0;
	trx->last_sql_stat_start.least_undo_no = 0;

	mutex_enter(&trx_sys->mutex);

	ut_a(!trx->read_only);

	UT_LIST_REMOVE(trx_sys->rw_trx_list, trx);

	assert_trx_in_rw_list(trx);
	ut_d(trx->in_rw_trx_list = FALSE);

	mutex_exit(&trx_sys->mutex);

	/* Change the transaction state without mutex protection, now
	that it no longer is in the trx_list. Recovered transactions
	are never placed in the mysql_trx_list. */
	ut_ad(trx->is_recovered);
	ut_ad(!trx->in_ro_trx_list);
	ut_ad(!trx->in_rw_trx_list);
	ut_ad(!trx->in_mysql_trx_list);
	trx->state = TRX_STATE_NOT_STARTED;
}

/********************************************************************//**
Assigns a read view for a consistent read query. All the consistent reads
within the same transaction will get the same read view, which is created
when this function is first called for a new started transaction.
@return	consistent read view */
UNIV_INTERN
read_view_t*
trx_assign_read_view(
/*=================*/
	trx_t*	trx)	/*!< in: active transaction */
{
	ut_ad(trx->state == TRX_STATE_ACTIVE);

	if (trx->read_view != NULL) {
		return(trx->read_view);
	}

	if (!trx->read_view) {

		trx->read_view = read_view_open_now(
			trx->id, trx->global_read_view_heap);

		trx->global_read_view = trx->read_view;
	}

	return(trx->read_view);
}

/****************************************************************//**
Prepares a transaction for commit/rollback. */
UNIV_INTERN
void
trx_commit_or_rollback_prepare(
/*===========================*/
	trx_t*	trx)		/*!< in/out: transaction */
{
	/* We are reading trx->state without holding trx_sys->mutex
	here, because the commit or rollback should be invoked for a
	running (or recovered prepared) transaction that is associated
	with the current thread. */

	switch (trx->state) {
	case TRX_STATE_NOT_STARTED:
		trx_start_low(trx);
		/* fall through */
	case TRX_STATE_ACTIVE:
	case TRX_STATE_PREPARED:
		/* If the trx is in a lock wait state, moves the waiting
		query thread to the suspended state */

		if (trx->lock.que_state == TRX_QUE_LOCK_WAIT) {

			ut_a(trx->lock.wait_thr != NULL);
			trx->lock.wait_thr->state = QUE_THR_SUSPENDED;
			trx->lock.wait_thr = NULL;

			trx->lock.que_state = TRX_QUE_RUNNING;
		}

		ut_a(trx->lock.n_active_thrs == 1);
		return;
	case TRX_STATE_COMMITTED_IN_MEMORY:
		break;
	}

	ut_error;
}

/*********************************************************************//**
Creates a commit command node struct.
@return	own: commit node struct */
UNIV_INTERN
commit_node_t*
trx_commit_node_create(
/*===================*/
	mem_heap_t*	heap)	/*!< in: mem heap where created */
{
	commit_node_t*	node;

	node = static_cast<commit_node_t*>(mem_heap_alloc(heap, sizeof(*node)));
	node->common.type  = QUE_NODE_COMMIT;
	node->state = COMMIT_NODE_SEND;

	return(node);
}

/***********************************************************//**
Performs an execution step for a commit type node in a query graph.
@return	query thread to run next, or NULL */
UNIV_INTERN
que_thr_t*
trx_commit_step(
/*============*/
	que_thr_t*	thr)	/*!< in: query thread */
{
	commit_node_t*	node;

	node = static_cast<commit_node_t*>(thr->run_node);

	ut_ad(que_node_get_type(node) == QUE_NODE_COMMIT);

	if (thr->prev_node == que_node_get_parent(node)) {
		node->state = COMMIT_NODE_SEND;
	}

	if (node->state == COMMIT_NODE_SEND) {
		trx_t*	trx;

		node->state = COMMIT_NODE_WAIT;

		trx = thr_get_trx(thr);

		ut_a(trx->lock.wait_thr == NULL);
		ut_a(trx->lock.que_state != TRX_QUE_LOCK_WAIT);

		trx_commit_or_rollback_prepare(trx);

		trx->lock.que_state = TRX_QUE_COMMITTING;

		trx_commit(trx);

		ut_ad(trx->lock.wait_thr == NULL);

		trx->lock.que_state = TRX_QUE_RUNNING;

		thr = NULL;
	} else {
		ut_ad(node->state == COMMIT_NODE_WAIT);

		node->state = COMMIT_NODE_SEND;

		thr->run_node = que_node_get_parent(node);
	}

	return(thr);
}

/**********************************************************************//**
Does the transaction commit for MySQL.
@return	DB_SUCCESS or error number */
UNIV_INTERN
dberr_t
trx_commit_for_mysql(
/*=================*/
	trx_t*	trx)	/*!< in/out: transaction */
{
	/* Because we do not do the commit by sending an Innobase
	sig to the transaction, we must here make sure that trx has been
	started. */

	ut_a(trx);

	switch (trx->state) {
	case TRX_STATE_NOT_STARTED:
		/* Update the info whether we should skip XA steps that eat
		CPU time.

		For the duration of the transaction trx->support_xa is
		not reread from thd so any changes in the value take
		effect in the next transaction. This is to avoid a
		scenario where some undo log records generated by a
		transaction contain XA information and other undo log
		records, generated by the same transaction do not. */
		trx->support_xa = thd_supports_xa(trx->mysql_thd);

		ut_d(trx->start_file = __FILE__);
		ut_d(trx->start_line = __LINE__);

		trx_start_low(trx);
		/* fall through */
	case TRX_STATE_ACTIVE:
	case TRX_STATE_PREPARED:
		trx->op_info = "committing";
		trx_commit(trx);
		MONITOR_DEC(MONITOR_TRX_ACTIVE);
		trx->op_info = "";
		return(DB_SUCCESS);
	case TRX_STATE_COMMITTED_IN_MEMORY:
		break;
	}
	ut_error;
	return(DB_CORRUPTION);
}

/**********************************************************************//**
If required, flushes the log to disk if we called trx_commit_for_mysql()
with trx->flush_log_later == TRUE. */
UNIV_INTERN
void
trx_commit_complete_for_mysql(
/*==========================*/
	trx_t*	trx)	/*!< in/out: transaction */
{
	ut_a(trx);

	if (!trx->must_flush_log_later
	    || thd_requested_durability(trx->mysql_thd)
	       == HA_IGNORE_DURABILITY) {
		return;
	}

	trx_flush_log_if_needed(trx->commit_lsn, trx);

	trx->must_flush_log_later = FALSE;
}

/**********************************************************************//**
Marks the latest SQL statement ended. */
UNIV_INTERN
void
trx_mark_sql_stat_end(
/*==================*/
	trx_t*	trx)	/*!< in: trx handle */
{
	ut_a(trx);

	switch (trx->state) {
	case TRX_STATE_PREPARED:
	case TRX_STATE_COMMITTED_IN_MEMORY:
		break;
	case TRX_STATE_NOT_STARTED:
		trx->undo_no = 0;
		/* fall through */
	case TRX_STATE_ACTIVE:
		trx->last_sql_stat_start.least_undo_no = trx->undo_no;

		if (trx->fts_trx) {
			fts_savepoint_laststmt_refresh(trx);
		}

		return;
	}

	ut_error;
}

/**********************************************************************//**
Prints info about a transaction.
Caller must hold trx_sys->mutex. */
UNIV_INTERN
void
trx_print_low(
/*==========*/
	FILE*		f,
			/*!< in: output stream */
	const trx_t*	trx,
			/*!< in: transaction */
	ulint		max_query_len,
			/*!< in: max query length to print,
			or 0 to use the default max length */
	ulint		n_rec_locks,
			/*!< in: lock_number_of_rows_locked(&trx->lock) */
	ulint		n_trx_locks,
			/*!< in: length of trx->lock.trx_locks */
	ulint		heap_size)
			/*!< in: mem_heap_get_size(trx->lock.lock_heap) */
{
	ibool		newline;
	const char*	op_info;

	ut_ad(mutex_own(&trx_sys->mutex));

	fprintf(f, "TRANSACTION " TRX_ID_FMT, trx->id);

	/* trx->state cannot change from or to NOT_STARTED while we
	are holding the trx_sys->mutex. It may change from ACTIVE to
	PREPARED or COMMITTED. */
	switch (trx->state) {
	case TRX_STATE_NOT_STARTED:
		fputs(", not started", f);
		goto state_ok;
	case TRX_STATE_ACTIVE:
		fprintf(f, ", ACTIVE %lu sec",
			(ulong) difftime(time(NULL), trx->start_time));
		goto state_ok;
	case TRX_STATE_PREPARED:
		fprintf(f, ", ACTIVE (PREPARED) %lu sec",
			(ulong) difftime(time(NULL), trx->start_time));
		goto state_ok;
	case TRX_STATE_COMMITTED_IN_MEMORY:
		fputs(", COMMITTED IN MEMORY", f);
		goto state_ok;
	}
	fprintf(f, ", state %lu", (ulong) trx->state);
	ut_ad(0);
state_ok:

	/* prevent a race condition */
	op_info = trx->op_info;

	if (*op_info) {
		putc(' ', f);
		fputs(op_info, f);
	}

	if (trx->is_recovered) {
		fputs(" recovered trx", f);
	}

	if (trx->declared_to_be_inside_innodb) {
		fprintf(f, ", thread declared inside InnoDB %lu",
			(ulong) trx->n_tickets_to_enter_innodb);
	}

	putc('\n', f);

	if (trx->n_mysql_tables_in_use > 0 || trx->mysql_n_tables_locked > 0) {
		fprintf(f, "mysql tables in use %lu, locked %lu\n",
			(ulong) trx->n_mysql_tables_in_use,
			(ulong) trx->mysql_n_tables_locked);
	}

	newline = TRUE;

	/* trx->lock.que_state of an ACTIVE transaction may change
	while we are not holding trx->mutex. We perform a dirty read
	for performance reasons. */

	switch (trx->lock.que_state) {
	case TRX_QUE_RUNNING:
		newline = FALSE; break;
	case TRX_QUE_LOCK_WAIT:
		fputs("LOCK WAIT ", f); break;
	case TRX_QUE_ROLLING_BACK:
		fputs("ROLLING BACK ", f); break;
	case TRX_QUE_COMMITTING:
		fputs("COMMITTING ", f); break;
	default:
		fprintf(f, "que state %lu ", (ulong) trx->lock.que_state);
	}

	if (n_trx_locks > 0 || heap_size > 400) {
		newline = TRUE;

		fprintf(f, "%lu lock struct(s), heap size %lu,"
			" %lu row lock(s)",
			(ulong) n_trx_locks,
			(ulong) heap_size,
			(ulong) n_rec_locks);
	}

	if (trx->has_search_latch) {
		newline = TRUE;
		fputs(", holds adaptive hash latch", f);
	}

	if (trx->undo_no != 0) {
		newline = TRUE;
		fprintf(f, ", undo log entries "TRX_ID_FMT, trx->undo_no);
	}

	if (newline) {
		putc('\n', f);
	}

	if (trx->mysql_thd != NULL) {
		innobase_mysql_print_thd(f, trx->mysql_thd, max_query_len);
	}
}

/**********************************************************************//**
Prints info about a transaction.
The caller must hold lock_sys->mutex and trx_sys->mutex.
When possible, use trx_print() instead. */
UNIV_INTERN
void
trx_print_latched(
/*==============*/
	FILE*		f,		/*!< in: output stream */
	const trx_t*	trx,		/*!< in: transaction */
	ulint		max_query_len)	/*!< in: max query length to print,
					or 0 to use the default max length */
{
	ut_ad(lock_mutex_own());
	ut_ad(mutex_own(&trx_sys->mutex));

	trx_print_low(f, trx, max_query_len,
		      lock_number_of_rows_locked(&trx->lock),
		      UT_LIST_GET_LEN(trx->lock.trx_locks),
		      mem_heap_get_size(trx->lock.lock_heap));
}

/**********************************************************************//**
Prints info about a transaction.
Acquires and releases lock_sys->mutex and trx_sys->mutex. */
UNIV_INTERN
void
trx_print(
/*======*/
	FILE*		f,		/*!< in: output stream */
	const trx_t*	trx,		/*!< in: transaction */
	ulint		max_query_len)	/*!< in: max query length to print,
					or 0 to use the default max length */
{
	ulint	n_rec_locks;
	ulint	n_trx_locks;
	ulint	heap_size;

	lock_mutex_enter();
	n_rec_locks = lock_number_of_rows_locked(&trx->lock);
	n_trx_locks = UT_LIST_GET_LEN(trx->lock.trx_locks);
	heap_size = mem_heap_get_size(trx->lock.lock_heap);
	lock_mutex_exit();

	mutex_enter(&trx_sys->mutex);
	trx_print_low(f, trx, max_query_len,
		      n_rec_locks, n_trx_locks, heap_size);
	mutex_exit(&trx_sys->mutex);
}

#ifdef UNIV_DEBUG
/**********************************************************************//**
Asserts that a transaction has been started.
The caller must hold trx_sys->mutex.
@return TRUE if started */
UNIV_INTERN
ibool
trx_assert_started(
/*===============*/
	const trx_t*	trx)	/*!< in: transaction */
{
	ut_ad(mutex_own(&trx_sys->mutex));

	/* Non-locking autocommits should not hold any locks and this
	function is only called from the locking code. */
	assert_trx_in_list(trx);

	/* trx->state can change from or to NOT_STARTED while we are holding
	trx_sys->mutex for non-locking autocommit selects but not for other
	types of transactions. It may change from ACTIVE to PREPARED. Unless
	we are holding lock_sys->mutex, it may also change to COMMITTED. */

	switch (trx->state) {
	case TRX_STATE_PREPARED:
		return(TRUE);

	case TRX_STATE_ACTIVE:
	case TRX_STATE_COMMITTED_IN_MEMORY:
		return(TRUE);

	case TRX_STATE_NOT_STARTED:
		break;
	}

	ut_error;
	return(FALSE);
}
#endif /* UNIV_DEBUG */

/*******************************************************************//**
Compares the "weight" (or size) of two transactions. Transactions that
have edited non-transactional tables are considered heavier than ones
that have not.
@return	TRUE if weight(a) >= weight(b) */
UNIV_INTERN
ibool
trx_weight_ge(
/*==========*/
	const trx_t*	a,	/*!< in: the first transaction to be compared */
	const trx_t*	b)	/*!< in: the second transaction to be compared */
{
	ibool	a_notrans_edit;
	ibool	b_notrans_edit;

	/* If mysql_thd is NULL for a transaction we assume that it has
	not edited non-transactional tables. */

	a_notrans_edit = a->mysql_thd != NULL
		&& thd_has_edited_nontrans_tables(a->mysql_thd);

	b_notrans_edit = b->mysql_thd != NULL
		&& thd_has_edited_nontrans_tables(b->mysql_thd);

	if (a_notrans_edit != b_notrans_edit) {

		return(a_notrans_edit);
	}

	/* Either both had edited non-transactional tables or both had
	not, we fall back to comparing the number of altered/locked
	rows. */

#if 0
	fprintf(stderr,
		"%s TRX_WEIGHT(a): %lld+%lu, TRX_WEIGHT(b): %lld+%lu\n",
		__func__,
		a->undo_no, UT_LIST_GET_LEN(a->lock.trx_locks),
		b->undo_no, UT_LIST_GET_LEN(b->lock.trx_locks));
#endif

	return(TRX_WEIGHT(a) >= TRX_WEIGHT(b));
}

/****************************************************************//**
Prepares a transaction. */
static
void
trx_prepare(
/*========*/
	trx_t*	trx)	/*!< in/out: transaction */
{
	trx_rseg_t*	rseg;
	lsn_t		lsn;
	mtr_t		mtr;

	rseg = trx->rseg;
	/* Only fresh user transactions can be prepared.
	Recovered transactions cannot. */
	ut_a(!trx->is_recovered);

	if (trx->insert_undo != NULL || trx->update_undo != NULL) {

		mtr_start(&mtr);

		/* Change the undo log segment states from TRX_UNDO_ACTIVE
		to TRX_UNDO_PREPARED: these modifications to the file data
		structure define the transaction as prepared in the
		file-based world, at the serialization point of lsn. */

		mutex_enter(&rseg->mutex);

		if (trx->insert_undo != NULL) {

			/* It is not necessary to obtain trx->undo_mutex here
			because only a single OS thread is allowed to do the
			transaction prepare for this transaction. */

			trx_undo_set_state_at_prepare(trx, trx->insert_undo,
						      &mtr);
		}

		if (trx->update_undo) {
			trx_undo_set_state_at_prepare(
				trx, trx->update_undo, &mtr);
		}

		mutex_exit(&rseg->mutex);

		/*--------------*/
		mtr_commit(&mtr);	/* This mtr commit makes the
					transaction prepared in the file-based
					world */
		/*--------------*/
		lsn = mtr.end_lsn;
		ut_ad(lsn);
	} else {
		lsn = 0;
	}

	/*--------------------------------------*/
	ut_a(trx->state == TRX_STATE_ACTIVE);
	mutex_enter(&trx_sys->mutex);
	trx->state = TRX_STATE_PREPARED;
	trx_sys->n_prepared_trx++;
	mutex_exit(&trx_sys->mutex);
	/*--------------------------------------*/

	if (lsn) {
		/* Depending on the my.cnf options, we may now write the log
		buffer to the log files, making the prepared state of the
		transaction durable if the OS does not crash. We may also
		flush the log files to disk, making the prepared state of the
		transaction durable also at an OS crash or a power outage.

		The idea in InnoDB's group prepare is that a group of
		transactions gather behind a trx doing a physical disk write
		to log files, and when that physical write has been completed,
		one of those transactions does a write which prepares the whole
		group. Note that this group prepare will only bring benefit if
		there are > 2 users in the database. Then at least 2 users can
		gather behind one doing the physical log write to disk.

		TODO: find out if MySQL holds some mutex when calling this.
		That would spoil our group prepare algorithm. */

		trx_flush_log_if_needed(lsn, trx);
	}
}

/**********************************************************************//**
Does the transaction prepare for MySQL. */
UNIV_INTERN
void
trx_prepare_for_mysql(
/*==================*/
	trx_t*	trx)	/*!< in/out: trx handle */
{
	trx_start_if_not_started_xa_low(trx);

	trx->op_info = "preparing";

	trx_prepare(trx);

	trx->op_info = "";
}

/**********************************************************************//**
This function is used to find number of prepared transactions and
their transaction objects for a recovery.
@return	number of prepared transactions stored in xid_list */
UNIV_INTERN
int
trx_recover_for_mysql(
/*==================*/
	XID*	xid_list,	/*!< in/out: prepared transactions */
	ulint	len)		/*!< in: number of slots in xid_list */
{
	const trx_t*	trx;
	ulint		count = 0;

	ut_ad(xid_list);
	ut_ad(len);

	/* We should set those transactions which are in the prepared state
	to the xid_list */

	mutex_enter(&trx_sys->mutex);

	for (trx = UT_LIST_GET_FIRST(trx_sys->rw_trx_list);
	     trx != NULL;
	     trx = UT_LIST_GET_NEXT(trx_list, trx)) {

		assert_trx_in_rw_list(trx);

		/* The state of a read-write transaction cannot change
		from or to NOT_STARTED while we are holding the
		trx_sys->mutex. It may change to PREPARED, but not if
		trx->is_recovered. It may also change to COMMITTED. */
		if (trx_state_eq(trx, TRX_STATE_PREPARED)) {
			xid_list[count] = trx->xid;

			if (count == 0) {
				ut_print_timestamp(stderr);
				fprintf(stderr,
					"  InnoDB: Starting recovery for"
					" XA transactions...\n");
			}

			ut_print_timestamp(stderr);
			fprintf(stderr,
				"  InnoDB: Transaction " TRX_ID_FMT " in"
				" prepared state after recovery\n",
				trx->id);

			ut_print_timestamp(stderr);
			fprintf(stderr,
				"  InnoDB: Transaction contains changes"
				" to "TRX_ID_FMT" rows\n",
				trx->undo_no);

			count++;

			if (count == len) {
				break;
			}
		}
	}

	mutex_exit(&trx_sys->mutex);

	if (count > 0){
		ut_print_timestamp(stderr);
		fprintf(stderr,
			"  InnoDB: %d transactions in prepared state"
			" after recovery\n",
			int (count));
	}

	return(int (count));
}

/*******************************************************************//**
This function is used to find one X/Open XA distributed transaction
which is in the prepared state
@return	trx on match, the trx->xid will be invalidated;
note that the trx may have been committed, unless the caller is
holding lock_sys->mutex */
static __attribute__((nonnull, warn_unused_result))
trx_t*
trx_get_trx_by_xid_low(
/*===================*/
	const XID*	xid)		/*!< in: X/Open XA transaction
					identifier */
{
	trx_t*		trx;

	ut_ad(mutex_own(&trx_sys->mutex));

	for (trx = UT_LIST_GET_FIRST(trx_sys->rw_trx_list);
	     trx != NULL;
	     trx = UT_LIST_GET_NEXT(trx_list, trx)) {

		assert_trx_in_rw_list(trx);

		/* Compare two X/Open XA transaction id's: their
		length should be the same and binary comparison
		of gtrid_length+bqual_length bytes should be
		the same */

		if (trx->is_recovered
		    && trx_state_eq(trx, TRX_STATE_PREPARED)
		    && xid->gtrid_length == trx->xid.gtrid_length
		    && xid->bqual_length == trx->xid.bqual_length
		    && memcmp(xid->data, trx->xid.data,
			      xid->gtrid_length + xid->bqual_length) == 0) {

			/* Invalidate the XID, so that subsequent calls
			will not find it. */
			memset(&trx->xid, 0, sizeof(trx->xid));
			trx->xid.formatID = -1;
			break;
		}
	}

	return(trx);
}

/*******************************************************************//**
This function is used to find one X/Open XA distributed transaction
which is in the prepared state
@return	trx or NULL; on match, the trx->xid will be invalidated;
note that the trx may have been committed, unless the caller is
holding lock_sys->mutex */
UNIV_INTERN
trx_t*
trx_get_trx_by_xid(
/*===============*/
	const XID*	xid)	/*!< in: X/Open XA transaction identifier */
{
	trx_t*	trx;

	if (xid == NULL) {

		return(NULL);
	}

	mutex_enter(&trx_sys->mutex);

	/* Recovered/Resurrected transactions are always only on the
	trx_sys_t::rw_trx_list. */
	trx = trx_get_trx_by_xid_low(xid);

	mutex_exit(&trx_sys->mutex);

	return(trx);
}

/*************************************************************//**
Starts the transaction if it is not yet started. */
UNIV_INTERN
void
trx_start_if_not_started_xa_low(
/*============================*/
	trx_t*	trx)	/*!< in: transaction */
{
	switch (trx->state) {
	case TRX_STATE_NOT_STARTED:

		/* Update the info whether we should skip XA steps
		that eat CPU time.

		For the duration of the transaction trx->support_xa is
		not reread from thd so any changes in the value take
		effect in the next transaction. This is to avoid a
		scenario where some undo generated by a transaction,
		has XA stuff, and other undo, generated by the same
		transaction, doesn't. */
		trx->support_xa = thd_supports_xa(trx->mysql_thd);

		trx_start_low(trx);
		/* fall through */
	case TRX_STATE_ACTIVE:
		return;
	case TRX_STATE_PREPARED:
	case TRX_STATE_COMMITTED_IN_MEMORY:
		break;
	}

	ut_error;
}

/*************************************************************//**
Starts the transaction if it is not yet started. */
UNIV_INTERN
void
trx_start_if_not_started_low(
/*=========================*/
	trx_t*	trx)	/*!< in: transaction */
{
	switch (trx->state) {
	case TRX_STATE_NOT_STARTED:
		trx_start_low(trx);
		/* fall through */
	case TRX_STATE_ACTIVE:
		return;
	case TRX_STATE_PREPARED:
	case TRX_STATE_COMMITTED_IN_MEMORY:
		break;
	}

	ut_error;
}

/*************************************************************//**
Starts the transaction for a DDL operation. */
UNIV_INTERN
void
trx_start_for_ddl_low(
/*==================*/
	trx_t*		trx,	/*!< in/out: transaction */
	trx_dict_op_t	op)	/*!< in: dictionary operation type */
{
	switch (trx->state) {
	case TRX_STATE_NOT_STARTED:
		/* Flag this transaction as a dictionary operation, so that
		the data dictionary will be locked in crash recovery. */

		trx_set_dict_operation(trx, op);

		/* Ensure it is not flagged as an auto-commit-non-locking
		transation. */
		trx->will_lock = 1;

		trx->ddl = true;

		trx_start_low(trx);
		return;

	case TRX_STATE_ACTIVE:
		/* We have this start if not started idiom, therefore we
		can't add stronger checks here. */
		trx->ddl = true;

		ut_ad(trx->dict_operation != TRX_DICT_OP_NONE);
		ut_ad(trx->will_lock > 0);
		return;
	case TRX_STATE_PREPARED:
	case TRX_STATE_COMMITTED_IN_MEMORY:
		break;
	}

	ut_error;
}
<|MERGE_RESOLUTION|>--- conflicted
+++ resolved
@@ -373,12 +373,8 @@
 		trx2 = UT_LIST_GET_PREV(trx_list, trx2);
 
 		if (trx2 == NULL) {
-<<<<<<< HEAD
 			UT_LIST_ADD_FIRST(trx_sys->rw_trx_list, trx);
-=======
-			UT_LIST_ADD_FIRST(trx_list, trx_sys->rw_trx_list, trx);
 			ut_d(trx_sys->rw_max_trx_id = trx->id);
->>>>>>> ed1e2157
 		} else {
 			UT_LIST_INSERT_AFTER(trx_sys->rw_trx_list, trx2, trx);
 		}
