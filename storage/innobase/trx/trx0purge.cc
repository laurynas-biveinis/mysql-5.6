/*****************************************************************************

Copyright (c) 1996, 2012, Oracle and/or its affiliates. All Rights Reserved.

This program is free software; you can redistribute it and/or modify it under
the terms of the GNU General Public License as published by the Free Software
Foundation; version 2 of the License.

This program is distributed in the hope that it will be useful, but WITHOUT
ANY WARRANTY; without even the implied warranty of MERCHANTABILITY or FITNESS
FOR A PARTICULAR PURPOSE. See the GNU General Public License for more details.

You should have received a copy of the GNU General Public License along with
this program; if not, write to the Free Software Foundation, Inc.,
51 Franklin Street, Suite 500, Boston, MA 02110-1335 USA

*****************************************************************************/

/**************************************************//**
@file trx/trx0purge.cc
Purge old versions

Created 3/26/1996 Heikki Tuuri
*******************************************************/

#include "trx0purge.h"

#ifdef UNIV_NONINL
#include "trx0purge.ic"
#endif

#include "fsp0fsp.h"
#include "mach0data.h"
#include "trx0rseg.h"
#include "trx0trx.h"
#include "trx0roll.h"
#include "read0read.h"
#include "fut0fut.h"
#include "que0que.h"
#include "row0purge.h"
#include "row0upd.h"
#include "trx0rec.h"
#include "srv0srv.h"
#include "srv0start.h"
#include "os0thread.h"
#include "srv0mon.h"
#include "mtr0log.h"

/** Maximum allowable purge history length.  <=0 means 'infinite'. */
UNIV_INTERN ulong		srv_max_purge_lag = 0;

/** The global data structure coordinating a purge */
UNIV_INTERN trx_purge_t*	purge_sys = NULL;

/** A dummy undo record used as a return value when we have a whole undo log
which needs no purge */
UNIV_INTERN trx_undo_rec_t	trx_purge_dummy_rec;

#ifdef UNIV_PFS_RWLOCK
/* Key to register trx_purge_latch with performance schema */
UNIV_INTERN mysql_pfs_key_t	trx_purge_latch_key;
#endif /* UNIV_PFS_RWLOCK */

#ifdef UNIV_PFS_MUTEX
/* Key to register purge_sys_bh_mutex with performance schema */
UNIV_INTERN mysql_pfs_key_t	purge_sys_bh_mutex_key;
#endif /* UNIV_PFS_MUTEX */

/********************************************************************//**
Fetches the next undo log record from the history list to purge. It must be
released with the corresponding release function.
@return copy of an undo log record or pointer to trx_purge_dummy_rec,
if the whole undo log can skipped in purge; NULL if none left */
static
trx_undo_rec_t*
trx_purge_fetch_next_rec(
/*=====================*/
	roll_ptr_t*	roll_ptr,	/*!< out: roll pointer to undo record */
	ulint*		n_pages_handled,/*!< in/out: number of UNDO log pages
					handled */
	mem_heap_t*	heap);		/*!< in: memory heap where copied */

/****************************************************************//**
Builds a purge 'query' graph. The actual purge is performed by executing
this query graph.
@return	own: the query graph */
static
que_t*
trx_purge_graph_build(
/*==================*/
	trx_t*		trx,			/*!< in: transaction */
	ulint		n_purge_threads)	/*!< in: number of purge
						threads */
{
	ulint		i;
	mem_heap_t*	heap;
	que_fork_t*	fork;

	heap = mem_heap_create(512);
	fork = que_fork_create(NULL, NULL, QUE_FORK_PURGE, heap);
	fork->trx = trx;

	for (i = 0; i < n_purge_threads; ++i) {
		que_thr_t*	thr;

		thr = que_thr_create(fork, heap);

		thr->child = row_purge_node_create(thr, heap);
	}

	return(fork);
}

/********************************************************************//**
Creates the global purge system control structure and inits the history
mutex. */
UNIV_INTERN
void
trx_purge_sys_create(
/*=================*/
	ulint		n_purge_threads,	/*!< in: number of purge
						threads */
	ib_bh_t*	ib_bh)			/*!< in, own: UNDO log min
						binary heap */
{
	purge_sys = static_cast<trx_purge_t*>(mem_zalloc(sizeof(*purge_sys)));

	purge_sys->state = PURGE_STATE_INIT;
	purge_sys->event = os_event_create("purge");

	/* Take ownership of ib_bh, we are responsible for freeing it. */
	purge_sys->ib_bh = ib_bh;

	rw_lock_create(trx_purge_latch_key,
		       &purge_sys->latch, SYNC_PURGE_LATCH);

	mutex_create(
		purge_sys_bh_mutex_key, &purge_sys->bh_mutex,
		SYNC_PURGE_QUEUE);

	purge_sys->heap = mem_heap_create(256);

	/* Handle the case for the traditional mode. */
	if (n_purge_threads == 0) {
		n_purge_threads = 1;
	}

	purge_sys->sess = sess_open();

	purge_sys->trx = purge_sys->sess->trx;

	ut_a(purge_sys->trx->sess == purge_sys->sess);

	/* A purge transaction is not a real transaction, we use a transaction
	here only because the query threads code requires it. It is otherwise
	quite unnecessary. We should get rid of it eventually. */
	purge_sys->trx->id = 0;
	purge_sys->trx->start_time = ut_time();
	purge_sys->trx->state = TRX_STATE_ACTIVE;
	purge_sys->trx->op_info = "purge trx";

	purge_sys->query = trx_purge_graph_build(
		purge_sys->trx, n_purge_threads);

	purge_sys->view = read_view_purge_open(purge_sys->heap);
}

/************************************************************************
Frees the global purge system control structure. */
UNIV_INTERN
void
trx_purge_sys_close(void)
/*======================*/
{
	que_graph_free(purge_sys->query);

	ut_a(purge_sys->trx->id == 0);
	ut_a(purge_sys->sess->trx == purge_sys->trx);

	purge_sys->trx->state = TRX_STATE_NOT_STARTED;

	sess_close(purge_sys->sess);

	purge_sys->sess = NULL;

	purge_sys->view = NULL;

	rw_lock_free(&purge_sys->latch);
	mutex_free(&purge_sys->bh_mutex);

	mem_heap_free(purge_sys->heap);

	ib_bh_free(purge_sys->ib_bh);

	os_event_free(purge_sys->event);

	purge_sys->event = NULL;

	mem_free(purge_sys);

	purge_sys = NULL;
}

/*================ UNDO LOG HISTORY LIST =============================*/

/********************************************************************//**
Adds the update undo log as the first log in the history list. Removes the
update undo log segment from the rseg slot if it is too big for reuse. */
UNIV_INTERN
void
trx_purge_add_update_undo_to_history(
/*=================================*/
	trx_t*	trx,		/*!< in: transaction */
	page_t*	undo_page,	/*!< in: update undo log header page,
				x-latched */
	mtr_t*	mtr)		/*!< in: mtr */
{
	trx_undo_t*	undo;
	trx_rseg_t*	rseg;
	trx_rsegf_t*	rseg_header;
	trx_ulogf_t*	undo_header;

	undo = trx->update_undo;
	rseg = undo->rseg;

	rseg_header = trx_rsegf_get(
		undo->rseg->space, undo->rseg->zip_size, undo->rseg->page_no,
		mtr);

	undo_header = undo_page + undo->hdr_offset;

	if (undo->state != TRX_UNDO_CACHED) {
		ulint		hist_size;
#ifdef UNIV_DEBUG
		trx_usegf_t*	seg_header = undo_page + TRX_UNDO_SEG_HDR;
#endif /* UNIV_DEBUG */

		/* The undo log segment will not be reused */

		if (UNIV_UNLIKELY(undo->id >= TRX_RSEG_N_SLOTS)) {
			fprintf(stderr,
				"InnoDB: Error: undo->id is %lu\n",
				(ulong) undo->id);
			ut_error;
		}

		trx_rsegf_set_nth_undo(rseg_header, undo->id, FIL_NULL, mtr);

		MONITOR_DEC(MONITOR_NUM_UNDO_SLOT_USED);

		hist_size = mtr_read_ulint(
			rseg_header + TRX_RSEG_HISTORY_SIZE, MLOG_4BYTES, mtr);

		ut_ad(undo->size == flst_get_len(
			      seg_header + TRX_UNDO_PAGE_LIST, mtr));

		mlog_write_ulint(
			rseg_header + TRX_RSEG_HISTORY_SIZE,
			hist_size + undo->size, MLOG_4BYTES, mtr);
	}

	/* Add the log as the first in the history list */
	flst_add_first(rseg_header + TRX_RSEG_HISTORY,
		       undo_header + TRX_UNDO_HISTORY_NODE, mtr);

#ifdef HAVE_ATOMIC_BUILTINS
	os_atomic_increment_ulint(&trx_sys->rseg_history_len, 1);
#else
	mutex_enter(&trx_sys->mutex);
	++trx_sys->rseg_history_len;
	mutex_exit(&trx_sys->mutex);
#endif /* HAVE_ATOMIC_BUILTINS */

	srv_wake_purge_thread_if_not_active();

	/* Write the trx number to the undo log header */
	mlog_write_ull(undo_header + TRX_UNDO_TRX_NO, trx->no, mtr);

	/* Write information about delete markings to the undo log header */

	if (!undo->del_marks) {
		mlog_write_ulint(undo_header + TRX_UNDO_DEL_MARKS, FALSE,
				 MLOG_2BYTES, mtr);
	}

	if (rseg->last_page_no == FIL_NULL) {
		rseg->last_page_no = undo->hdr_page_no;
		rseg->last_offset = undo->hdr_offset;
		rseg->last_trx_no = trx->no;
		rseg->last_del_marks = undo->del_marks;
	}
}

/**********************************************************************//**
Frees an undo log segment which is in the history list. Cuts the end of the
history list at the youngest undo log in this segment. */
static
void
trx_purge_free_segment(
/*===================*/
	trx_rseg_t*	rseg,		/*!< in: rollback segment */
	fil_addr_t	hdr_addr,	/*!< in: the file address of log_hdr */
	ulint		n_removed_logs)	/*!< in: count of how many undo logs we
					will cut off from the end of the
					history list */
{
	mtr_t		mtr;
	trx_rsegf_t*	rseg_hdr;
	trx_ulogf_t*	log_hdr;
	trx_usegf_t*	seg_hdr;
	ulint		seg_size;
	ulint		hist_size;
	ibool		marked		= FALSE;

	/*	fputs("Freeing an update undo log segment\n", stderr); */

	for (;;) {
		page_t*	undo_page;

		mtr_start(&mtr);

		mutex_enter(&rseg->mutex);

		rseg_hdr = trx_rsegf_get(
			rseg->space, rseg->zip_size, rseg->page_no, &mtr);

		undo_page = trx_undo_page_get(
			rseg->space, rseg->zip_size, hdr_addr.page, &mtr);

		seg_hdr = undo_page + TRX_UNDO_SEG_HDR;
		log_hdr = undo_page + hdr_addr.boffset;

		/* Mark the last undo log totally purged, so that if the
		system crashes, the tail of the undo log will not get accessed
		again. The list of pages in the undo log tail gets inconsistent
		during the freeing of the segment, and therefore purge should
		not try to access them again. */

		if (!marked) {
			mlog_write_ulint(
				log_hdr + TRX_UNDO_DEL_MARKS, FALSE,
				MLOG_2BYTES, &mtr);

			marked = TRUE;
		}

		if (fseg_free_step_not_header(
			seg_hdr + TRX_UNDO_FSEG_HEADER, &mtr)) {

			break;
		}

		mutex_exit(&rseg->mutex);

		mtr_commit(&mtr);
	}

	/* The page list may now be inconsistent, but the length field
	stored in the list base node tells us how big it was before we
	started the freeing. */

	seg_size = flst_get_len(seg_hdr + TRX_UNDO_PAGE_LIST, &mtr);

	/* We may free the undo log segment header page; it must be freed
	within the same mtr as the undo log header is removed from the
	history list: otherwise, in case of a database crash, the segment
	could become inaccessible garbage in the file space. */

	flst_cut_end(rseg_hdr + TRX_RSEG_HISTORY,
		     log_hdr + TRX_UNDO_HISTORY_NODE, n_removed_logs, &mtr);

#ifdef HAVE_ATOMIC_BUILTINS
	os_atomic_decrement_ulint(&trx_sys->rseg_history_len, n_removed_logs);
#else
	mutex_enter(&trx_sys->mutex);
	trx_sys->rseg_history_len -= n_removed_logs;
	mutex_exit(&trx_sys->mutex);
#endif /* HAVE_ATOMIC_BUILTINS */

	do {

		/* Here we assume that a file segment with just the header
		page can be freed in a few steps, so that the buffer pool
		is not flooded with bufferfixed pages: see the note in
		fsp0fsp.cc. */

	} while(!fseg_free_step(seg_hdr + TRX_UNDO_FSEG_HEADER, &mtr));

	hist_size = mtr_read_ulint(rseg_hdr + TRX_RSEG_HISTORY_SIZE,
				   MLOG_4BYTES, &mtr);
	ut_ad(hist_size >= seg_size);

	mlog_write_ulint(rseg_hdr + TRX_RSEG_HISTORY_SIZE,
			 hist_size - seg_size, MLOG_4BYTES, &mtr);

	ut_ad(rseg->curr_size >= seg_size);

	rseg->curr_size -= seg_size;

	mutex_exit(&(rseg->mutex));

	mtr_commit(&mtr);
}

/********************************************************************//**
Removes unnecessary history data from a rollback segment. */
static
void
trx_purge_truncate_rseg_history(
/*============================*/
	trx_rseg_t*		rseg,		/*!< in: rollback segment */
	const purge_iter_t*	limit)		/*!< in: truncate offset */
{
	fil_addr_t	hdr_addr;
	fil_addr_t	prev_hdr_addr;
	trx_rsegf_t*	rseg_hdr;
	page_t*		undo_page;
	trx_ulogf_t*	log_hdr;
	trx_usegf_t*	seg_hdr;
	ulint		n_removed_logs	= 0;
	mtr_t		mtr;
	trx_id_t	undo_trx_no;

	mtr_start(&mtr);
	mutex_enter(&(rseg->mutex));

	rseg_hdr = trx_rsegf_get(rseg->space, rseg->zip_size,
				 rseg->page_no, &mtr);

	hdr_addr = trx_purge_get_log_from_hist(
		flst_get_last(rseg_hdr + TRX_RSEG_HISTORY, &mtr));
loop:
	if (hdr_addr.page == FIL_NULL) {

		mutex_exit(&(rseg->mutex));

		mtr_commit(&mtr);

		return;
	}

	undo_page = trx_undo_page_get(rseg->space, rseg->zip_size,
				      hdr_addr.page, &mtr);

	log_hdr = undo_page + hdr_addr.boffset;

	undo_trx_no = mach_read_from_8(log_hdr + TRX_UNDO_TRX_NO);

	if (undo_trx_no >= limit->trx_no) {

		if (undo_trx_no == limit->trx_no) {

			trx_undo_truncate_start(
				rseg, rseg->space, hdr_addr.page,
				hdr_addr.boffset, limit->undo_no);
		}

#ifdef HAVE_ATOMIC_BUILTINS
		os_atomic_decrement_ulint(
			&trx_sys->rseg_history_len, n_removed_logs);
#else
		mutex_enter(&trx_sys->mutex);
		trx_sys->rseg_history_len -= n_removed_logs;
		mutex_exit(&trx_sys->mutex);
#endif /* HAVE_ATOMIC_BUILTINS */

		flst_truncate_end(rseg_hdr + TRX_RSEG_HISTORY,
				  log_hdr + TRX_UNDO_HISTORY_NODE,
				  n_removed_logs, &mtr);

		mutex_exit(&(rseg->mutex));
		mtr_commit(&mtr);

		return;
	}

	prev_hdr_addr = trx_purge_get_log_from_hist(
		flst_get_prev_addr(log_hdr + TRX_UNDO_HISTORY_NODE, &mtr));
	n_removed_logs++;

	seg_hdr = undo_page + TRX_UNDO_SEG_HDR;

	if ((mach_read_from_2(seg_hdr + TRX_UNDO_STATE) == TRX_UNDO_TO_PURGE)
	    && (mach_read_from_2(log_hdr + TRX_UNDO_NEXT_LOG) == 0)) {

		/* We can free the whole log segment */

		mutex_exit(&(rseg->mutex));
		mtr_commit(&mtr);

		trx_purge_free_segment(rseg, hdr_addr, n_removed_logs);

		n_removed_logs = 0;
	} else {
		mutex_exit(&(rseg->mutex));
		mtr_commit(&mtr);
	}

	mtr_start(&mtr);
	mutex_enter(&(rseg->mutex));

	rseg_hdr = trx_rsegf_get(rseg->space, rseg->zip_size,
				 rseg->page_no, &mtr);

	hdr_addr = prev_hdr_addr;

	goto loop;
}

/********************************************************************//**
Removes unnecessary history data from rollback segments. NOTE that when this
function is called, the caller must not have any latches on undo log pages! */
static
void
trx_purge_truncate_history(
/*========================*/
	purge_iter_t*		limit,		/*!< in: truncate limit */
	const read_view_t*	view)		/*!< in: purge view */
{
	ulint		i;

	/* We play safe and set the truncate limit at most to the purge view
	low_limit number, though this is not necessary */

	if (limit->trx_no >= view->low_limit_no) {
		limit->trx_no = view->low_limit_no;
		limit->undo_no = 0;
	}

	ut_ad(limit->trx_no <= purge_sys->view->low_limit_no);

	for (i = 0; i < TRX_SYS_N_RSEGS; ++i) {
		trx_rseg_t*	rseg = trx_sys->rseg_array[i];

		if (rseg != NULL) {
			ut_a(rseg->id == i);
			trx_purge_truncate_rseg_history(rseg, limit);
		}
	}
}


/***********************************************************************//**
Updates the last not yet purged history log info in rseg when we have purged
a whole undo log. Advances also purge_sys->purge_trx_no past the purged log. */
static
void
trx_purge_rseg_get_next_history_log(
/*================================*/
	trx_rseg_t*	rseg,		/*!< in: rollback segment */
	ulint*		n_pages_handled)/*!< in/out: number of UNDO pages
					handled */
{
	const void*	ptr;
	page_t*		undo_page;
	trx_ulogf_t*	log_hdr;
	fil_addr_t	prev_log_addr;
	trx_id_t	trx_no;
	ibool		del_marks;
	mtr_t		mtr;
	rseg_queue_t	rseg_queue;

	mutex_enter(&(rseg->mutex));

	ut_a(rseg->last_page_no != FIL_NULL);

	purge_sys->iter.trx_no = rseg->last_trx_no + 1;
	purge_sys->iter.undo_no = 0;
	purge_sys->next_stored = FALSE;

	mtr_start(&mtr);

	undo_page = trx_undo_page_get_s_latched(
		rseg->space, rseg->zip_size, rseg->last_page_no, &mtr);

	log_hdr = undo_page + rseg->last_offset;

	/* Increase the purge page count by one for every handled log */

	(*n_pages_handled)++;

	prev_log_addr = trx_purge_get_log_from_hist(
		flst_get_prev_addr(log_hdr + TRX_UNDO_HISTORY_NODE, &mtr));

	if (prev_log_addr.page == FIL_NULL) {
		/* No logs left in the history list */

		rseg->last_page_no = FIL_NULL;

		mutex_exit(&(rseg->mutex));
		mtr_commit(&mtr);

		mutex_enter(&trx_sys->mutex);

		/* Add debug code to track history list corruption reported
		on the MySQL mailing list on Nov 9, 2004. The fut0lst.cc
		file-based list was corrupt. The prev node pointer was
		FIL_NULL, even though the list length was over 8 million nodes!
		We assume that purge truncates the history list in large
		size pieces, and if we here reach the head of the list, the
		list cannot be longer than 2000 000 undo logs now. */

		if (trx_sys->rseg_history_len > 2000000) {
			ut_print_timestamp(stderr);
			fprintf(stderr,
				"  InnoDB: Warning: purge reached the"
				" head of the history list,\n"
				"InnoDB: but its length is still"
				" reported as %lu! Make a detailed bug\n"
				"InnoDB: report, and submit it"
				" to http://bugs.mysql.com\n",
				(ulong) trx_sys->rseg_history_len);
			ut_ad(0);
		}

		mutex_exit(&trx_sys->mutex);

		return;
	}

	mutex_exit(&rseg->mutex);

	mtr_commit(&mtr);

	/* Read the trx number and del marks from the previous log header */
	mtr_start(&mtr);

	log_hdr = trx_undo_page_get_s_latched(rseg->space, rseg->zip_size,
					      prev_log_addr.page, &mtr)
		+ prev_log_addr.boffset;

	trx_no = mach_read_from_8(log_hdr + TRX_UNDO_TRX_NO);

	del_marks = mach_read_from_2(log_hdr + TRX_UNDO_DEL_MARKS);

	mtr_commit(&mtr);

	mutex_enter(&(rseg->mutex));

	rseg->last_page_no = prev_log_addr.page;
	rseg->last_offset = prev_log_addr.boffset;
	rseg->last_trx_no = trx_no;
	rseg->last_del_marks = del_marks;

	rseg_queue.rseg = rseg;
	rseg_queue.trx_no = rseg->last_trx_no;

	/* Purge can also produce events, however these are already ordered
	in the rollback segment and any user generated event will be greater
	than the events that Purge produces. ie. Purge can never produce
	events from an empty rollback segment. */

	mutex_enter(&purge_sys->bh_mutex);

	ptr = ib_bh_push(purge_sys->ib_bh, &rseg_queue);
	ut_a(ptr != NULL);

	mutex_exit(&purge_sys->bh_mutex);

	mutex_exit(&rseg->mutex);
}

/***********************************************************************//**
Chooses the rollback segment with the smallest trx_id.
@return zip_size if log is for a compressed table, ULINT_UNDEFINED if
	no rollback segments to purge, 0 for non compressed tables. */
static
ulint
trx_purge_get_rseg_with_min_trx_id(
/*===============================*/
	trx_purge_t*	purge_sys)		/*!< in/out: purge instance */

{
	ulint		zip_size = 0;

	mutex_enter(&purge_sys->bh_mutex);

	/* Only purge consumes events from the binary heap, user
	threads only produce the events. */

	if (!ib_bh_is_empty(purge_sys->ib_bh)) {
		trx_rseg_t*	rseg;

		rseg = ((rseg_queue_t*) ib_bh_first(purge_sys->ib_bh))->rseg;
		ib_bh_pop(purge_sys->ib_bh);

		mutex_exit(&purge_sys->bh_mutex);

		purge_sys->rseg = rseg;
	} else {
		mutex_exit(&purge_sys->bh_mutex);

		purge_sys->rseg = NULL;

		return(ULINT_UNDEFINED);
	}

	ut_a(purge_sys->rseg != NULL);

	mutex_enter(&purge_sys->rseg->mutex);

	ut_a(purge_sys->rseg->last_page_no != FIL_NULL);

	/* We assume in purge of externally stored fields that space id is
	in the range of UNDO tablespace space ids */
	ut_a(purge_sys->rseg->space <= srv_undo_tablespaces);

	zip_size = purge_sys->rseg->zip_size;

	ut_a(purge_sys->iter.trx_no <= purge_sys->rseg->last_trx_no);

	purge_sys->iter.trx_no = purge_sys->rseg->last_trx_no;
	purge_sys->hdr_offset = purge_sys->rseg->last_offset;
	purge_sys->hdr_page_no = purge_sys->rseg->last_page_no;

	mutex_exit(&purge_sys->rseg->mutex);

	return(zip_size);
}

/***********************************************************************//**
Position the purge sys "iterator" on the undo record to use for purging. */
static
void
trx_purge_read_undo_rec(
/*====================*/
	trx_purge_t*	purge_sys,		/*!< in/out: purge instance */
	ulint		zip_size)		/*!< in: block size or 0 */
{
	ulint		offset;
	ulint		page_no;
	ib_uint64_t	undo_no;

	purge_sys->hdr_offset = purge_sys->rseg->last_offset;
	page_no = purge_sys->hdr_page_no = purge_sys->rseg->last_page_no;

	if (purge_sys->rseg->last_del_marks) {
		mtr_t		mtr;
		trx_undo_rec_t*	undo_rec = NULL;

		mtr_start(&mtr);

		undo_rec = trx_undo_get_first_rec(
			purge_sys->rseg->space,
			zip_size,
			purge_sys->hdr_page_no,
			purge_sys->hdr_offset, RW_S_LATCH, &mtr);

		if (undo_rec != NULL) {
			offset = page_offset(undo_rec);
			undo_no = trx_undo_rec_get_undo_no(undo_rec);
			page_no = page_get_page_no(page_align(undo_rec));
		} else {
			offset = 0;
			undo_no = 0;
		}

		mtr_commit(&mtr);
	} else {
		offset = 0;
		undo_no = 0;
	}

	purge_sys->offset = offset;
	purge_sys->page_no = page_no;
	purge_sys->iter.undo_no = undo_no;

	purge_sys->next_stored = TRUE;
}

/***********************************************************************//**
Chooses the next undo log to purge and updates the info in purge_sys. This
function is used to initialize purge_sys when the next record to purge is
not known, and also to update the purge system info on the next record when
purge has handled the whole undo log for a transaction. */
static
void
trx_purge_choose_next_log(void)
/*===========================*/
{
	ulint		zip_size;

	ut_ad(purge_sys->next_stored == FALSE);

	zip_size = trx_purge_get_rseg_with_min_trx_id(purge_sys);

	if (purge_sys->rseg != NULL) {
		trx_purge_read_undo_rec(purge_sys, zip_size);
	} else {
		/* There is nothing to do yet. */
		os_thread_yield();
	}
}

/***********************************************************************//**
Gets the next record to purge and updates the info in the purge system.
@return	copy of an undo log record or pointer to the dummy undo log record */
static
trx_undo_rec_t*
trx_purge_get_next_rec(
/*===================*/
	ulint*		n_pages_handled,/*!< in/out: number of UNDO pages
					handled */
	mem_heap_t*	heap)		/*!< in: memory heap where copied */
{
	trx_undo_rec_t*	rec;
	trx_undo_rec_t*	rec_copy;
	trx_undo_rec_t*	rec2;
	page_t*		undo_page;
	page_t*		page;
	ulint		offset;
	ulint		page_no;
	ulint		space;
	ulint		zip_size;
	mtr_t		mtr;

	ut_ad(purge_sys->next_stored);
	ut_ad(purge_sys->iter.trx_no < purge_sys->view->low_limit_no);

	space = purge_sys->rseg->space;
	zip_size = purge_sys->rseg->zip_size;
	page_no = purge_sys->page_no;
	offset = purge_sys->offset;

	if (offset == 0) {
		/* It is the dummy undo log record, which means that there is
		no need to purge this undo log */

		trx_purge_rseg_get_next_history_log(
			purge_sys->rseg, n_pages_handled);

		/* Look for the next undo log and record to purge */

		trx_purge_choose_next_log();

		return(&trx_purge_dummy_rec);
	}

	mtr_start(&mtr);

	undo_page = trx_undo_page_get_s_latched(space, zip_size, page_no, &mtr);

	rec = undo_page + offset;

	rec2 = rec;

	for (;;) {
		ulint		type;
		trx_undo_rec_t*	next_rec;
		ulint		cmpl_info;

		/* Try first to find the next record which requires a purge
		operation from the same page of the same undo log */

		next_rec = trx_undo_page_get_next_rec(
			rec2, purge_sys->hdr_page_no, purge_sys->hdr_offset);

		if (next_rec == NULL) {
			rec2 = trx_undo_get_next_rec(
				rec2, purge_sys->hdr_page_no,
				purge_sys->hdr_offset, &mtr);
			break;
		}

		rec2 = next_rec;

		type = trx_undo_rec_get_type(rec2);

		if (type == TRX_UNDO_DEL_MARK_REC) {

			break;
		}

		cmpl_info = trx_undo_rec_get_cmpl_info(rec2);

		if (trx_undo_rec_get_extern_storage(rec2)) {
			break;
		}

		if ((type == TRX_UNDO_UPD_EXIST_REC)
		    && !(cmpl_info & UPD_NODE_NO_ORD_CHANGE)) {
			break;
		}
	}

	if (rec2 == NULL) {
		mtr_commit(&mtr);

		trx_purge_rseg_get_next_history_log(
			purge_sys->rseg, n_pages_handled);

		/* Look for the next undo log and record to purge */

		trx_purge_choose_next_log();

		mtr_start(&mtr);

		undo_page = trx_undo_page_get_s_latched(
			space, zip_size, page_no, &mtr);

		rec = undo_page + offset;
	} else {
		page = page_align(rec2);

		purge_sys->offset = rec2 - page;
		purge_sys->page_no = page_get_page_no(page);
		purge_sys->iter.undo_no = trx_undo_rec_get_undo_no(rec2);

		if (undo_page != page) {
			/* We advance to a new page of the undo log: */
			(*n_pages_handled)++;
		}
	}

	rec_copy = trx_undo_rec_copy(rec, heap);

	mtr_commit(&mtr);

	return(rec_copy);
}

/********************************************************************//**
Fetches the next undo log record from the history list to purge. It must be
released with the corresponding release function.
@return copy of an undo log record or pointer to trx_purge_dummy_rec,
if the whole undo log can skipped in purge; NULL if none left */
static
trx_undo_rec_t*
trx_purge_fetch_next_rec(
/*=====================*/
	roll_ptr_t*	roll_ptr,	/*!< out: roll pointer to undo record */
	ulint*		n_pages_handled,/*!< in/out: number of UNDO log pages
					handled */
	mem_heap_t*	heap)		/*!< in: memory heap where copied */
{
	if (!purge_sys->next_stored) {
		trx_purge_choose_next_log();

		if (!purge_sys->next_stored) {

			if (srv_print_thread_releases) {
				fprintf(stderr,
					"Purge: No logs left in the"
					" history list\n");
			}

			return(NULL);
		}
	}

	if (purge_sys->iter.trx_no >= purge_sys->view->low_limit_no) {

		return(NULL);
	}

	/* fprintf(stderr, "Thread %lu purging trx %llu undo record %llu\n",
	os_thread_get_curr_id(), iter->trx_no, iter->undo_no); */

	*roll_ptr = trx_undo_build_roll_ptr(
		FALSE, purge_sys->rseg->id,
		purge_sys->page_no, purge_sys->offset);

	/* The following call will advance the stored values of the
	purge iterator. */

	return(trx_purge_get_next_rec(n_pages_handled, heap));
}

/*******************************************************************//**
This function runs a purge batch.
@return	number of undo log pages handled in the batch */
static
ulint
trx_purge_attach_undo_recs(
/*=======================*/
	ulint		n_purge_threads,/*!< in: number of purge threads */
	trx_purge_t*	purge_sys,	/*!< in/out: purge instance */
	purge_iter_t*	limit,		/*!< out: records read up to */
	ulint		batch_size)	/*!< in: no. of pages to purge */
{
	que_thr_t*	thr;
	ulint		i = 0;
	ulint		n_pages_handled = 0;
	ulint		n_thrs = UT_LIST_GET_LEN(purge_sys->query->thrs);

	ut_a(n_purge_threads > 0);

	*limit = purge_sys->iter;

	/* Debug code to validate some pre-requisites and reset done flag. */
	for (thr = UT_LIST_GET_FIRST(purge_sys->query->thrs);
	     thr != NULL && i < n_purge_threads;
	     thr = UT_LIST_GET_NEXT(thrs, thr), ++i) {

		purge_node_t*		node;

		/* Get the purge node. */
		node = (purge_node_t*) thr->child;

		ut_a(que_node_get_type(node) == QUE_NODE_PURGE);
		ut_a(node->undo_recs == NULL);
		ut_a(node->done);

		node->done = FALSE;
	}

	/* There should never be fewer nodes than threads, the inverse
	however is allowed because we only use purge threads as needed. */
	ut_a(i == n_purge_threads);

	/* Fetch and parse the UNDO records. The UNDO records are added
	to a per purge node vector. */
	thr = UT_LIST_GET_FIRST(purge_sys->query->thrs);
	ut_a(n_thrs > 0 && thr != NULL);

	ut_ad(trx_purge_check_limit());

	i = 0;

	for (;;) {
		purge_node_t*		node;
		trx_purge_rec_t*	purge_rec;

		ut_a(!thr->is_active);

		/* Get the purge node. */
		node = (purge_node_t*) thr->child;
		ut_a(que_node_get_type(node) == QUE_NODE_PURGE);

		purge_rec = static_cast<trx_purge_rec_t*>(
			mem_heap_zalloc(node->heap, sizeof(*purge_rec)));

		/* Track the max {trx_id, undo_no} for truncating the
		UNDO logs once we have purged the records. */

		if (purge_sys->iter.trx_no > limit->trx_no
		    || (purge_sys->iter.trx_no == limit->trx_no
			&& purge_sys->iter.undo_no >= limit->undo_no)) {

			*limit = purge_sys->iter;
		}

		/* Fetch the next record, and advance the purge_sys->iter. */
		purge_rec->undo_rec = trx_purge_fetch_next_rec(
			&purge_rec->roll_ptr, &n_pages_handled, node->heap);

		if (purge_rec->undo_rec != NULL) {

			if (node->undo_recs == NULL) {
				node->undo_recs = ib_vector_create(
					ib_heap_allocator_create(node->heap),
					sizeof(trx_purge_rec_t),
					batch_size);
			} else {
				ut_a(!ib_vector_is_empty(node->undo_recs));
			}

			ib_vector_push(node->undo_recs, purge_rec);

			if (n_pages_handled >= batch_size) {

				break;
			}
		} else {
			break;
		}

		thr = UT_LIST_GET_NEXT(thrs, thr);

		if (!(++i % n_purge_threads)) {
			thr = UT_LIST_GET_FIRST(purge_sys->query->thrs);
		}

		ut_a(thr != NULL);
	}

	ut_ad(trx_purge_check_limit());

	return(n_pages_handled);
}

/*******************************************************************//**
Calculate the DML delay required.
@return delay in microseconds or ULINT_MAX */
static
ulint
trx_purge_dml_delay(void)
/*=====================*/
{
	/* Determine how much data manipulation language (DML) statements
	need to be delayed in order to reduce the lagging of the purge
	thread. */
	ulint	delay = 0; /* in microseconds; default: no delay */

	/* If we cannot advance the 'purge view' because of an old
	'consistent read view', then the DML statements cannot be delayed.
	Also, srv_max_purge_lag <= 0 means 'infinity'. Note: we do a dirty
	read of the trx_sys_t data structure here, without holding
	trx_sys->mutex. */
	if (srv_max_purge_lag > 0
	    && !UT_LIST_GET_LAST(trx_sys->view_list)) {
		float	ratio = (float) trx_sys->rseg_history_len
			/ srv_max_purge_lag;
		if (ratio > ULINT_MAX / 10000) {
			/* Avoid overflow: maximum delay is 4295 seconds */
			delay = ULINT_MAX;
		} else if (ratio > 1) {
			/* If the history list length exceeds the
			innodb_max_purge_lag, the
			data manipulation statements are delayed
			by at least 5000 microseconds. */
			delay = (ulint) ((ratio - .5) * 10000);
		}

		MONITOR_SET(MONITOR_DML_PURGE_DELAY, srv_dml_needed_delay);
	}

	return(delay);
}

/*******************************************************************//**
Wait for pending purge jobs to complete. */
static
void
trx_purge_wait_for_workers_to_complete(
/*===================================*/
	trx_purge_t*	purge_sys)	/*!< in: purge instance */
{
	ulint		n_submitted = purge_sys->n_submitted;

#ifdef HAVE_ATOMIC_BUILTINS
	/* Ensure that the work queue empties out. */
	while (!os_compare_and_swap_ulint(
			&purge_sys->n_completed, n_submitted, n_submitted)) {
#else
	mutex_enter(&purge_sys->bh_mutex);

	while (purge_sys->n_completed < n_submitted) {
#endif /* HAVE_ATOMIC_BUILTINS */

#ifndef HAVE_ATOMIC_BUILTINS
		mutex_exit(&purge_sys->bh_mutex);
#endif /* !HAVE_ATOMIC_BUILTINS */

		if (srv_get_task_queue_length() > 0) {
			srv_release_threads(SRV_WORKER, 1);
		}

		os_thread_yield();

#ifndef HAVE_ATOMIC_BUILTINS
		mutex_enter(&purge_sys->bh_mutex);
#endif /* !HAVE_ATOMIC_BUILTINS */
	}

#ifndef HAVE_ATOMIC_BUILTINS
	mutex_exit(&purge_sys->bh_mutex);
#endif /* !HAVE_ATOMIC_BUILTINS */

	/* None of the worker threads should be doing any work. */
	ut_a(purge_sys->n_submitted == purge_sys->n_completed);

	/* There should be no outstanding tasks as long
	as the worker threads are active. */
	ut_a(srv_get_task_queue_length() == 0);
}

/******************************************************************//**
Remove old historical changes from the rollback segments. */
static
void
trx_purge_truncate(void)
/*====================*/
{
	static ulint	count;

	ut_ad(trx_purge_check_limit());

	if (++count % TRX_SYS_N_RSEGS) {
		return;
	}

	if (purge_sys->limit.trx_no == 0) {
		trx_purge_truncate_history(&purge_sys->iter, purge_sys->view);
	} else {
		trx_purge_truncate_history(&purge_sys->limit, purge_sys->view);
	}
}

/*******************************************************************//**
This function runs a purge batch.
@return	number of undo log pages handled in the batch */
UNIV_INTERN
ulint
trx_purge(
/*======*/
	ulint	n_purge_threads,	/*!< in: number of purge tasks
					to submit to the work queue */
	ulint	batch_size)		/*!< in: the maximum number of records
					to purge in one batch */
{
	que_thr_t*	thr = NULL;
	ulint		n_pages_handled;

	ut_a(n_purge_threads > 0);

	srv_dml_needed_delay = trx_purge_dml_delay();

	/* The number of tasks submitted should be completed. */
	ut_a(purge_sys->n_submitted == purge_sys->n_completed);

	rw_lock_x_lock(&purge_sys->latch);

	purge_sys->view = NULL;

	mem_heap_empty(purge_sys->heap);

	purge_sys->view = read_view_purge_open(purge_sys->heap);

	rw_lock_x_unlock(&purge_sys->latch);

	/* Fetch the UNDO recs that need to be purged. */
	n_pages_handled = trx_purge_attach_undo_recs(
		n_purge_threads, purge_sys, &purge_sys->limit, batch_size);

	/* Do we do an asynchronous purge or not ? */
	if (n_purge_threads > 1) {
		ulint	i = 0;

		/* Submit the tasks to the work queue. */
		for (i = 0; i < n_purge_threads - 1; ++i) {
			thr = que_fork_scheduler_round_robin(
				purge_sys->query, thr);

			ut_a(thr != NULL);

			srv_que_task_enqueue_low(thr);
		}

		thr = que_fork_scheduler_round_robin(purge_sys->query, thr);
		ut_a(thr != NULL);

		purge_sys->n_submitted += n_purge_threads - 1;

		goto run_synchronously;

	/* Do it synchronously. */
	} else {
		thr = que_fork_scheduler_round_robin(purge_sys->query, NULL);
		ut_ad(thr);

run_synchronously:
		++purge_sys->n_submitted;

		que_run_threads(thr);

		os_atomic_inc_ulint(
			&purge_sys->bh_mutex, &purge_sys->n_completed, 1);

		if (n_purge_threads > 1) {
			trx_purge_wait_for_workers_to_complete(purge_sys);
		}
	}

	/* When shutdown is triggered it is possible for the worker threads
        to have already exited via os_event_wait(). We only truncate the UNDO
	log when we are 100% sure that all submitted tasks have completed. */

	if (purge_sys->n_submitted == purge_sys->n_completed) {
		trx_purge_truncate();
	}

	MONITOR_INC_VALUE(MONITOR_PURGE_INVOKED, 1);
	MONITOR_INC_VALUE(MONITOR_PURGE_N_PAGE_HANDLED, n_pages_handled);

	return(n_pages_handled);
}

/*******************************************************************//**
Get the purge state.
@return purge state. */
UNIV_INTERN
purge_state_t
trx_purge_state(void)
/*=================*/
{
	purge_state_t	state;

	rw_lock_x_lock(&purge_sys->latch);

	state = purge_sys->state;

	rw_lock_x_unlock(&purge_sys->latch);

	return(state);
}

/*******************************************************************//**
Stop purge and wait for it to stop, move to PURGE_STATE_STOP. */
UNIV_INTERN
void
trx_purge_stop(void)
/*================*/
{
	purge_state_t	state;
	ib_int64_t	sig_count = os_event_reset(purge_sys->event);

	ut_a(srv_n_purge_threads > 0);

	rw_lock_x_lock(&purge_sys->latch);

	ut_a(purge_sys->state != PURGE_STATE_INIT);
	ut_a(purge_sys->state != PURGE_STATE_EXIT);

	++purge_sys->n_stop;

	state = purge_sys->state;

	if (state == PURGE_STATE_RUN) {
<<<<<<< HEAD
		ib_logf("Stopping purge");
=======
		ut_print_timestamp(stderr);
		fprintf(stderr, " InnoDB: Stopping purge.\n");
>>>>>>> fcd7aa43

		/* We need to wakeup the purge thread in case it is suspended,
		so that it can acknowledge the state change. */

		srv_wake_purge_thread_if_not_active();
	}

	purge_sys->state = PURGE_STATE_STOP;

	rw_lock_x_unlock(&purge_sys->latch);

	if (state != PURGE_STATE_STOP) {

		/* Wait for purge coordinator to signal that it
		is suspended. */
		os_event_wait_low(purge_sys->event, sig_count);
	}
<<<<<<< HEAD
=======

	MONITOR_INC_VALUE(MONITOR_PURGE_STOP_COUNT, 1);
>>>>>>> fcd7aa43
}

/*******************************************************************//**
Resume purge, move to PURGE_STATE_RUN. */
UNIV_INTERN
void
trx_purge_run(void)
/*===============*/
{
	rw_lock_x_lock(&purge_sys->latch);

	ut_a(purge_sys->state != PURGE_STATE_INIT);
	ut_a(purge_sys->state != PURGE_STATE_EXIT);

	if (purge_sys->n_stop > 0) {

<<<<<<< HEAD
=======
		ut_a(purge_sys->state == PURGE_STATE_STOP);

>>>>>>> fcd7aa43
		--purge_sys->n_stop;

		if (purge_sys->n_stop == 0) {

<<<<<<< HEAD
			ib_logf("Resuming purge");

			ut_a(purge_sys->state == PURGE_STATE_STOP);
			purge_sys->state = PURGE_STATE_RUN;
		}
=======
			ut_print_timestamp(stderr);
			fprintf(stderr, " InnoDB: Resuming purge.\n");

			purge_sys->state = PURGE_STATE_RUN;
		}

		MONITOR_INC_VALUE(MONITOR_PURGE_RESUME_COUNT, 1);
>>>>>>> fcd7aa43
	} else {
		ut_a(purge_sys->state == PURGE_STATE_RUN);
	}

	rw_lock_x_unlock(&purge_sys->latch);

	srv_wake_purge_thread_if_not_active();
}<|MERGE_RESOLUTION|>--- conflicted
+++ resolved
@@ -1317,12 +1317,7 @@
 	state = purge_sys->state;
 
 	if (state == PURGE_STATE_RUN) {
-<<<<<<< HEAD
 		ib_logf("Stopping purge");
-=======
-		ut_print_timestamp(stderr);
-		fprintf(stderr, " InnoDB: Stopping purge.\n");
->>>>>>> fcd7aa43
 
 		/* We need to wakeup the purge thread in case it is suspended,
 		so that it can acknowledge the state change. */
@@ -1340,11 +1335,8 @@
 		is suspended. */
 		os_event_wait_low(purge_sys->event, sig_count);
 	}
-<<<<<<< HEAD
-=======
 
 	MONITOR_INC_VALUE(MONITOR_PURGE_STOP_COUNT, 1);
->>>>>>> fcd7aa43
 }
 
 /*******************************************************************//**
@@ -1361,30 +1353,18 @@
 
 	if (purge_sys->n_stop > 0) {
 
-<<<<<<< HEAD
-=======
 		ut_a(purge_sys->state == PURGE_STATE_STOP);
 
->>>>>>> fcd7aa43
 		--purge_sys->n_stop;
 
 		if (purge_sys->n_stop == 0) {
 
-<<<<<<< HEAD
 			ib_logf("Resuming purge");
 
-			ut_a(purge_sys->state == PURGE_STATE_STOP);
 			purge_sys->state = PURGE_STATE_RUN;
 		}
-=======
-			ut_print_timestamp(stderr);
-			fprintf(stderr, " InnoDB: Resuming purge.\n");
-
-			purge_sys->state = PURGE_STATE_RUN;
-		}
 
 		MONITOR_INC_VALUE(MONITOR_PURGE_RESUME_COUNT, 1);
->>>>>>> fcd7aa43
 	} else {
 		ut_a(purge_sys->state == PURGE_STATE_RUN);
 	}
