--- conflicted
+++ resolved
@@ -573,17 +573,11 @@
 
 	ut_a(ib_trx_level <= IB_TRX_SERIALIZABLE);
 
-<<<<<<< HEAD
-	/* FIXME: We are unconditionally setting the RW flag here. This should
-	only be set for transactions that we know are read write for sure. */
-	trx_start_if_not_started(trx, true);
-=======
 	trx->api_trx = true;
 	trx->api_auto_commit = auto_commit;
 	trx->read_write = read_write;
 
-	trx_start_if_not_started(trx);
->>>>>>> 0e26ace9
+	trx_start_if_not_started(trx, read_write);
 
 	trx->isolation_level = ib_trx_level;
 
@@ -1973,13 +1967,8 @@
 
 	upd = ib_update_vector_create(cursor);
 
-<<<<<<< HEAD
 	page_format = (ib_bool_t) dict_table_is_comp(index->table);
-	ib_read_tuple(rec, page_format, tuple);
-=======
-	page_format = dict_table_is_comp(index->table);
 	ib_read_tuple(rec, page_format, tuple, NULL, NULL);
->>>>>>> 0e26ace9
 
 	upd->n_fields = ib_tuple_get_n_cols(ib_tpl);
 
