--- conflicted
+++ resolved
@@ -103,21 +103,12 @@
 @retval false	if another batch of same type was already running. */
 bool
 buf_flush_do_batch(
-<<<<<<< HEAD
-	buf_pool_t*	buf_pool,
-	buf_flush_t	type,
-	ulint		min_n,
-	lsn_t		lsn_limit,
-	ulint*		n_processed,
-	ut_stage_alter_t*	stage = NULL
-);
-=======
 	buf_pool_t*		buf_pool,
 	buf_flush_t		type,
 	ulint			min_n,
 	lsn_t			lsn_limit,
-	ulint*			n_processed);
->>>>>>> 531cdd32
+	ulint*			n_processed,
+	ut_stage_alter_t*	stage = NULL);
 
 /** This utility flushes dirty blocks from the end of the flush list of all
 buffer pool instances.
@@ -134,26 +125,10 @@
 at least one of the buffer pool instance */
 bool
 buf_flush_lists(
-<<<<<<< HEAD
-/*============*/
-	ulint		min_n,		/*!< in: wished minimum mumber of blocks
-					flushed (it is not guaranteed that the
-					actual number is that big, though) */
-	lsn_t		lsn_limit,	/*!< in the case BUF_FLUSH_LIST all
-					blocks whose oldest_modification is
-					smaller than this should be flushed
-					(if their number does not exceed
-					min_n), otherwise ignored */
-	ulint*		n_processed,	/*!< out: the number of pages
-					which were processed is passed
-					back to caller. Ignored if NULL */
-	ut_stage_alter_t*	stage = NULL
-);
-=======
 	ulint			min_n,
 	lsn_t			lsn_limit,
-	ulint*			n_processed);
->>>>>>> 531cdd32
+	ulint*			n_processed,
+	ut_stage_alter_t*	stage = NULL);
 
 /******************************************************************//**
 This function picks up a single page from the tail of the LRU
