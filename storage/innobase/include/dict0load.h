/*****************************************************************************

Copyright (c) 1996, 2012, Oracle and/or its affiliates. All Rights Reserved.

This program is free software; you can redistribute it and/or modify it under
the terms of the GNU General Public License as published by the Free Software
Foundation; version 2 of the License.

This program is distributed in the hope that it will be useful, but WITHOUT
ANY WARRANTY; without even the implied warranty of MERCHANTABILITY or FITNESS
FOR A PARTICULAR PURPOSE. See the GNU General Public License for more details.

You should have received a copy of the GNU General Public License along with
this program; if not, write to the Free Software Foundation, Inc.,
51 Franklin Street, Suite 500, Boston, MA 02110-1335 USA

*****************************************************************************/

/**************************************************//**
@file include/dict0load.h
Loads to the memory cache database object definitions
from dictionary tables

Created 4/24/1996 Heikki Tuuri
*******************************************************/

#ifndef dict0load_h
#define dict0load_h

#include "univ.i"
#include "dict0types.h"
#include "trx0types.h"
#include "ut0byte.h"
#include "mem0mem.h"
#include "btr0types.h"

/** enum that defines all system table IDs. @see SYSTEM_TABLE_NAME[] */
enum dict_system_id_t {
	SYS_TABLES = 0,
	SYS_INDEXES,
	SYS_COLUMNS,
	SYS_FIELDS,
	SYS_FOREIGN,
	SYS_FOREIGN_COLS,
	SYS_TABLESPACES,
	SYS_DATAFILES,

	/* This must be last item. Defines the number of system tables. */
	SYS_NUM_SYSTEM_TABLES
};

<<<<<<< HEAD
typedef enum dict_system_table_id	dict_system_id_t;

/** Status bit for dict_process_sys_tables_rec_and_mtr_commit() */
enum dict_table_info {
=======
/** Status bit for dict_process_sys_tables_rec_and_mtr_commit() */
enum dict_table_info_t {
>>>>>>> b7fc4388
	DICT_TABLE_LOAD_FROM_RECORD = 0,/*!< Directly populate a dict_table_t
					structure with information from
					a SYS_TABLES record */
	DICT_TABLE_LOAD_FROM_CACHE = 1,	/*!< Check first whether dict_table_t
					is in the cache, if so, return it */
};

/********************************************************************//**
In a crash recovery we already have all the tablespace objects created.
This function compares the space id information in the InnoDB data dictionary
to what we already read with fil_load_single_table_tablespaces().

In a normal startup, we create the tablespace objects for every table in
InnoDB's data dictionary, if the corresponding .ibd file exists.
We also scan the biggest space id, and store it to fil_system. */
UNIV_INTERN
void
dict_check_tablespaces_and_store_max_id(
/*====================================*/
	ibool	in_crash_recovery);	/*!< in: are we doing a crash recovery */
/********************************************************************//**
Finds the first table name in the given database.
@return own: table name, NULL if does not exist; the caller must free
the memory in the string! */
UNIV_INTERN
char*
dict_get_first_table_name_in_db(
/*============================*/
	const char*	name);	/*!< in: database name which ends to '/' */

/********************************************************************//**
Loads a table definition from a SYS_TABLES record to dict_table_t.
Does not load any columns or indexes.
@return error message, or NULL on success */
UNIV_INTERN
const char*
dict_load_table_low(
/*================*/
	const char*	name,		/*!< in: table name */
	const rec_t*	rec,		/*!< in: SYS_TABLES record */
	dict_table_t**	table);		/*!< out,own: table, or NULL */
/********************************************************************//**
Loads a table column definition from a SYS_COLUMNS record to
dict_table_t.
@return error message, or NULL on success */
UNIV_INTERN
const char*
dict_load_column_low(
/*=================*/
	dict_table_t*	table,		/*!< in/out: table, could be NULL
					if we just populate a dict_column_t
					struct with information from
					a SYS_COLUMNS record */
	mem_heap_t*	heap,		/*!< in/out: memory heap
					for temporary storage */
	dict_col_t*	column,		/*!< out: dict_column_t to fill,
					or NULL if table != NULL */
	table_id_t*	table_id,	/*!< out: table id */
	const char**	col_name,	/*!< out: column name */
	const rec_t*	rec);		/*!< in: SYS_COLUMNS record */
/********************************************************************//**
Loads an index definition from a SYS_INDEXES record to dict_index_t.
If allocate=TRUE, we will create a dict_index_t structure and fill it
accordingly. If allocated=FALSE, the dict_index_t will be supplied by
the caller and filled with information read from the record.  @return
error message, or NULL on success */
UNIV_INTERN
const char*
dict_load_index_low(
/*================*/
	byte*		table_id,	/*!< in/out: table id (8 bytes),
					an "in" value if allocate=TRUE
					and "out" when allocate=FALSE */
	const char*	table_name,	/*!< in: table name */
	mem_heap_t*	heap,		/*!< in/out: temporary memory heap */
	const rec_t*	rec,		/*!< in: SYS_INDEXES record */
	ibool		allocate,	/*!< in: TRUE=allocate *index,
					FALSE=fill in a pre-allocated
					*index */
	dict_index_t**	index);		/*!< out,own: index, or NULL */
/********************************************************************//**
Loads an index field definition from a SYS_FIELDS record to
dict_index_t.
@return error message, or NULL on success */
UNIV_INTERN
const char*
dict_load_field_low(
/*================*/
	byte*		index_id,	/*!< in/out: index id (8 bytes)
					an "in" value if index != NULL
					and "out" if index == NULL */
	dict_index_t*	index,		/*!< in/out: index, could be NULL
					if we just populate a dict_field_t
					struct with information from
					a SYS_FIELDS record */
	dict_field_t*	sys_field,	/*!< out: dict_field_t to be
					filled */
	ulint*		pos,		/*!< out: Field position */
	byte*		last_index_id,	/*!< in: last index id */
	mem_heap_t*	heap,		/*!< in/out: memory heap
					for temporary storage */
	const rec_t*	rec);		/*!< in: SYS_FIELDS record */
<<<<<<< HEAD
=======
/********************************************************************//**
Using the table->heap, copy the null-terminated filepath into
table->data_dir_path and put a null byte before the extension.
This allows SHOW CREATE TABLE to return the correct DATA DIRECTORY path.
Make this data directory path only if it has not yet been saved. */
UNIV_INTERN
void
dict_save_data_dir_path(
/*====================*/
	dict_table_t*	table,		/*!< in/out: table */
	char*		filepath);	/*!< in: filepath of tablespace */
/*****************************************************************//**
Make sure the data_file_name is saved in dict_table_t if needed. Try to
read it from the file dictionary first, then from SYS_DATAFILES. */
UNIV_INTERN
void
dict_get_and_save_data_dir_path(
/*============================*/
	dict_table_t*	table,		/*!< in/out: table */
	bool		dict_mutex_own);	/*!< in: true if dict_sys->mutex
					is owned already */
>>>>>>> b7fc4388
/********************************************************************//**
Loads a table definition and also all its index definitions, and also
the cluster definition if the table is a member in a cluster. Also loads
all foreign key constraints where the foreign key is in the table or where
a foreign key references columns in this table.
@return table, NULL if does not exist; if the table is stored in an
.ibd file, but the file does not exist, then we set the
ibd_file_missing flag TRUE in the table object we return */
UNIV_INTERN
dict_table_t*
dict_load_table(
/*============*/
	const char*	name,	/*!< in: table name in the
				databasename/tablename format */
	ibool		cached,	/*!< in: TRUE=add to cache, FALSE=do not */
	dict_err_ignore_t ignore_err);
				/*!< in: error to be ignored when loading
				table and its indexes' definition */
/***********************************************************************//**
Loads a table object based on the table id.
@return	table; NULL if table does not exist */
UNIV_INTERN
dict_table_t*
dict_load_table_on_id(
/*==================*/
	table_id_t	table_id);	/*!< in: table id */
/********************************************************************//**
This function is called when the database is booted.
Loads system table index definitions except for the clustered index which
is added to the dictionary cache at booting before calling this function. */
UNIV_INTERN
void
dict_load_sys_table(
/*================*/
	dict_table_t*	table);	/*!< in: system table */
/***********************************************************************//**
Loads foreign key constraints where the table is either the foreign key
holder or where the table is referenced by a foreign key. Adds these
constraints to the data dictionary. Note that we know that the dictionary
cache already contains all constraints where the other relevant table is
already in the dictionary cache.
@return	DB_SUCCESS or error code */
UNIV_INTERN
dberr_t
dict_load_foreigns(
/*===============*/
	const char*	table_name,	/*!< in: table name */
	ibool		check_recursive,/*!< in: Whether to check recursive
					load of tables chained by FK */
	ibool		check_charsets)	/*!< in: TRUE=check charsets
					compatibility */
	__attribute__((nonnull, warn_unused_result));
/********************************************************************//**
Prints to the standard output information on all tables found in the data
dictionary system table. */
UNIV_INTERN
void
dict_print(void);
/*============*/

/********************************************************************//**
This function opens a system table, and return the first record.
@return	first record of the system table */
UNIV_INTERN
const rec_t*
dict_startscan_system(
/*==================*/
	btr_pcur_t*	pcur,		/*!< out: persistent cursor to
					the record */
	mtr_t*		mtr,		/*!< in: the mini-transaction */
	dict_system_id_t system_id);	/*!< in: which system table to open */
/********************************************************************//**
This function get the next system table record as we scan the table.
@return	the record if found, NULL if end of scan. */
UNIV_INTERN
const rec_t*
dict_getnext_system(
/*================*/
	btr_pcur_t*	pcur,		/*!< in/out: persistent cursor
					to the record */
	mtr_t*		mtr);		/*!< in: the mini-transaction */
/********************************************************************//**
This function processes one SYS_TABLES record and populate the dict_table_t
struct for the table. Extracted out of dict_print() to be used by
both monitor table output and information schema innodb_sys_tables output.
@return error message, or NULL on success */
UNIV_INTERN
const char*
dict_process_sys_tables_rec_and_mtr_commit(
/*=======================================*/
	mem_heap_t*	heap,		/*!< in: temporary memory heap */
	const rec_t*	rec,		/*!< in: SYS_TABLES record */
	dict_table_t**	table,		/*!< out: dict_table_t to fill */
	dict_table_info_t status,	/*!< in: status bit controls
					options such as whether we shall
					look for dict_table_t from cache
					first */
	mtr_t*		mtr);		/*!< in/out: mini-transaction,
					will be committed */
/********************************************************************//**
This function parses a SYS_INDEXES record and populate a dict_index_t
structure with the information from the record. For detail information
about SYS_INDEXES fields, please refer to dict_boot() function.
@return error message, or NULL on success */
UNIV_INTERN
const char*
dict_process_sys_indexes_rec(
/*=========================*/
	mem_heap_t*	heap,		/*!< in/out: heap memory */
	const rec_t*	rec,		/*!< in: current SYS_INDEXES rec */
	dict_index_t*	index,		/*!< out: dict_index_t to be
					filled */
	table_id_t*	table_id);	/*!< out: table id */
/********************************************************************//**
This function parses a SYS_COLUMNS record and populate a dict_column_t
structure with the information from the record.
@return error message, or NULL on success */
UNIV_INTERN
const char*
dict_process_sys_columns_rec(
/*=========================*/
	mem_heap_t*	heap,		/*!< in/out: heap memory */
	const rec_t*	rec,		/*!< in: current SYS_COLUMNS rec */
	dict_col_t*	column,		/*!< out: dict_col_t to be filled */
	table_id_t*	table_id,	/*!< out: table id */
	const char**	col_name);	/*!< out: column name */
/********************************************************************//**
This function parses a SYS_FIELDS record and populate a dict_field_t
structure with the information from the record.
@return error message, or NULL on success */
UNIV_INTERN
const char*
dict_process_sys_fields_rec(
/*========================*/
	mem_heap_t*	heap,		/*!< in/out: heap memory */
	const rec_t*	rec,		/*!< in: current SYS_FIELDS rec */
	dict_field_t*	sys_field,	/*!< out: dict_field_t to be
					filled */
	ulint*		pos,		/*!< out: Field position */
	index_id_t*	index_id,	/*!< out: current index id */
	index_id_t	last_id);	/*!< in: previous index id */
/********************************************************************//**
This function parses a SYS_FOREIGN record and populate a dict_foreign_t
structure with the information from the record. For detail information
about SYS_FOREIGN fields, please refer to dict_load_foreign() function
@return error message, or NULL on success */
UNIV_INTERN
const char*
dict_process_sys_foreign_rec(
/*=========================*/
	mem_heap_t*	heap,		/*!< in/out: heap memory */
	const rec_t*	rec,		/*!< in: current SYS_FOREIGN rec */
	dict_foreign_t*	foreign);	/*!< out: dict_foreign_t to be
					filled */
/********************************************************************//**
This function parses a SYS_FOREIGN_COLS record and extract necessary
information from the record and return to caller.
@return error message, or NULL on success */
UNIV_INTERN
const char*
dict_process_sys_foreign_col_rec(
/*=============================*/
	mem_heap_t*	heap,		/*!< in/out: heap memory */
	const rec_t*	rec,		/*!< in: current SYS_FOREIGN_COLS rec */
	const char**	name,		/*!< out: foreign key constraint name */
	const char**	for_col_name,	/*!< out: referencing column name */
	const char**	ref_col_name,	/*!< out: referenced column name
					in referenced table */
	ulint*		pos);		/*!< out: column position */
/********************************************************************//**
This function parses a SYS_TABLESPACES record, extracts necessary
information from the record and returns to caller.
@return error message, or NULL on success */
UNIV_INTERN
const char*
dict_process_sys_tablespaces(
/*=========================*/
	mem_heap_t*	heap,		/*!< in/out: heap memory */
	const rec_t*	rec,		/*!< in: current SYS_TABLESPACES rec */
	ulint*		space,		/*!< out: pace id */
	const char**	name,		/*!< out: tablespace name */
	ulint*		flags);		/*!< out: tablespace flags */
/********************************************************************//**
This function parses a SYS_DATAFILES record, extracts necessary
information from the record and returns to caller.
@return error message, or NULL on success */
UNIV_INTERN
const char*
dict_process_sys_datafiles(
/*=======================*/
	mem_heap_t*	heap,		/*!< in/out: heap memory */
	const rec_t*	rec,		/*!< in: current SYS_DATAFILES rec */
	ulint*		space,		/*!< out: pace id */
	const char**	path);		/*!< out: datafile path */
/********************************************************************//**
Get the filepath for a spaceid from SYS_DATAFILES. This function provides
a temporary heap which is used for the table lookup, but not for the path.
The caller must free the memory for the path returned. This function can
return NULL if the space ID is not found in SYS_DATAFILES, then the caller
will assume that the ibd file is in the normal datadir.
@return	own: A copy of the first datafile found in SYS_DATAFILES.PATH for
the given space ID. NULL if space ID is zero or not found. */
UNIV_INTERN
char*
dict_get_first_path(
/*================*/
	ulint		space,	/*!< in: space id */
	const char*	name);	/*!< in: tablespace name */
/********************************************************************//**
Update the record for space_id in SYS_TABLESPACES to this filepath.
@return	DB_SUCCESS if OK, dberr_t if the insert failed */
UNIV_INTERN
dberr_t
dict_update_filepath(
/*=================*/
	ulint		space_id,	/*!< in: space id */
	const char*	filepath);	/*!< in: filepath */
/********************************************************************//**
Insert records into SYS_TABLESPACES and SYS_DATAFILES.
@return	DB_SUCCESS if OK, dberr_t if the insert failed */
UNIV_INTERN
dberr_t
dict_insert_tablespace_and_filepath(
/*================================*/
	ulint		space,		/*!< in: space id */
	const char*	name,		/*!< in: talespace name */
	const char*	filepath,	/*!< in: filepath */
	ulint		fsp_flags);	/*!< in: tablespace flags */

#ifndef UNIV_NONINL
#include "dict0load.ic"
#endif

#endif<|MERGE_RESOLUTION|>--- conflicted
+++ resolved
@@ -49,15 +49,8 @@
 	SYS_NUM_SYSTEM_TABLES
 };
 
-<<<<<<< HEAD
-typedef enum dict_system_table_id	dict_system_id_t;
-
-/** Status bit for dict_process_sys_tables_rec_and_mtr_commit() */
-enum dict_table_info {
-=======
 /** Status bit for dict_process_sys_tables_rec_and_mtr_commit() */
 enum dict_table_info_t {
->>>>>>> b7fc4388
 	DICT_TABLE_LOAD_FROM_RECORD = 0,/*!< Directly populate a dict_table_t
 					structure with information from
 					a SYS_TABLES record */
@@ -160,8 +153,6 @@
 	mem_heap_t*	heap,		/*!< in/out: memory heap
 					for temporary storage */
 	const rec_t*	rec);		/*!< in: SYS_FIELDS record */
-<<<<<<< HEAD
-=======
 /********************************************************************//**
 Using the table->heap, copy the null-terminated filepath into
 table->data_dir_path and put a null byte before the extension.
@@ -183,7 +174,6 @@
 	dict_table_t*	table,		/*!< in/out: table */
 	bool		dict_mutex_own);	/*!< in: true if dict_sys->mutex
 					is owned already */
->>>>>>> b7fc4388
 /********************************************************************//**
 Loads a table definition and also all its index definitions, and also
 the cluster definition if the table is a member in a cluster. Also loads
