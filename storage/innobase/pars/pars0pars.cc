--- conflicted
+++ resolved
@@ -798,38 +798,16 @@
 		sym_node->resolved = TRUE;
 		sym_node->token_type = SYM_TABLE_REF_COUNTED;
 
-<<<<<<< HEAD
-		/* TODO: Use dict_table_open for InnoDB system
-		table. To be removed by WL#9535. */
-		if (strstr(sym_node->name, "sys") != nullptr
-		    || strstr(sym_node->name, "SYS") != nullptr) {
-			sym_node->table = dict_table_open_on_name(
-				sym_node->name, FALSE, FALSE,
-				DICT_ERR_IGNORE_NONE);
-		} else {
-			THD*		thd = current_thd;
-
-			sym_node->mdl = nullptr;
-			sym_node->table = dd_table_open_on_name_in_mem(
-				sym_node->name, false);
-
-			if (sym_node->table == nullptr) {
-				sym_node->table = dd_table_open_on_name(
-					thd, &sym_node->mdl, sym_node->name,
-					false, DICT_ERR_IGNORE_NONE);
-			}
-=======
 		THD*		thd = current_thd;
 
 		sym_node->mdl = nullptr;
 		sym_node->table = dd_table_open_on_name_in_mem(
-			sym_node->name, true);
+			sym_node->name, false);
 
 		if (sym_node->table == nullptr) {
 			sym_node->table = dd_table_open_on_name(
 				thd, &sym_node->mdl, sym_node->name,
-				true, DICT_ERR_IGNORE_NONE);
->>>>>>> 24331329
+				false, DICT_ERR_IGNORE_NONE);
 		}
 
 		ut_a(sym_node->table != NULL);
