--- conflicted
+++ resolved
@@ -153,15 +153,9 @@
 					document, its elements are of type
 					fts_word_freq_t */
 
-<<<<<<< HEAD
 	bool		multi_exist;	/*!< multiple FTS_EXIST oper */
-=======
-	ibool		inited;		/*!< Flag to test whether the query
-					processing has started or not */
-	ibool		multi_exist;	/*!< multiple FTS_EXIST oper */
 
 	st_mysql_ftparser*      parser; /*!< fts plugin parser */
->>>>>>> 4982a8e1
 };
 
 /** For phrase matching, first we collect the documents and the positions
@@ -3938,12 +3932,11 @@
 	be taken care of in our CJK implementation */
         while (cur_pos < *result_len) {
                 fts_string_t    str;
-                ulint           offset;
                 ulint           cur_len;
 
                 cur_len = innobase_mysql_fts_get_token(
-                        charset, str_ptr + cur_pos, str_ptr + *result_len,
-			&str, &offset);
+                        charset, str_ptr + cur_pos,
+			str_ptr + *result_len, &str);
 
                 if (cur_len == 0) {
                         break;
