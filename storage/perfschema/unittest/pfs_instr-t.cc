/* Copyright (c) 2008, 2011, Oracle and/or its affiliates. All rights reserved.

  This program is free software; you can redistribute it and/or modify
  it under the terms of the GNU General Public License as published by
  the Free Software Foundation; version 2 of the License.

  This program is distributed in the hope that it will be useful,
  but WITHOUT ANY WARRANTY; without even the implied warranty of
  MERCHANTABILITY or FITNESS FOR A PARTICULAR PURPOSE.  See the
  GNU General Public License for more details.

  You should have received a copy of the GNU General Public License
  along with this program; if not, write to the Free Software Foundation,
  51 Franklin Street, Suite 500, Boston, MA 02110-1335 USA */

#include <my_global.h>
#include <my_pthread.h>
#include <pfs_instr.h>
#include <pfs_stat.h>
#include <pfs_global.h>
#include <pfs_instr_class.h>
#include <tap.h>

#include <memory.h>

#include "stub_server_misc.h"

void test_no_instruments()
{
  int rc;
  PFS_global_param param;

  memset(& param, 0xFF, sizeof(param));
  param.m_enabled= true;
  param.m_mutex_class_sizing= 0;
  param.m_rwlock_class_sizing= 0;
  param.m_cond_class_sizing= 0;
  param.m_thread_class_sizing= 0;
  param.m_table_share_sizing= 0;
  param.m_file_class_sizing= 0;
  param.m_socket_class_sizing= 0;
  param.m_mutex_sizing= 0;
  param.m_rwlock_sizing= 0;
  param.m_cond_sizing= 0;
  param.m_thread_sizing= 0;
  param.m_table_sizing= 0;
  param.m_file_sizing= 0;
  param.m_file_handle_sizing= 0;
  param.m_socket_sizing= 0;
  param.m_events_waits_history_sizing= 0;
  param.m_events_waits_history_long_sizing= 0;
  param.m_setup_actor_sizing= 0;
  param.m_setup_object_sizing= 0;
  param.m_host_sizing= 0;
  param.m_user_sizing= 0;
  param.m_account_sizing= 0;
  param.m_stage_class_sizing= 0;
  param.m_events_stages_history_sizing= 0;
  param.m_events_stages_history_long_sizing= 0;
  param.m_statement_class_sizing= 0;
  param.m_events_statements_history_sizing= 0;
  param.m_events_statements_history_long_sizing= 0;
  param.m_digest_sizing= 0;
  param.m_session_connect_attrs_sizing= 0;

  init_event_name_sizing(& param);
  rc= init_instruments(& param);
  ok(rc == 0, "zero init");

  cleanup_instruments();
}

void test_no_instances()
{
  int rc;
  PFS_mutex_class dummy_mutex_class;
  PFS_rwlock_class dummy_rwlock_class;
  PFS_cond_class dummy_cond_class;
  PFS_thread_class dummy_thread_class;
  PFS_file_class dummy_file_class;
  PFS_table_share dummy_table_share;
  PFS_socket_class dummy_socket_class;
  PFS_mutex *mutex;
  PFS_rwlock *rwlock;
  PFS_cond *cond;
  PFS_thread *thread;
  PFS_file *file;
  PFS_socket *socket;
  PFS_table *table;
  PFS_global_param param;

  memset(& param, 0xFF, sizeof(param));
  param.m_enabled= true;
  param.m_mutex_class_sizing= 1;
  param.m_rwlock_class_sizing= 1;
  param.m_cond_class_sizing= 1;
  param.m_thread_class_sizing= 1;
  param.m_table_share_sizing= 1;
  param.m_file_class_sizing= 1;
  param.m_socket_class_sizing= 0;
  param.m_mutex_sizing= 0;
  param.m_rwlock_sizing= 0;
  param.m_cond_sizing= 0;
  param.m_thread_sizing= 0;
  param.m_table_sizing= 0;
  param.m_file_sizing= 0;
  param.m_file_handle_sizing= 0;
  param.m_socket_sizing= 0;
  param.m_events_waits_history_sizing= 0;
  param.m_events_waits_history_long_sizing= 0;
  param.m_setup_actor_sizing= 0;
  param.m_setup_object_sizing= 0;
  param.m_host_sizing= 0;
  param.m_user_sizing= 0;
  param.m_account_sizing= 0;
  param.m_stage_class_sizing= 0;
  param.m_events_stages_history_sizing= 0;
  param.m_events_stages_history_long_sizing= 0;
  param.m_statement_class_sizing= 0;
  param.m_events_statements_history_sizing= 0;
  param.m_events_statements_history_long_sizing= 0;
  param.m_digest_sizing= 0;
  param.m_session_connect_attrs_sizing= 0;

  init_event_name_sizing(& param);
  rc= init_instruments(& param);
  ok(rc == 0, "no instances init");

  mutex= create_mutex(& dummy_mutex_class, NULL);
  ok(mutex == NULL, "no mutex");
  ok(mutex_lost == 1, "lost 1");
  mutex= create_mutex(& dummy_mutex_class, NULL);
  ok(mutex == NULL, "no mutex");
  ok(mutex_lost == 2, "lost 2");

  rwlock= create_rwlock(& dummy_rwlock_class, NULL);
  ok(rwlock == NULL, "no rwlock");
  ok(rwlock_lost == 1, "lost 1");
  rwlock= create_rwlock(& dummy_rwlock_class, NULL);
  ok(rwlock == NULL, "no rwlock");
  ok(rwlock_lost == 2, "lost 2");

  cond= create_cond(& dummy_cond_class, NULL);
  ok(cond == NULL, "no cond");
  ok(cond_lost == 1, "lost 1");
  cond= create_cond(& dummy_cond_class, NULL);
  ok(cond == NULL, "no cond");
  ok(cond_lost == 2, "lost 2");

  thread= create_thread(& dummy_thread_class, NULL, 0);
  ok(thread == NULL, "no thread");
  ok(thread_lost == 1, "lost 1");
  thread= create_thread(& dummy_thread_class, NULL, 0);
  ok(thread == NULL, "no thread");
  ok(thread_lost == 2, "lost 2");

  PFS_thread fake_thread;
  fake_thread.m_filename_hash_pins= NULL;

  file= find_or_create_file(& fake_thread, & dummy_file_class, "dummy", 5, true);
  ok(file == NULL, "no file");
  ok(file_lost == 1, "lost 1");
  file= find_or_create_file(& fake_thread, & dummy_file_class, "dummy", 5, true);
  ok(file == NULL, "no file");
  ok(file_lost == 2, "lost 2");

  init_file_hash();

  file= find_or_create_file(& fake_thread, & dummy_file_class, "dummy", 5, true);
  ok(file == NULL, "no file");
  ok(file_lost == 3, "lost 3");
  file= find_or_create_file(& fake_thread, & dummy_file_class, "dummy", 5, true);
  ok(file == NULL, "no file");
  ok(file_lost == 4, "lost 4");

  char long_file_name[10000];
  int size= sizeof(long_file_name);
  memset(long_file_name, 'X', size);

  file= find_or_create_file(& fake_thread, & dummy_file_class, long_file_name, size, true);
  ok(file == NULL, "no file");
  ok(file_lost == 5, "lost 5");

  table= create_table(& dummy_table_share, & fake_thread, NULL);
  ok(table == NULL, "no table");
  ok(table_lost == 1, "lost 1");
  table= create_table(& dummy_table_share, & fake_thread, NULL);
  ok(table == NULL, "no table");
  ok(table_lost == 2, "lost 2");

<<<<<<< HEAD
  socket= create_socket(& dummy_socket_class, NULL);
  ok(socket == NULL, "no socket");
  ok(socket_lost == 1, "lost 1");
  socket= create_socket(& dummy_socket_class, NULL);
=======
  socket= create_socket(& dummy_socket_class, NULL, NULL, 0);
  ok(socket == NULL, "no socket");
  ok(socket_lost == 1, "lost 1");
  socket= create_socket(& dummy_socket_class, NULL, NULL, 0);
>>>>>>> 23ac7487
  ok(socket == NULL, "no socket");
  ok(socket_lost == 2, "lost 2");

  /* No result to test, just make sure it does not crash */
  reset_events_waits_by_instance();
  reset_events_waits_by_thread();

  cleanup_file_hash();
  cleanup_instruments();
}

void test_with_instances()
{
  int rc;
  PFS_mutex_class dummy_mutex_class;
  PFS_rwlock_class dummy_rwlock_class;
  PFS_cond_class dummy_cond_class;
  PFS_thread_class dummy_thread_class;
  PFS_file_class dummy_file_class;
  PFS_socket_class dummy_socket_class;
  PFS_table_share dummy_table_share;
  PFS_mutex *mutex_1;
  PFS_mutex *mutex_2;
  PFS_rwlock *rwlock_1;
  PFS_rwlock *rwlock_2;
  PFS_cond *cond_1;
  PFS_cond *cond_2;
  PFS_thread *thread_1;
  PFS_thread *thread_2;
  PFS_file *file_1;
  PFS_file *file_2;
  PFS_socket *socket_1;
  PFS_socket *socket_2;
  PFS_table *table_1;
  PFS_table *table_2;
  PFS_global_param param;

  memset(& param, 0xFF, sizeof(param));
  param.m_enabled= true;
  param.m_mutex_class_sizing= 1;
  param.m_rwlock_class_sizing= 1;
  param.m_cond_class_sizing= 1;
  param.m_thread_class_sizing= 1;
  param.m_table_share_sizing= 1;
  param.m_file_class_sizing= 1;
  param.m_socket_class_sizing= 1;
  param.m_mutex_sizing= 2;
  param.m_rwlock_sizing= 2;
  param.m_cond_sizing= 2;
  param.m_thread_sizing= 2;
  param.m_table_sizing= 2;
  param.m_file_sizing= 2;
  param.m_file_handle_sizing= 100;
  param.m_socket_sizing= 2;
  param.m_events_waits_history_sizing= 10;
  param.m_events_waits_history_long_sizing= 10000;
  param.m_setup_actor_sizing= 0;
  param.m_setup_object_sizing= 0;
  param.m_host_sizing= 0;
  param.m_user_sizing= 0;
  param.m_account_sizing= 0;
  param.m_stage_class_sizing= 0;
  param.m_events_stages_history_sizing= 0;
  param.m_events_stages_history_long_sizing= 0;
  param.m_statement_class_sizing= 0;
  param.m_events_statements_history_sizing= 0;
  param.m_events_statements_history_long_sizing= 0;
  param.m_digest_sizing= 0;
  param.m_session_connect_attrs_sizing= 0;

  init_event_name_sizing(& param);
  rc= init_instruments(& param);
  ok(rc == 0, "instances init");

  dummy_mutex_class.m_event_name_index= 0;
  dummy_rwlock_class.m_event_name_index= 1;
  dummy_cond_class.m_event_name_index= 2;
  dummy_file_class.m_event_name_index= 3;
  dummy_socket_class.m_event_name_index= 4;

  mutex_1= create_mutex(& dummy_mutex_class, NULL);
  ok(mutex_1 != NULL, "mutex");
  ok(mutex_lost == 0, "not lost");
  mutex_2= create_mutex(& dummy_mutex_class, NULL);
  ok(mutex_2 != NULL, "mutex");
  ok(mutex_lost == 0, "not lost");
  mutex_2= create_mutex(& dummy_mutex_class, NULL);
  ok(mutex_2 == NULL, "no mutex");
  ok(mutex_lost == 1, "lost 1");
  destroy_mutex(mutex_1);
  mutex_2= create_mutex(& dummy_mutex_class, NULL);
  ok(mutex_2 != NULL, "mutex");
  ok(mutex_lost == 1, "no new loss");

  rwlock_1= create_rwlock(& dummy_rwlock_class, NULL);
  ok(rwlock_1 != NULL, "rwlock");
  ok(rwlock_lost == 0, "not lost");
  rwlock_2= create_rwlock(& dummy_rwlock_class, NULL);
  ok(rwlock_2 != NULL, "rwlock");
  ok(rwlock_lost == 0, "not lost");
  rwlock_2= create_rwlock(& dummy_rwlock_class, NULL);
  ok(rwlock_2 == NULL, "no rwlock");
  ok(rwlock_lost == 1, "lost 1");
  destroy_rwlock(rwlock_1);
  rwlock_2= create_rwlock(& dummy_rwlock_class, NULL);
  ok(rwlock_2 != NULL, "rwlock");
  ok(rwlock_lost == 1, "no new loss");

  cond_1= create_cond(& dummy_cond_class, NULL);
  ok(cond_1 != NULL, "cond");
  ok(cond_lost == 0, "not lost");
  cond_2= create_cond(& dummy_cond_class, NULL);
  ok(cond_2 != NULL, "cond");
  ok(cond_lost == 0, "not lost");
  cond_2= create_cond(& dummy_cond_class, NULL);
  ok(cond_2 == NULL, "no cond");
  ok(cond_lost == 1, "lost 1");
  destroy_cond(cond_1);
  cond_2= create_cond(& dummy_cond_class, NULL);
  ok(cond_2 != NULL, "cond");
  ok(cond_lost == 1, "no new loss");

  thread_1= create_thread(& dummy_thread_class, NULL, 0);
  ok(thread_1 != NULL, "thread");
  ok(thread_lost == 0, "not lost");
  thread_2= create_thread(& dummy_thread_class, NULL, 0);
  ok(thread_2 != NULL, "thread");
  ok(thread_lost == 0, "not lost");
  thread_2= create_thread(& dummy_thread_class, NULL, 0);
  ok(thread_2 == NULL, "no thread");
  ok(thread_lost == 1, "lost 1");
  destroy_thread(thread_1);
  thread_2= create_thread(& dummy_thread_class, NULL, 0);
  ok(thread_2 != NULL, "thread");
  ok(thread_lost == 1, "no new loss");

  PFS_thread fake_thread;
  fake_thread.m_filename_hash_pins= NULL;

  file_1= find_or_create_file(& fake_thread, & dummy_file_class, "dummy", 5, true);
  ok(file_1 == NULL, "no file");
  ok(file_lost == 1, "lost 1");
  file_1= find_or_create_file(& fake_thread, & dummy_file_class, "dummy", 5, true);
  ok(file_1 == NULL, "no file");
  ok(file_lost == 2, "lost 2");

  init_file_hash();
  file_lost= 0;

  file_1= find_or_create_file(& fake_thread, & dummy_file_class, "dummy_A", 7, true);
  ok(file_1 != NULL, "file");
  ok(file_1->m_file_stat.m_open_count == 1, "open count 1");
  ok(file_lost == 0, "not lost");
  file_2= find_or_create_file(& fake_thread, & dummy_file_class, "dummy_A", 7, true);
  ok(file_1 == file_2, "same file");
  ok(file_1->m_file_stat.m_open_count == 2, "open count 2");
  ok(file_lost == 0, "not lost");
  release_file(file_2);
  ok(file_1->m_file_stat.m_open_count == 1, "open count 1");
  file_2= find_or_create_file(& fake_thread, & dummy_file_class, "dummy_B", 7, true);
  ok(file_2 != NULL, "file");
  ok(file_lost == 0, "not lost");
  file_2= find_or_create_file(& fake_thread, & dummy_file_class, "dummy_C", 7, true);
  ok(file_2 == NULL, "no file");
  ok(file_lost == 1, "lost");
  release_file(file_1);
  /* the file still exists, not destroyed */
  ok(file_1->m_file_stat.m_open_count == 0, "open count 0");
  file_2= find_or_create_file(& fake_thread, & dummy_file_class, "dummy_D", 7, true);
  ok(file_2 == NULL, "no file");
  ok(file_lost == 2, "lost");

<<<<<<< HEAD
  socket_1= create_socket(& dummy_socket_class, NULL);
  ok(socket_1 != NULL, "socket");
  ok(socket_lost == 0, "not lost");
  socket_2= create_socket(& dummy_socket_class, NULL);
  ok(socket_2 != NULL, "socket");
  ok(socket_lost == 0, "not lost");
  socket_2= create_socket(& dummy_socket_class, NULL);
  ok(socket_2 == NULL, "no socket");
  ok(socket_lost == 1, "lost 1");
  destroy_socket(socket_1);
  socket_2= create_socket(& dummy_socket_class, NULL);
=======
  socket_1= create_socket(& dummy_socket_class, NULL, NULL, 0);
  ok(socket_1 != NULL, "socket");
  ok(socket_lost == 0, "not lost");
  socket_2= create_socket(& dummy_socket_class, NULL, NULL, 0);
  ok(socket_2 != NULL, "socket");
  ok(socket_lost == 0, "not lost");
  socket_2= create_socket(& dummy_socket_class, NULL, NULL, 0);
  ok(socket_2 == NULL, "no socket");
  ok(socket_lost == 1, "lost 1");
  destroy_socket(socket_1);
  socket_2= create_socket(& dummy_socket_class, NULL, NULL, 0);
>>>>>>> 23ac7487
  ok(socket_2 != NULL, "socket");
  ok(socket_lost == 1, "no new loss");

  table_1= create_table(& dummy_table_share, & fake_thread, NULL);
  ok(table_1 != NULL, "table");
  ok(table_lost == 0, "not lost");
  table_2= create_table(& dummy_table_share, & fake_thread, NULL);
  ok(table_2 != NULL, "table");
  ok(table_lost == 0, "not lost");
  table_2= create_table(& dummy_table_share, & fake_thread, NULL);
  ok(table_2 == NULL, "no table");
  ok(table_lost == 1, "lost 1");
  destroy_table(table_1);
  table_2= create_table(& dummy_table_share, & fake_thread, NULL);
  ok(table_2 != NULL, "table");
  ok(table_lost == 1, "no new loss");

  //TODO: test that cleanup works
  reset_events_waits_by_instance();
  reset_events_waits_by_thread();

  cleanup_file_hash();
  cleanup_instruments();
}

void do_all_tests()
{
  PFS_atomic::init();

  test_no_instruments();
  test_no_instances();
  test_with_instances();

  PFS_atomic::cleanup();
}

int main(int, char **)
{
  plan(103);
  MY_INIT("pfs_instr-t");
  do_all_tests();
  return 0;
}
<|MERGE_RESOLUTION|>--- conflicted
+++ resolved
@@ -188,17 +188,10 @@
   ok(table == NULL, "no table");
   ok(table_lost == 2, "lost 2");
 
-<<<<<<< HEAD
-  socket= create_socket(& dummy_socket_class, NULL);
-  ok(socket == NULL, "no socket");
-  ok(socket_lost == 1, "lost 1");
-  socket= create_socket(& dummy_socket_class, NULL);
-=======
   socket= create_socket(& dummy_socket_class, NULL, NULL, 0);
   ok(socket == NULL, "no socket");
   ok(socket_lost == 1, "lost 1");
   socket= create_socket(& dummy_socket_class, NULL, NULL, 0);
->>>>>>> 23ac7487
   ok(socket == NULL, "no socket");
   ok(socket_lost == 2, "lost 2");
 
@@ -371,19 +364,6 @@
   ok(file_2 == NULL, "no file");
   ok(file_lost == 2, "lost");
 
-<<<<<<< HEAD
-  socket_1= create_socket(& dummy_socket_class, NULL);
-  ok(socket_1 != NULL, "socket");
-  ok(socket_lost == 0, "not lost");
-  socket_2= create_socket(& dummy_socket_class, NULL);
-  ok(socket_2 != NULL, "socket");
-  ok(socket_lost == 0, "not lost");
-  socket_2= create_socket(& dummy_socket_class, NULL);
-  ok(socket_2 == NULL, "no socket");
-  ok(socket_lost == 1, "lost 1");
-  destroy_socket(socket_1);
-  socket_2= create_socket(& dummy_socket_class, NULL);
-=======
   socket_1= create_socket(& dummy_socket_class, NULL, NULL, 0);
   ok(socket_1 != NULL, "socket");
   ok(socket_lost == 0, "not lost");
@@ -395,7 +375,6 @@
   ok(socket_lost == 1, "lost 1");
   destroy_socket(socket_1);
   socket_2= create_socket(& dummy_socket_class, NULL, NULL, 0);
->>>>>>> 23ac7487
   ok(socket_2 != NULL, "socket");
   ok(socket_lost == 1, "no new loss");
 
