--- conflicted
+++ resolved
@@ -1632,14 +1632,9 @@
   socket_A1= socket_service->init_socket(socket_key_A, NULL, NULL, 0);
   ok(socket_A1 != NULL, "instrumented");
   /* Socket thread owner has not been set */
-<<<<<<< HEAD
   socket_locker= socket_service->start_socket_wait(&socket_state, socket_A1, PSI_SOCKET_SEND, 12, "foo.cc", 12);
-  ok(socket_locker == NULL, "no locker (no thread owner)");
-=======
-  socket_locker= psi->start_socket_wait(&socket_state, socket_A1, PSI_SOCKET_SEND, 12, "foo.cc", 12);
   ok(socket_locker != NULL, "locker (owner not used)");
-  psi->end_socket_wait(socket_locker, 10);
->>>>>>> da4ed6d4
+  socket_service->end_socket_wait(socket_locker, 10);
 
   /* Pretend the running thread is not instrumented */
   /* ---------------------------------------------- */
@@ -2271,7 +2266,7 @@
 
 int main(int, char **)
 {
-  plan(232);
+  plan(343);
 
   MY_INIT("pfs-t");
   do_all_tests();
