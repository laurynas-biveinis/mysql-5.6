<<<<<<< HEAD
/* Copyright (c) 2010, 2013, Oracle and/or its affiliates. All rights reserved.
=======
/* Copyright (c) 2010, 2014, Oracle and/or its affiliates. All rights reserved.
>>>>>>> a9800d0d

  This program is free software; you can redistribute it and/or modify
  it under the terms of the GNU General Public License as published by
  the Free Software Foundation; version 2 of the License.

  This program is distributed in the hope that it will be useful,
  but WITHOUT ANY WARRANTY; without even the implied warranty of
  MERCHANTABILITY or FITNESS FOR A PARTICULAR PURPOSE.  See the
  GNU General Public License for more details.

  You should have received a copy of the GNU General Public License
  along with this program; if not, write to the Free Software Foundation,
  51 Franklin Street, Suite 500, Boston, MA 02110-1335 USA */

#include "my_global.h"
#include "my_sys.h"
#include "pfs_visitor.h"
#include "pfs_instr.h"
#include "pfs_instr_class.h"
#include "pfs_user.h"
#include "pfs_host.h"
#include "pfs_account.h"

/**
  @file storage/perfschema/pfs_visitor.cc
  Visitors (implementation).
*/

/**
  @addtogroup Performance_schema_buffers
  @{
*/

/** Connection iterator */
void PFS_connection_iterator::visit_global(bool with_hosts, bool with_users,
                                           bool with_accounts, bool with_threads,
                                           PFS_connection_visitor *visitor)
{
  DBUG_ASSERT(visitor != NULL);

  visitor->visit_global();

  if (with_hosts)
  {
    PFS_host *pfs= host_array;
    PFS_host *pfs_last= pfs + host_max;
    for ( ; pfs < pfs_last; pfs++)
    {
      if (pfs->m_lock.is_populated())
        visitor->visit_host(pfs);
    }
  }

  if (with_users)
  {
    PFS_user *pfs= user_array;
    PFS_user *pfs_last= pfs + user_max;
    for ( ; pfs < pfs_last; pfs++)
    {
      if (pfs->m_lock.is_populated())
        visitor->visit_user(pfs);
    }
  }

  if (with_accounts)
  {
    PFS_account *pfs= account_array;
    PFS_account *pfs_last= pfs + account_max;
    for ( ; pfs < pfs_last; pfs++)
    {
      if (pfs->m_lock.is_populated())
        visitor->visit_account(pfs);
    }
  }

  if (with_threads)
  {
    PFS_thread *pfs= thread_array;
    PFS_thread *pfs_last= pfs + thread_max;
    for ( ; pfs < pfs_last; pfs++)
    {
      if (pfs->m_lock.is_populated())
        visitor->visit_thread(pfs);
    }
  }
}

void PFS_connection_iterator::visit_host(PFS_host *host,
                                         bool with_accounts, bool with_threads,
                                         PFS_connection_visitor *visitor)
{
  DBUG_ASSERT(visitor != NULL);

  visitor->visit_host(host);

  if (with_accounts)
  {
    PFS_account *pfs= account_array;
    PFS_account *pfs_last= pfs + account_max;
    for ( ; pfs < pfs_last; pfs++)
    {
      if ((pfs->m_host == host) && pfs->m_lock.is_populated())
      {
        visitor->visit_account(pfs);
      }
    }
  }

  if (with_threads)
  {
    PFS_thread *pfs= thread_array;
    PFS_thread *pfs_last= pfs + thread_max;
    for ( ; pfs < pfs_last; pfs++)
    {
      if (pfs->m_lock.is_populated())
      {
        PFS_account *safe_account= sanitize_account(pfs->m_account);
        if ((safe_account != NULL) && (safe_account->m_host == host))
        {
          /*
            If the thread belongs to a known user@host that belongs to this host,
            process it.
          */
          visitor->visit_thread(pfs);
        }
        else if (pfs->m_host == host)
        {
          /*
            If the thread belongs to a 'lost' user@host that belong to this host,
            process it.
          */
          visitor->visit_thread(pfs);
        }
      }
    }
  }
}

void PFS_connection_iterator::visit_user(PFS_user *user,
                                         bool with_accounts, bool with_threads,
                                         PFS_connection_visitor *visitor)
{
  DBUG_ASSERT(visitor != NULL);

  visitor->visit_user(user);

  if (with_accounts)
  {
    PFS_account *pfs= account_array;
    PFS_account *pfs_last= pfs + account_max;
    for ( ; pfs < pfs_last; pfs++)
    {
      if ((pfs->m_user == user) && pfs->m_lock.is_populated())
      {
        visitor->visit_account(pfs);
      }
    }
  }

  if (with_threads)
  {
    PFS_thread *pfs= thread_array;
    PFS_thread *pfs_last= pfs + thread_max;
    for ( ; pfs < pfs_last; pfs++)
    {
      if (pfs->m_lock.is_populated())
      {
        PFS_account *safe_account= sanitize_account(pfs->m_account);
        if ((safe_account != NULL) && (safe_account->m_user == user))
        {
          /*
            If the thread belongs to a known user@host that belongs to this user,
            process it.
          */
          visitor->visit_thread(pfs);
        }
        else if (pfs->m_user == user)
        {
          /*
            If the thread belongs to a 'lost' user@host that belong to this user,
            process it.
          */
          visitor->visit_thread(pfs);
        }
      }
    }
  }
}

void PFS_connection_iterator::visit_account(PFS_account *account,
                                              bool with_threads,
                                              PFS_connection_visitor *visitor)
{
  DBUG_ASSERT(visitor != NULL);

  visitor->visit_account(account);

  if (with_threads)
  {
    PFS_thread *pfs= thread_array;
    PFS_thread *pfs_last= pfs + thread_max;
    for ( ; pfs < pfs_last; pfs++)
    {
      if ((pfs->m_account == account) && pfs->m_lock.is_populated())
      {
        visitor->visit_thread(pfs);
      }
    }
  }
}

void PFS_instance_iterator::visit_all(PFS_instance_visitor *visitor)
{
  visit_all_mutex(visitor);
  visit_all_rwlock(visitor);
  visit_all_cond(visitor);
  visit_all_file(visitor);
}

void PFS_instance_iterator::visit_all_mutex(PFS_instance_visitor *visitor)
{
  visit_all_mutex_classes(visitor);
  visit_all_mutex_instances(visitor);
}

void PFS_instance_iterator::visit_all_mutex_classes(PFS_instance_visitor *visitor)
{
  PFS_mutex_class *pfs= mutex_class_array;
  PFS_mutex_class *pfs_last= pfs + mutex_class_max;
  for ( ; pfs < pfs_last; pfs++)
  {
    if (pfs->m_name_length != 0)
    {
      visitor->visit_mutex_class(pfs);
    }
  }
}

void PFS_instance_iterator::visit_all_mutex_instances(PFS_instance_visitor *visitor)
{
  PFS_mutex *pfs= mutex_array;
  PFS_mutex *pfs_last= pfs + mutex_max;
  for ( ; pfs < pfs_last; pfs++)
  {
    if (pfs->m_lock.is_populated())
    {
      visitor->visit_mutex(pfs);
    }
  }
}

void PFS_instance_iterator::visit_all_rwlock(PFS_instance_visitor *visitor)
{
  visit_all_rwlock_classes(visitor);
  visit_all_rwlock_instances(visitor);
}

void PFS_instance_iterator::visit_all_rwlock_classes(PFS_instance_visitor *visitor)
{
  PFS_rwlock_class *pfs= rwlock_class_array;
  PFS_rwlock_class *pfs_last= pfs + rwlock_class_max;
  for ( ; pfs < pfs_last; pfs++)
  {
    if (pfs->m_name_length != 0)
    {
      visitor->visit_rwlock_class(pfs);
    }
  }
}

void PFS_instance_iterator::visit_all_rwlock_instances(PFS_instance_visitor *visitor)
{
  PFS_rwlock *pfs= rwlock_array;
  PFS_rwlock *pfs_last= pfs + rwlock_max;
  for ( ; pfs < pfs_last; pfs++)
  {
    if (pfs->m_lock.is_populated())
    {
      visitor->visit_rwlock(pfs);
    }
  }
}

void PFS_instance_iterator::visit_all_cond(PFS_instance_visitor *visitor)
{
  visit_all_cond_classes(visitor);
  visit_all_cond_instances(visitor);
}

void PFS_instance_iterator::visit_all_cond_classes(PFS_instance_visitor *visitor)
{
  PFS_cond_class *pfs= cond_class_array;
  PFS_cond_class *pfs_last= pfs + cond_class_max;
  for ( ; pfs < pfs_last; pfs++)
  {
    if (pfs->m_name_length != 0)
    {
      visitor->visit_cond_class(pfs);
    }
  }
}

void PFS_instance_iterator::visit_all_cond_instances(PFS_instance_visitor *visitor)
{
  PFS_cond *pfs= cond_array;
  PFS_cond *pfs_last= pfs + cond_max;
  for ( ; pfs < pfs_last; pfs++)
  {
    if (pfs->m_lock.is_populated())
    {
      visitor->visit_cond(pfs);
    }
  }
}

void PFS_instance_iterator::visit_all_file(PFS_instance_visitor *visitor)
{
  visit_all_file_classes(visitor);
  visit_all_file_instances(visitor);
}

void PFS_instance_iterator::visit_all_file_classes(PFS_instance_visitor *visitor)
{
  PFS_file_class *pfs= file_class_array;
  PFS_file_class *pfs_last= pfs + file_class_max;
  for ( ; pfs < pfs_last; pfs++)
  {
    if (pfs->m_name_length != 0)
    {
      visitor->visit_file_class(pfs);
    }
  }
}

void PFS_instance_iterator::visit_all_file_instances(PFS_instance_visitor *visitor)
{
  PFS_file *pfs= file_array;
  PFS_file *pfs_last= pfs + file_max;
  for ( ; pfs < pfs_last; pfs++)
  {
    if (pfs->m_lock.is_populated())
    {
      visitor->visit_file(pfs);
    }
  }
}

/** Instance iterator */

void PFS_instance_iterator::visit_mutex_instances(PFS_mutex_class *klass,
                                                  PFS_instance_visitor *visitor)
{
  DBUG_ASSERT(visitor != NULL);

  visitor->visit_mutex_class(klass);

  if (klass->is_singleton())
  {
    PFS_mutex *pfs= sanitize_mutex(klass->m_singleton);
    if (likely(pfs != NULL))
    {
      if (likely(pfs->m_lock.is_populated()))
      {
        visitor->visit_mutex(pfs);
      }
    }
  }
  else
  {
    PFS_mutex *pfs= mutex_array;
    PFS_mutex *pfs_last= pfs + mutex_max;
    for ( ; pfs < pfs_last; pfs++)
    {
      if ((pfs->m_class == klass) && pfs->m_lock.is_populated())
      {
        visitor->visit_mutex(pfs);
      }
    }
  }
}

void PFS_instance_iterator::visit_rwlock_instances(PFS_rwlock_class *klass,
                                                   PFS_instance_visitor *visitor)
{
  DBUG_ASSERT(visitor != NULL);

  visitor->visit_rwlock_class(klass);

  if (klass->is_singleton())
  {
    PFS_rwlock *pfs= sanitize_rwlock(klass->m_singleton);
    if (likely(pfs != NULL))
    {
      if (likely(pfs->m_lock.is_populated()))
      {
        visitor->visit_rwlock(pfs);
      }
    }
  }
  else
  {
    PFS_rwlock *pfs= rwlock_array;
    PFS_rwlock *pfs_last= pfs + rwlock_max;
    for ( ; pfs < pfs_last; pfs++)
    {
      if ((pfs->m_class == klass) && pfs->m_lock.is_populated())
      {
        visitor->visit_rwlock(pfs);
      }
    }
  }
}

void PFS_instance_iterator::visit_cond_instances(PFS_cond_class *klass,
                                                 PFS_instance_visitor *visitor)
{
  DBUG_ASSERT(visitor != NULL);

  visitor->visit_cond_class(klass);

  if (klass->is_singleton())
  {
    PFS_cond *pfs= sanitize_cond(klass->m_singleton);
    if (likely(pfs != NULL))
    {
      if (likely(pfs->m_lock.is_populated()))
      {
        visitor->visit_cond(pfs);
      }
    }
  }
  else
  {
    PFS_cond *pfs= cond_array;
    PFS_cond *pfs_last= pfs + cond_max;
    for ( ; pfs < pfs_last; pfs++)
    {
      if ((pfs->m_class == klass) && pfs->m_lock.is_populated())
      {
        visitor->visit_cond(pfs);
      }
    }
  }
}

void PFS_instance_iterator::visit_file_instances(PFS_file_class *klass,
                                                 PFS_instance_visitor *visitor)
{
  DBUG_ASSERT(visitor != NULL);

  visitor->visit_file_class(klass);

  if (klass->is_singleton())
  {
    PFS_file *pfs= sanitize_file(klass->m_singleton);
    if (likely(pfs != NULL))
    {
      if (likely(pfs->m_lock.is_populated()))
      {
        visitor->visit_file(pfs);
      }
    }
  }
  else
  {
    PFS_file *pfs= file_array;
    PFS_file *pfs_last= pfs + file_max;
    for ( ; pfs < pfs_last; pfs++)
    {
      if ((pfs->m_class == klass) && pfs->m_lock.is_populated())
      {
        visitor->visit_file(pfs);
      }
    }
  }
}

/** Socket instance iterator visting a socket class and all instances */

void PFS_instance_iterator::visit_socket_instances(PFS_socket_class *klass,
                                                   PFS_instance_visitor *visitor)
{
  DBUG_ASSERT(visitor != NULL);

  visitor->visit_socket_class(klass);

  if (klass->is_singleton())
  {
    PFS_socket *pfs= sanitize_socket(klass->m_singleton);
    if (likely(pfs != NULL))
    {
      if (likely(pfs->m_lock.is_populated()))
      {
        visitor->visit_socket(pfs);
      }
    }
  }
  else
  {
    PFS_socket *pfs= socket_array;
    PFS_socket *pfs_last= pfs + socket_max;
    for ( ; pfs < pfs_last; pfs++)
    {
      if ((pfs->m_class == klass) && pfs->m_lock.is_populated())
      {
        visitor->visit_socket(pfs);
      }
    }
  }
}

/** Socket instance iterator visting sockets owned by PFS_thread. */

void PFS_instance_iterator::visit_socket_instances(PFS_socket_class *klass,
                                                   PFS_instance_visitor *visitor,
                                                   PFS_thread *thread,
                                                   bool visit_class)
{
  DBUG_ASSERT(visitor != NULL);
  DBUG_ASSERT(thread != NULL);

  if (visit_class)
    visitor->visit_socket_class(klass);

  if (klass->is_singleton())
  {
    PFS_socket *pfs= sanitize_socket(klass->m_singleton);
    if (likely(pfs != NULL))
    {
      if (unlikely(pfs->m_thread_owner == thread))
        visitor->visit_socket(pfs);
    }
  }
  else
  {
    /* Get current socket stats from each socket instance owned by this thread */
    PFS_socket *pfs= socket_array;
    PFS_socket *pfs_last= pfs + socket_max;

    for ( ; pfs < pfs_last; pfs++)
    {
      if (unlikely((pfs->m_class == klass) &&
                   (pfs->m_thread_owner == thread)))
      {
        visitor->visit_socket(pfs);
      }
    }
  }
}

/** Generic instance iterator with PFS_thread as matching criteria */

void PFS_instance_iterator::visit_instances(PFS_instr_class *klass,
                                            PFS_instance_visitor *visitor,
                                            PFS_thread *thread,
                                            bool visit_class)
{
  DBUG_ASSERT(visitor != NULL);
  DBUG_ASSERT(klass != NULL);

  switch (klass->m_type)
  {
  case PFS_CLASS_SOCKET:
    {
    PFS_socket_class *socket_class= reinterpret_cast<PFS_socket_class*>(klass);
    PFS_instance_iterator::visit_socket_instances(socket_class, visitor,
                                                  thread, visit_class);
    }
    break;
  default:
    break;
  }
}

/** Object iterator */
void PFS_object_iterator::visit_all(PFS_object_visitor *visitor)
{
  visit_all_tables(visitor);
}

void PFS_object_iterator::visit_all_tables(PFS_object_visitor *visitor)
{
  DBUG_ASSERT(visitor != NULL);

  visitor->visit_global();

  /* For all the table shares ... */
  PFS_table_share *share= table_share_array;
  PFS_table_share *share_last= table_share_array + table_share_max;
  for ( ; share < share_last; share++)
  {
    if (share->m_lock.is_populated())
    {
      visitor->visit_table_share(share);
    }
  }

  /* For all the table handles ... */
  PFS_table *table= table_array;
  PFS_table *table_last= table_array + table_max;
  for ( ; table < table_last; table++)
  {
    if (table->m_lock.is_populated())
    {
      visitor->visit_table(table);
    }
  }
}

void PFS_object_iterator::visit_tables(PFS_table_share *share,
                                       PFS_object_visitor *visitor)
{
  DBUG_ASSERT(visitor != NULL);

  visitor->visit_table_share(share);

  /* For all the table handles ... */
  PFS_table *table= table_array;
  PFS_table *table_last= table_array + table_max;
  for ( ; table < table_last; table++)
  {
    if ((table->m_share == share) && table->m_lock.is_populated())
    {
      visitor->visit_table(table);
    }
  }
}

void PFS_object_iterator::visit_table_indexes(PFS_table_share *share,
                                              uint index,
                                              PFS_object_visitor *visitor)
{
  DBUG_ASSERT(visitor != NULL);

  visitor->visit_table_share_index(share, index);

  /* For all the table handles ... */
  PFS_table *table= table_array;
  PFS_table *table_last= table_array + table_max;
  for ( ; table < table_last; table++)
  {
    if ((table->m_share == share) && table->m_lock.is_populated())
    {
      visitor->visit_table_index(table, index);
    }
  }
}

/** Connection wait visitor */

PFS_connection_wait_visitor
::PFS_connection_wait_visitor(PFS_instr_class *klass)
{
  m_index= klass->m_event_name_index;
}

PFS_connection_wait_visitor::~PFS_connection_wait_visitor()
{}

void PFS_connection_wait_visitor::visit_global()
{
  /*
    This visitor is used only for global instruments
    that do not have instances.
    For waits, do not sum by connection but by instances,
    it is more efficient.
  */
  DBUG_ASSERT(   (m_index == global_idle_class.m_event_name_index)
              || (m_index == global_metadata_class.m_event_name_index));

  if (m_index == global_idle_class.m_event_name_index)
  {
    m_stat.aggregate(& global_idle_stat);
  }
  else
  {
    m_stat.aggregate(& global_metadata_stat);
  }
}

void PFS_connection_wait_visitor::visit_host(PFS_host *pfs)
{
  const PFS_single_stat *event_name_array;
  event_name_array= pfs->read_instr_class_waits_stats();
  if (event_name_array != NULL)
  {
    m_stat.aggregate(& event_name_array[m_index]);
  }
}

void PFS_connection_wait_visitor::visit_user(PFS_user *pfs)
{
  const PFS_single_stat *event_name_array;
  event_name_array= pfs->read_instr_class_waits_stats();
  if (event_name_array != NULL)
  {
    m_stat.aggregate(& event_name_array[m_index]);
  }
}

void PFS_connection_wait_visitor::visit_account(PFS_account *pfs)
{
  const PFS_single_stat *event_name_array;
  event_name_array= pfs->read_instr_class_waits_stats();
  if (event_name_array != NULL)
  {
    m_stat.aggregate(& event_name_array[m_index]);
  }
}

void PFS_connection_wait_visitor::visit_thread(PFS_thread *pfs)
{
  const PFS_single_stat *event_name_array;
  event_name_array= pfs->read_instr_class_waits_stats();
  if (event_name_array != NULL)
  {
    m_stat.aggregate(& event_name_array[m_index]);
  }
}

PFS_connection_all_wait_visitor
::PFS_connection_all_wait_visitor()
{}

PFS_connection_all_wait_visitor::~PFS_connection_all_wait_visitor()
{}

void PFS_connection_all_wait_visitor::visit_global()
{
  /* Sum by instances, not by connection */
  DBUG_ASSERT(false);
}

void PFS_connection_all_wait_visitor::visit_connection_slice(PFS_connection_slice *pfs)
{
  const PFS_single_stat *stat= pfs->read_instr_class_waits_stats();
  if (stat != NULL)
  {
    const PFS_single_stat *stat_last= stat + wait_class_max;
    for ( ; stat < stat_last; stat++)
    {
      m_stat.aggregate(stat);
    }
  }
}

void PFS_connection_all_wait_visitor::visit_host(PFS_host *pfs)
{
  visit_connection_slice(pfs);
}

void PFS_connection_all_wait_visitor::visit_user(PFS_user *pfs)
{
  visit_connection_slice(pfs);
}

void PFS_connection_all_wait_visitor::visit_account(PFS_account *pfs)
{
  visit_connection_slice(pfs);
}

void PFS_connection_all_wait_visitor::visit_thread(PFS_thread *pfs)
{
  visit_connection_slice(pfs);
}

PFS_connection_stage_visitor::PFS_connection_stage_visitor(PFS_stage_class *klass)
{
  m_index= klass->m_event_name_index;
}

PFS_connection_stage_visitor::~PFS_connection_stage_visitor()
{}

void PFS_connection_stage_visitor::visit_global()
{
  m_stat.aggregate(& global_instr_class_stages_array[m_index]);
}

void PFS_connection_stage_visitor::visit_host(PFS_host *pfs)
{
  const PFS_stage_stat *event_name_array;
  event_name_array= pfs->read_instr_class_stages_stats();
  if (event_name_array != NULL)
  {
    m_stat.aggregate(& event_name_array[m_index]);
  }
}

void PFS_connection_stage_visitor::visit_user(PFS_user *pfs)
{
  const PFS_stage_stat *event_name_array;
  event_name_array= pfs->read_instr_class_stages_stats();
  if (event_name_array != NULL)
  {
    m_stat.aggregate(& event_name_array[m_index]);
  }
}

void PFS_connection_stage_visitor::visit_account(PFS_account *pfs)
{
  const PFS_stage_stat *event_name_array;
  event_name_array= pfs->read_instr_class_stages_stats();
  if (event_name_array != NULL)
  {
    m_stat.aggregate(& event_name_array[m_index]);
  }
}

void PFS_connection_stage_visitor::visit_thread(PFS_thread *pfs)
{
  const PFS_stage_stat *event_name_array;
  event_name_array= pfs->read_instr_class_stages_stats();
  if (event_name_array != NULL)
  {
    m_stat.aggregate(& event_name_array[m_index]);
  }
}

PFS_connection_statement_visitor
::PFS_connection_statement_visitor(PFS_statement_class *klass)
{
  m_index= klass->m_event_name_index;
}

PFS_connection_statement_visitor::~PFS_connection_statement_visitor()
{}

void PFS_connection_statement_visitor::visit_global()
{
  m_stat.aggregate(& global_instr_class_statements_array[m_index]);
}

void PFS_connection_statement_visitor::visit_host(PFS_host *pfs)
{
  const PFS_statement_stat *event_name_array;
  event_name_array= pfs->read_instr_class_statements_stats();
  if (event_name_array != NULL)
  {
    m_stat.aggregate(& event_name_array[m_index]);
  }
}

void PFS_connection_statement_visitor::visit_user(PFS_user *pfs)
{
  const PFS_statement_stat *event_name_array;
  event_name_array= pfs->read_instr_class_statements_stats();
  if (event_name_array != NULL)
  {
    m_stat.aggregate(& event_name_array[m_index]);
  }
}

void PFS_connection_statement_visitor::visit_account(PFS_account *pfs)
{
  const PFS_statement_stat *event_name_array;
  event_name_array= pfs->read_instr_class_statements_stats();
  if (event_name_array != NULL)
  {
    m_stat.aggregate(& event_name_array[m_index]);
  }
}

void PFS_connection_statement_visitor::visit_thread(PFS_thread *pfs)
{
  const PFS_statement_stat *event_name_array;
  event_name_array= pfs->read_instr_class_statements_stats();
  if (event_name_array != NULL)
  {
    m_stat.aggregate(& event_name_array[m_index]);
  }
}

/** Instance wait visitor */
PFS_connection_all_statement_visitor
::PFS_connection_all_statement_visitor()
{}

PFS_connection_all_statement_visitor::~PFS_connection_all_statement_visitor()
{}

void PFS_connection_all_statement_visitor::visit_global()
{
  PFS_statement_stat *stat= global_instr_class_statements_array;
  PFS_statement_stat *stat_last= stat + statement_class_max;
  for ( ; stat < stat_last; stat++)
  {
    m_stat.aggregate(stat);
  }
}

void PFS_connection_all_statement_visitor::visit_connection_slice(PFS_connection_slice *pfs)
{
  const PFS_statement_stat *stat= pfs->read_instr_class_statements_stats();
  if (stat != NULL)
  {
    const PFS_statement_stat *stat_last= stat + statement_class_max;
    for ( ; stat < stat_last; stat++)
    {
      m_stat.aggregate(stat);
    }
  }
}

void PFS_connection_all_statement_visitor::visit_host(PFS_host *pfs)
{
  visit_connection_slice(pfs);
}

void PFS_connection_all_statement_visitor::visit_user(PFS_user *pfs)
{
  visit_connection_slice(pfs);
}

void PFS_connection_all_statement_visitor::visit_account(PFS_account *pfs)
{
  visit_connection_slice(pfs);
}

void PFS_connection_all_statement_visitor::visit_thread(PFS_thread *pfs)
{
  visit_connection_slice(pfs);
}

PFS_connection_transaction_visitor
::PFS_connection_transaction_visitor(PFS_transaction_class *klass)
{
  m_index= klass->m_event_name_index;
}

PFS_connection_transaction_visitor::~PFS_connection_transaction_visitor()
{}

void PFS_connection_transaction_visitor::visit_global()
{
  m_stat.aggregate(&global_transaction_stat);
}

void PFS_connection_transaction_visitor::visit_host(PFS_host *pfs)
{
<<<<<<< HEAD
  m_stat.aggregate(&pfs->m_instr_class_transactions_stats[m_index]);
=======
  const PFS_transaction_stat *event_name_array;
  event_name_array= pfs->read_instr_class_transactions_stats();
  if (event_name_array != NULL)
  {
    m_stat.aggregate(& event_name_array[m_index]);
  }
>>>>>>> a9800d0d
}

void PFS_connection_transaction_visitor::visit_user(PFS_user *pfs)
{
<<<<<<< HEAD
  m_stat.aggregate(&pfs->m_instr_class_transactions_stats[m_index]);
=======
  const PFS_transaction_stat *event_name_array;
  event_name_array= pfs->read_instr_class_transactions_stats();
  if (event_name_array != NULL)
  {
    m_stat.aggregate(& event_name_array[m_index]);
  }
>>>>>>> a9800d0d
}

void PFS_connection_transaction_visitor::visit_account(PFS_account *pfs)
{
<<<<<<< HEAD
  m_stat.aggregate(&pfs->m_instr_class_transactions_stats[m_index]);
=======
  const PFS_transaction_stat *event_name_array;
  event_name_array= pfs->read_instr_class_transactions_stats();
  if (event_name_array != NULL)
  {
    m_stat.aggregate(& event_name_array[m_index]);
  }
>>>>>>> a9800d0d
}

void PFS_connection_transaction_visitor::visit_thread(PFS_thread *pfs)
{
<<<<<<< HEAD
  m_stat.aggregate(&pfs->m_instr_class_transactions_stats[m_index]);
=======
  const PFS_transaction_stat *event_name_array;
  event_name_array= pfs->read_instr_class_transactions_stats();
  if (event_name_array != NULL)
  {
    m_stat.aggregate(& event_name_array[m_index]);
  }
>>>>>>> a9800d0d
}

/** Disabled pending code review */
#if 0
/** Instance wait visitor */
PFS_connection_all_transaction_visitor
::PFS_connection_all_transaction_visitor()
{}

PFS_connection_all_transaction_visitor::~PFS_connection_all_transaction_visitor()
{}

void PFS_connection_all_transaction_visitor::visit_global()
{
  m_stat.aggregate(&global_transaction_stat);
}

void PFS_connection_all_transaction_visitor::visit_connection_slice(PFS_connection_slice *pfs)
{
  PFS_transaction_stat *stat= pfs->m_instr_class_transactions_stats;
  m_stat.aggregate(stat);
}

void PFS_connection_all_transaction_visitor::visit_host(PFS_host *pfs)
{
  visit_connection_slice(pfs);
}

void PFS_connection_all_transaction_visitor::visit_user(PFS_user *pfs)
{
  visit_connection_slice(pfs);
}

void PFS_connection_all_transaction_visitor::visit_account(PFS_account *pfs)
{
  visit_connection_slice(pfs);
}

void PFS_connection_all_transaction_visitor::visit_thread(PFS_thread *pfs)
{
  visit_connection_slice(pfs);
}
#endif

PFS_connection_stat_visitor::PFS_connection_stat_visitor()
{}

PFS_connection_stat_visitor::~PFS_connection_stat_visitor()
{}

void PFS_connection_stat_visitor::visit_global()
{}

void PFS_connection_stat_visitor::visit_host(PFS_host *pfs)
{
  m_stat.aggregate_disconnected(pfs->m_disconnected_count);
}

void PFS_connection_stat_visitor::visit_user(PFS_user *pfs)
{
  m_stat.aggregate_disconnected(pfs->m_disconnected_count);
}

void PFS_connection_stat_visitor::visit_account(PFS_account *pfs)
{
  m_stat.aggregate_disconnected(pfs->m_disconnected_count);
}

void PFS_connection_stat_visitor::visit_thread(PFS_thread *)
{
  m_stat.aggregate_active(1);
}

PFS_connection_memory_visitor
::PFS_connection_memory_visitor(PFS_memory_class *klass)
{
  m_index= klass->m_event_name_index;
  m_stat.reset();
}

PFS_connection_memory_visitor::~PFS_connection_memory_visitor()
{}

void PFS_connection_memory_visitor::visit_global()
{
  PFS_memory_stat *stat;
  stat= & global_instr_class_memory_array[m_index];
  stat->full_aggregate_to(& m_stat);
}

void PFS_connection_memory_visitor::visit_host(PFS_host *pfs)
{
<<<<<<< HEAD
  PFS_memory_stat *stat;
  stat= & pfs->m_instr_class_memory_stats[m_index];
  stat->full_aggregate_to(& m_stat);
=======
  const PFS_memory_stat *event_name_array;
  event_name_array= pfs->read_instr_class_memory_stats();
  if (event_name_array != NULL)
  {
    const PFS_memory_stat *stat;
    stat= & event_name_array[m_index];
    stat->full_aggregate_to(& m_stat);
  }
>>>>>>> a9800d0d
}

void PFS_connection_memory_visitor::visit_user(PFS_user *pfs)
{
<<<<<<< HEAD
  PFS_memory_stat *stat;
  stat= & pfs->m_instr_class_memory_stats[m_index];
  stat->full_aggregate_to(& m_stat);
=======
  const PFS_memory_stat *event_name_array;
  event_name_array= pfs->read_instr_class_memory_stats();
  if (event_name_array != NULL)
  {
    const PFS_memory_stat *stat;
    stat= & event_name_array[m_index];
    stat->full_aggregate_to(& m_stat);
  }
>>>>>>> a9800d0d
}

void PFS_connection_memory_visitor::visit_account(PFS_account *pfs)
{
<<<<<<< HEAD
  PFS_memory_stat *stat;
  stat= & pfs->m_instr_class_memory_stats[m_index];
  stat->full_aggregate_to(& m_stat);
=======
  const PFS_memory_stat *event_name_array;
  event_name_array= pfs->read_instr_class_memory_stats();
  if (event_name_array != NULL)
  {
    const PFS_memory_stat *stat;
    stat= & event_name_array[m_index];
    stat->full_aggregate_to(& m_stat);
  }
>>>>>>> a9800d0d
}

void PFS_connection_memory_visitor::visit_thread(PFS_thread *pfs)
{
<<<<<<< HEAD
  PFS_memory_stat *stat;
  stat= & pfs->m_instr_class_memory_stats[m_index];
  stat->full_aggregate_to(& m_stat);
=======
  const PFS_memory_stat *event_name_array;
  event_name_array= pfs->read_instr_class_memory_stats();
  if (event_name_array != NULL)
  {
    const PFS_memory_stat *stat;
    stat= & event_name_array[m_index];
    stat->full_aggregate_to(& m_stat);
  }
>>>>>>> a9800d0d
}

PFS_instance_wait_visitor::PFS_instance_wait_visitor()
{
}

PFS_instance_wait_visitor::~PFS_instance_wait_visitor()
{}

void PFS_instance_wait_visitor::visit_mutex_class(PFS_mutex_class *pfs)
{
  m_stat.aggregate(&pfs->m_mutex_stat.m_wait_stat);
}

void PFS_instance_wait_visitor::visit_rwlock_class(PFS_rwlock_class *pfs)
{
  m_stat.aggregate(&pfs->m_rwlock_stat.m_wait_stat);
}

void PFS_instance_wait_visitor::visit_cond_class(PFS_cond_class *pfs)
{
  m_stat.aggregate(&pfs->m_cond_stat.m_wait_stat);
}

void PFS_instance_wait_visitor::visit_file_class(PFS_file_class *pfs)
{
  pfs->m_file_stat.m_io_stat.sum_waits(&m_stat);
}

void PFS_instance_wait_visitor::visit_socket_class(PFS_socket_class *pfs)
{
  pfs->m_socket_stat.m_io_stat.sum_waits(&m_stat);
}

void PFS_instance_wait_visitor::visit_mutex(PFS_mutex *pfs)
{
  m_stat.aggregate(& pfs->m_mutex_stat.m_wait_stat);
}

void PFS_instance_wait_visitor::visit_rwlock(PFS_rwlock *pfs)
{
  m_stat.aggregate(& pfs->m_rwlock_stat.m_wait_stat);
}

void PFS_instance_wait_visitor::visit_cond(PFS_cond *pfs)
{
  m_stat.aggregate(& pfs->m_cond_stat.m_wait_stat);
}

void PFS_instance_wait_visitor::visit_file(PFS_file *pfs)
{
  /* Combine per-operation file wait stats before aggregating */
  PFS_single_stat stat;
  pfs->m_file_stat.m_io_stat.sum_waits(&stat);
  m_stat.aggregate(&stat);
}

void PFS_instance_wait_visitor::visit_socket(PFS_socket *pfs)
{
  /* Combine per-operation socket wait stats before aggregating */
  PFS_single_stat stat;
  pfs->m_socket_stat.m_io_stat.sum_waits(&stat);
  m_stat.aggregate(&stat);
}

/** Table IO wait visitor */

PFS_object_wait_visitor::PFS_object_wait_visitor()
{}

PFS_object_wait_visitor::~PFS_object_wait_visitor()
{}

void PFS_object_wait_visitor::visit_global()
{
  global_table_io_stat.sum(& m_stat);
  global_table_lock_stat.sum(& m_stat);
}

void PFS_object_wait_visitor::visit_table_share(PFS_table_share *pfs)
{
  uint safe_key_count= sanitize_index_count(pfs->m_key_count);
  pfs->m_table_stat.sum(& m_stat, safe_key_count);
}

void PFS_object_wait_visitor::visit_table(PFS_table *pfs)
{
  PFS_table_share *table_share= sanitize_table_share(pfs->m_share);
  if (table_share != NULL)
  {
    uint safe_key_count= sanitize_index_count(table_share->m_key_count);
    pfs->m_table_stat.sum(& m_stat, safe_key_count);
  }
}

PFS_table_io_wait_visitor::PFS_table_io_wait_visitor()
{}

PFS_table_io_wait_visitor::~PFS_table_io_wait_visitor()
{}

void PFS_table_io_wait_visitor::visit_global()
{
  global_table_io_stat.sum(& m_stat);
}

void PFS_table_io_wait_visitor::visit_table_share(PFS_table_share *pfs)
{
  PFS_table_io_stat io_stat;
  uint safe_key_count= sanitize_index_count(pfs->m_key_count);
  uint index;

  /* Aggregate index stats */
  for (index= 0; index < safe_key_count; index++)
    io_stat.aggregate(& pfs->m_table_stat.m_index_stat[index]);

  /* Aggregate global stats */
  io_stat.aggregate(& pfs->m_table_stat.m_index_stat[MAX_INDEXES]);

  io_stat.sum(& m_stat);
}

void PFS_table_io_wait_visitor::visit_table(PFS_table *pfs)
{
  PFS_table_share *safe_share= sanitize_table_share(pfs->m_share);

  if (likely(safe_share != NULL))
  {
    PFS_table_io_stat io_stat;
    uint safe_key_count= sanitize_index_count(safe_share->m_key_count);
    uint index;

    /* Aggregate index stats */
    for (index= 0; index < safe_key_count; index++)
      io_stat.aggregate(& pfs->m_table_stat.m_index_stat[index]);

    /* Aggregate global stats */
    io_stat.aggregate(& pfs->m_table_stat.m_index_stat[MAX_INDEXES]);

    io_stat.sum(& m_stat);
  }
}

/** Table IO stat visitor */

PFS_table_io_stat_visitor::PFS_table_io_stat_visitor()
{}

PFS_table_io_stat_visitor::~PFS_table_io_stat_visitor()
{}

void PFS_table_io_stat_visitor::visit_table_share(PFS_table_share *pfs)
{
  uint safe_key_count= sanitize_index_count(pfs->m_key_count);
  uint index;

  /* Aggregate index stats */
  for (index= 0; index < safe_key_count; index++)
    m_stat.aggregate(& pfs->m_table_stat.m_index_stat[index]);

  /* Aggregate global stats */
  m_stat.aggregate(& pfs->m_table_stat.m_index_stat[MAX_INDEXES]);
}

void PFS_table_io_stat_visitor::visit_table(PFS_table *pfs)
{
  PFS_table_share *safe_share= sanitize_table_share(pfs->m_share);

  if (likely(safe_share != NULL))
  {
    uint safe_key_count= sanitize_index_count(safe_share->m_key_count);
    uint index;

    /* Aggregate index stats */
    for (index= 0; index < safe_key_count; index++)
      m_stat.aggregate(& pfs->m_table_stat.m_index_stat[index]);

    /* Aggregate global stats */
    m_stat.aggregate(& pfs->m_table_stat.m_index_stat[MAX_INDEXES]);
  }
}

/** Index IO stat visitor */

PFS_index_io_stat_visitor::PFS_index_io_stat_visitor()
{}

PFS_index_io_stat_visitor::~PFS_index_io_stat_visitor()
{}

void PFS_index_io_stat_visitor::visit_table_share_index(PFS_table_share *pfs, uint index)
{
  m_stat.aggregate(& pfs->m_table_stat.m_index_stat[index]);
}

void PFS_index_io_stat_visitor::visit_table_index(PFS_table *pfs, uint index)
{
  m_stat.aggregate(& pfs->m_table_stat.m_index_stat[index]);
}

/** Table lock wait visitor */

PFS_table_lock_wait_visitor::PFS_table_lock_wait_visitor()
{}

PFS_table_lock_wait_visitor::~PFS_table_lock_wait_visitor()
{}

void PFS_table_lock_wait_visitor::visit_global()
{
  global_table_lock_stat.sum(& m_stat);
}

void PFS_table_lock_wait_visitor::visit_table_share(PFS_table_share *pfs)
{
  pfs->m_table_stat.sum_lock(& m_stat);
}

void PFS_table_lock_wait_visitor::visit_table(PFS_table *pfs)
{
  pfs->m_table_stat.sum_lock(& m_stat);
}

/** Table lock stat visitor */

PFS_table_lock_stat_visitor::PFS_table_lock_stat_visitor()
{}

PFS_table_lock_stat_visitor::~PFS_table_lock_stat_visitor()
{}

void PFS_table_lock_stat_visitor::visit_table_share(PFS_table_share *pfs)
{
  m_stat.aggregate(& pfs->m_table_stat.m_lock_stat);
}

void PFS_table_lock_stat_visitor::visit_table(PFS_table *pfs)
{
  m_stat.aggregate(& pfs->m_table_stat.m_lock_stat);
}

PFS_instance_socket_io_stat_visitor::PFS_instance_socket_io_stat_visitor()
{}

PFS_instance_socket_io_stat_visitor::~PFS_instance_socket_io_stat_visitor()
{}

void PFS_instance_socket_io_stat_visitor::visit_socket_class(PFS_socket_class *pfs)
{
  /* Aggregate wait times, event counts and byte counts */
  m_socket_io_stat.aggregate(&pfs->m_socket_stat.m_io_stat);
}

void PFS_instance_socket_io_stat_visitor::visit_socket(PFS_socket *pfs)
{
  /* Aggregate wait times, event counts and byte counts */
  m_socket_io_stat.aggregate(&pfs->m_socket_stat.m_io_stat);
}

PFS_instance_file_io_stat_visitor::PFS_instance_file_io_stat_visitor()
{}

PFS_instance_file_io_stat_visitor::~PFS_instance_file_io_stat_visitor()
{}

void PFS_instance_file_io_stat_visitor::visit_file_class(PFS_file_class *pfs)
{
  /* Aggregate wait times, event counts and byte counts */
  m_file_io_stat.aggregate(&pfs->m_file_stat.m_io_stat);
}

void PFS_instance_file_io_stat_visitor::visit_file(PFS_file *pfs)
{
  /* Aggregate wait times, event counts and byte counts */
  m_file_io_stat.aggregate(&pfs->m_file_stat.m_io_stat);
}
/** @} */<|MERGE_RESOLUTION|>--- conflicted
+++ resolved
@@ -1,8 +1,4 @@
-<<<<<<< HEAD
-/* Copyright (c) 2010, 2013, Oracle and/or its affiliates. All rights reserved.
-=======
 /* Copyright (c) 2010, 2014, Oracle and/or its affiliates. All rights reserved.
->>>>>>> a9800d0d
 
   This program is free software; you can redistribute it and/or modify
   it under the terms of the GNU General Public License as published by
@@ -943,58 +939,42 @@
 
 void PFS_connection_transaction_visitor::visit_host(PFS_host *pfs)
 {
-<<<<<<< HEAD
-  m_stat.aggregate(&pfs->m_instr_class_transactions_stats[m_index]);
-=======
   const PFS_transaction_stat *event_name_array;
   event_name_array= pfs->read_instr_class_transactions_stats();
   if (event_name_array != NULL)
   {
     m_stat.aggregate(& event_name_array[m_index]);
   }
->>>>>>> a9800d0d
 }
 
 void PFS_connection_transaction_visitor::visit_user(PFS_user *pfs)
 {
-<<<<<<< HEAD
-  m_stat.aggregate(&pfs->m_instr_class_transactions_stats[m_index]);
-=======
   const PFS_transaction_stat *event_name_array;
   event_name_array= pfs->read_instr_class_transactions_stats();
   if (event_name_array != NULL)
   {
     m_stat.aggregate(& event_name_array[m_index]);
   }
->>>>>>> a9800d0d
 }
 
 void PFS_connection_transaction_visitor::visit_account(PFS_account *pfs)
 {
-<<<<<<< HEAD
-  m_stat.aggregate(&pfs->m_instr_class_transactions_stats[m_index]);
-=======
   const PFS_transaction_stat *event_name_array;
   event_name_array= pfs->read_instr_class_transactions_stats();
   if (event_name_array != NULL)
   {
     m_stat.aggregate(& event_name_array[m_index]);
   }
->>>>>>> a9800d0d
 }
 
 void PFS_connection_transaction_visitor::visit_thread(PFS_thread *pfs)
 {
-<<<<<<< HEAD
-  m_stat.aggregate(&pfs->m_instr_class_transactions_stats[m_index]);
-=======
   const PFS_transaction_stat *event_name_array;
   event_name_array= pfs->read_instr_class_transactions_stats();
   if (event_name_array != NULL)
   {
     m_stat.aggregate(& event_name_array[m_index]);
   }
->>>>>>> a9800d0d
 }
 
 /** Disabled pending code review */
@@ -1087,11 +1067,6 @@
 
 void PFS_connection_memory_visitor::visit_host(PFS_host *pfs)
 {
-<<<<<<< HEAD
-  PFS_memory_stat *stat;
-  stat= & pfs->m_instr_class_memory_stats[m_index];
-  stat->full_aggregate_to(& m_stat);
-=======
   const PFS_memory_stat *event_name_array;
   event_name_array= pfs->read_instr_class_memory_stats();
   if (event_name_array != NULL)
@@ -1100,16 +1075,10 @@
     stat= & event_name_array[m_index];
     stat->full_aggregate_to(& m_stat);
   }
->>>>>>> a9800d0d
 }
 
 void PFS_connection_memory_visitor::visit_user(PFS_user *pfs)
 {
-<<<<<<< HEAD
-  PFS_memory_stat *stat;
-  stat= & pfs->m_instr_class_memory_stats[m_index];
-  stat->full_aggregate_to(& m_stat);
-=======
   const PFS_memory_stat *event_name_array;
   event_name_array= pfs->read_instr_class_memory_stats();
   if (event_name_array != NULL)
@@ -1118,16 +1087,10 @@
     stat= & event_name_array[m_index];
     stat->full_aggregate_to(& m_stat);
   }
->>>>>>> a9800d0d
 }
 
 void PFS_connection_memory_visitor::visit_account(PFS_account *pfs)
 {
-<<<<<<< HEAD
-  PFS_memory_stat *stat;
-  stat= & pfs->m_instr_class_memory_stats[m_index];
-  stat->full_aggregate_to(& m_stat);
-=======
   const PFS_memory_stat *event_name_array;
   event_name_array= pfs->read_instr_class_memory_stats();
   if (event_name_array != NULL)
@@ -1136,16 +1099,10 @@
     stat= & event_name_array[m_index];
     stat->full_aggregate_to(& m_stat);
   }
->>>>>>> a9800d0d
 }
 
 void PFS_connection_memory_visitor::visit_thread(PFS_thread *pfs)
 {
-<<<<<<< HEAD
-  PFS_memory_stat *stat;
-  stat= & pfs->m_instr_class_memory_stats[m_index];
-  stat->full_aggregate_to(& m_stat);
-=======
   const PFS_memory_stat *event_name_array;
   event_name_array= pfs->read_instr_class_memory_stats();
   if (event_name_array != NULL)
@@ -1154,7 +1111,6 @@
     stat= & event_name_array[m_index];
     stat->full_aggregate_to(& m_stat);
   }
->>>>>>> a9800d0d
 }
 
 PFS_instance_wait_visitor::PFS_instance_wait_visitor()
