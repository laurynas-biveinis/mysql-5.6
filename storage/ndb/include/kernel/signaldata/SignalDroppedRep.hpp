--- conflicted
+++ resolved
@@ -20,12 +20,9 @@
 
 #include "SignalData.hpp"
 
-<<<<<<< HEAD
-=======
 #define JAM_FILE_ID 42
 
 
->>>>>>> e6ffef75
 struct SignalDroppedRep
 {
   /**
