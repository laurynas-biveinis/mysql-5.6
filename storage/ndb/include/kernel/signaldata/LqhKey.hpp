--- conflicted
+++ resolved
@@ -1,9 +1,5 @@
 /*
-<<<<<<< HEAD
-   Copyright (c) 2003, 2015, Oracle and/or its affiliates. All rights reserved.
-=======
    Copyright (c) 2003, 2019 Oracle and/or its affiliates. All rights reserved.
->>>>>>> 6446cd15
 
    This program is free software; you can redistribute it and/or modify
    it under the terms of the GNU General Public License as published by
@@ -188,10 +184,27 @@
   static UintR getDisableFkConstraints(const UintR & requestInfo);
   static void setDisableFkConstraints(UintR & requestInfo, UintR val);
 
-<<<<<<< HEAD
+  /**
+   * Get mask of currently undefined bits
+   */
+  static UintR getLongClearBits(const UintR& requestInfo);
+  
+  
   enum RequestInfo {
     RI_KEYLEN_SHIFT      =  0, RI_KEYLEN_MASK      = 1023, /* legacy for short LQHKEYREQ */
     RI_DISABLE_FK        =  0,
+
+    /* Currently unused */
+    RI_CLEAR_SHIFT1      =  1,
+    RI_CLEAR_SHIFT2      =  2,
+    RI_CLEAR_SHIFT3      =  3,
+    RI_CLEAR_SHIFT4      =  4,
+    RI_CLEAR_SHIFT5      =  5,
+    RI_CLEAR_SHIFT6      =  6,
+    RI_CLEAR_SHIFT7      =  7,
+    RI_CLEAR_SHIFT8      =  8,
+    RI_CLEAR_SHIFT9      =  9,
+
     RI_LAST_REPL_SHIFT   = 10, RI_LAST_REPL_MASK   =    3,
     RI_LOCK_TYPE_SHIFT   = 12, RI_LOCK_TYPE_MASK   =    7, /* legacy before ROWID_VERSION */
     RI_GCI_SHIFT         = 12,
@@ -221,12 +234,6 @@
    SI_SCAN_TO_SHIFT     = 25,
    SI_REORG_SHIFT       = 26, SI_REORG_MASK     =     3,
   };
-=======
-  /**
-   * Get mask of currently undefined bits
-   */
-  static UintR getLongClearBits(const UintR& requestInfo);
->>>>>>> 6446cd15
 };
 
 /**
@@ -273,17 +280,6 @@
  */
 
 
-/* Currently unused */
-#define RI_CLEAR_SHIFT1      (1)
-#define RI_CLEAR_SHIFT2      (2)
-#define RI_CLEAR_SHIFT3      (3)
-#define RI_CLEAR_SHIFT4      (4)
-#define RI_CLEAR_SHIFT5      (5)
-#define RI_CLEAR_SHIFT6      (6)
-#define RI_CLEAR_SHIFT7      (7)
-#define RI_CLEAR_SHIFT8      (8)
-#define RI_CLEAR_SHIFT9      (9)
-
 /**
  * Scan Info
  *
