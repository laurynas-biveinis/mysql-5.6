--- conflicted
+++ resolved
@@ -1586,10 +1586,6 @@
   int setAutoIncrementValue(const NdbDictionary::Table * aTable,
                             TupleIdRange & range, Uint64 autoValue,
                             bool modify);
-<<<<<<< HEAD
-  bool checkUpdateAutoIncrementValue(TupleIdRange & range, Uint64 autoValue);
-=======
->>>>>>> 04cc1192
 #ifdef NDBAPI_50_COMPAT
   Uint64 getAutoIncrementValue(const NdbDictionary::Table * aTable, 
 			       Uint32 cacheSize = 1)
