--- conflicted
+++ resolved
@@ -191,19 +191,9 @@
 int
 ndbd_suma_dictlock_startme(Uint32 x)
 {
-<<<<<<< HEAD
-  const Uint32 major = (x >> 16) & 0xFF;
-  const Uint32 minor = (x >>  8) & 0xFF;
-
   if (x >= NDB_VERSION_D)
     return 1;
   
-  if (major >= 6)
-=======
-  if (x >= NDB_VERSION_D)
-    return 1;
-  
->>>>>>> 9d762924
   {
     const Uint32 major = (x >> 16) & 0xFF;
     const Uint32 minor = (x >>  8) & 0xFF;
@@ -226,19 +216,9 @@
 int
 ndbd_LIST_TABLES_CONF_long_signal(Uint32 x)
 {
-<<<<<<< HEAD
-  const Uint32 major = (x >> 16) & 0xFF;
-  const Uint32 minor = (x >>  8) & 0xFF;
-
   if (x >= NDB_VERSION_D)
     return 1;
 
-  if (major >= 6)
-=======
-  if (x >= NDB_VERSION_D)
-    return 1;
-
->>>>>>> 9d762924
   {
     const Uint32 major = (x >> 16) & 0xFF;
     const Uint32 minor = (x >>  8) & 0xFF;
