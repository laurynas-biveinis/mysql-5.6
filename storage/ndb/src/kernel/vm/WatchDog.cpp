--- conflicted
+++ resolved
@@ -126,9 +126,6 @@
   }
 }
 
-<<<<<<< HEAD
-static
-=======
 void
 WatchDog::setKillSwitch(bool kill)
 {
@@ -137,7 +134,7 @@
   killer = kill;
 }
 
->>>>>>> ba7d409a
+static
 const char *get_action(Uint32 IPValue)
 {
   const char *action;
