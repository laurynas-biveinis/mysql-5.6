--- conflicted
+++ resolved
@@ -51,11 +51,7 @@
     dummy_nonmt.cpp
 )
 
-<<<<<<< HEAD
-IF(BUILD_NDBMTD)
-=======
 IF(NDB_BUILD_NDBMTD)
->>>>>>> b20df83d
   ADD_LIBRARY(ndbsched_mt STATIC
     SimulatedBlock_mt.cpp
     TransporterCallback_mt.cpp
