--- conflicted
+++ resolved
@@ -148,11 +148,7 @@
 
 int SignalSender::lock()
 {
-<<<<<<< HEAD
-  start_poll();
-=======
   prepare_poll();
->>>>>>> 0920cfc8
   assert(m_locked == false);
   m_locked = true;
   return 0;
