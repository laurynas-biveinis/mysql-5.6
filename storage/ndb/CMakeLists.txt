# Copyright (c) 2008, 2023, Oracle and/or its affiliates.
#
# This program is free software; you can redistribute it and/or modify
# it under the terms of the GNU General Public License, version 2.0,
# as published by the Free Software Foundation.
#
# This program is also distributed with certain software (including
# but not limited to OpenSSL) that is licensed under separate terms,
# as designated in a particular file or component or in included license
# documentation.  The authors of MySQL hereby grant you an additional
# permission to link the program and your derivative works with the
# separately licensed software that they have included with MySQL.
#
# This program is distributed in the hope that it will be useful,
# but WITHOUT ANY WARRANTY; without even the implied warranty of
# MERCHANTABILITY or FITNESS FOR A PARTICULAR PURPOSE.  See the
# GNU General Public License, version 2.0, for more details.
#
# You should have received a copy of the GNU General Public License
# along with this program; if not, write to the Free Software
# Foundation, Inc., 51 Franklin St, Fifth Floor, Boston, MA 02110-1301  USA

# Add both MySQL and NDB cmake repositories to search path
SET(CMAKE_MODULE_PATH ${CMAKE_MODULE_PATH}
    ${CMAKE_SOURCE_DIR}/cmake
    ${CMAKE_SOURCE_DIR}/storage/ndb/cmake)
INCLUDE(ndb_add_target_property)
INCLUDE(ndb_add_test)
INCLUDE(ndb_add_executable)

MSVC_CPPCHECK_DISABLE()
DISABLE_MISSING_PROFILE_WARNING()

IF(NOT WITHOUT_SERVER)
  IF(NOT WITH_NDB AND NOT DEFINED WITH_NDBCLUSTER_STORAGE_ENGINE)
    IF(CMAKE_SIZEOF_VOID_P EQUAL 4)
      # Do not build ndbcluster plugin by default for 32-bit MySQL Server
      SET(WITH_NDBCLUSTER_STORAGE_ENGINE 0)
    ENDIF()
  ENDIF()
  #
  # Add the ndbcluster plugin
  #
  SET(NDBCLUSTER_SOURCES
    plugin/ha_ndbcluster.cc
    plugin/ha_ndbcluster_cond.cc
    plugin/ha_ndbcluster_push.cc
    plugin/ha_ndbcluster_connection.cc
    plugin/ha_ndbcluster_binlog.cc
    plugin/ha_ndb_index_stat.cc
    plugin/ha_ndb_ddl_fk.cc
    plugin/ha_ndbinfo.cc
    plugin/ha_ndbinfo_sql.cc
    plugin/ha_query_plan.cc
    plugin/ndb_local_connection.cc
    plugin/ndb_share.cc
    plugin/ndb_thd.cc
    plugin/ndb_thd_ndb.cc
    plugin/ndb_global_schema_lock.cc
    plugin/ndb_conflict_trans.cc
    plugin/ndb_anyvalue.cc
    plugin/ndb_ndbapi_util.cc
    plugin/ndb_binlog_extra_row_info.cc
    plugin/ndb_event_data.cc
    plugin/ndb_schema_object.cc
    plugin/ndb_schema_dist.cc
    plugin/ndb_component.cc
    plugin/ndb_repl_tab.cc
    plugin/ndb_conflict.cc
    plugin/ndb_tdc.cc
    plugin/ndb_log.cc
    plugin/ndb_binlog_thread.cc
    plugin/ndb_name_util.cc
    plugin/ndb_bitmap.cc
    plugin/ndb_table_map.cc
    plugin/ndb_dd.cc
    plugin/ndb_modifiers.cc
    plugin/ndb_dd_client.cc
    plugin/ndb_dd_schema.cc
    plugin/ndb_dd_table.cc
    plugin/ndb_dd_sdi.cc
    plugin/ndb_plugin_reference.cc
    plugin/ndb_server_hooks.cc
    plugin/ndb_binlog_client.cc
    plugin/ndb_metadata.cc
    plugin/ndb_dd_disk_data.cc
    plugin/ndb_dd_upgrade_table.cc
    plugin/ndb_binlog_hooks.cc
    plugin/ndb_util_table.cc
    plugin/ndb_schema_dist_table.cc
    plugin/ndb_fk_util.cpp
    plugin/ndb_schema_trans_guard.cc
    plugin/ndb_create_helper.cc
    plugin/ndb_apply_status_table.cc
    plugin/ndb_metadata_change_monitor.cc
    plugin/ndb_schema_result_table.cc
    plugin/ndb_metadata_sync.cc
    plugin/ndb_ddl_transaction_ctx.cc
    plugin/ndb_record_layout.cc
    plugin/ndb_sql_metadata_table.cc
    plugin/ndb_stored_grants.cc
    plugin/ndb_dd_fk.cc
    plugin/ndb_pfs_init.cc
    plugin/ndb_pfs_table.cc
    plugin/ndb_sync_pending_objects_table.cc
    plugin/ndb_sync_excluded_objects_table.cc
    plugin/ndb_dd_sync.cc
    plugin/ndb_upgrade_util.cc
    plugin/ndb_mysql_services.cc
    plugin/ndb_table_stats.cc
    plugin/ndb_index_stat_head_table.cc
    plugin/ndb_index_stat_sample_table.cc
    plugin/ndb_applier.cc
    plugin/ndb_replica.cc
  )

  # Include directories used when building ha_ndbcluster
  INCLUDE_DIRECTORIES(${CMAKE_SOURCE_DIR}/storage/ndb/include)

  # This will add WITH_NDBCLUSTER_STORAGE_ENGINE to the CACHE,
  # unless it is explicitly disabled on the command line.
  MYSQL_ADD_PLUGIN(ndbcluster ${NDBCLUSTER_SOURCES} STORAGE_ENGINE
    DEFAULT STATIC_ONLY
    LINK_LIBRARIES ndbclient_static extra::rapidjson)

  # Sanity check that MYSQL_ADD_PLUGIN didn't decide to skip build
  IF (NOT WITH_NDBCLUSTER_STORAGE_ENGINE)
    IF(WITH_NDB)
      MESSAGE(FATAL_ERROR
        "Ndbcluster plugin required when building MySQL Cluster")
    ELSE()
      RETURN()
    ENDIF()
  ELSE()
    MESSAGE(STATUS "Building ndbcluster plugin")
  ENDIF()

  NDB_ADD_TEST("ndb_bitmap-t" "plugin/ndb_bitmap.cc" LIBS ndbgeneral)
  NDB_ADD_TEST("ndb_blobs_buffer-t" "plugin/ndb_blobs_buffer.cc" LIBS ndbgeneral)
ELSEIF(NOT WITH_NDB)
  IF(WITH_NDBCLUSTER_STORAGE_ENGINE)
    MESSAGE(WARNING "Skips building ndbcluster plugin, WITHOUT_SERVER=ON "
      "overrides WITH_NDBCLUSTER_STORAGE_ENGINE=ON")
  ENDIF()
  RETURN()
ENDIF()

# Disable strict-aliasing for storage/ndb
IF(MY_COMPILER_IS_GNU_OR_CLANG)
  STRING_APPEND(CMAKE_C_FLAGS   " -fno-strict-aliasing")
  STRING_APPEND(CMAKE_CXX_FLAGS " -fno-strict-aliasing")
ENDIF()

# Disable specific types of warnings for current directory, and subdirectories,
# if the compiler supports the flag
FOREACH(warning
    )
  MY_CHECK_CXX_COMPILER_WARNING("${warning}" HAS_WARN_FLAG)
  IF(HAS_WARN_FLAG)
    STRING_APPEND(CMAKE_CXX_FLAGS " ${HAS_WARN_FLAG}")
    STRING_APPEND(CMAKE_C_FLAGS " ${HAS_WARN_FLAG}")
  ENDIF()
ENDFOREACH()

IF(NOT CMAKE_SIZEOF_VOID_P EQUAL 8)
  MESSAGE(WARNING "Only 64-bit build of NDB is supported")
ENDIF()

INCLUDE(${CMAKE_CURRENT_SOURCE_DIR}/ndb_configure.cmake)

INCLUDE_DIRECTORIES(
  # NDB includes
  ${CMAKE_CURRENT_SOURCE_DIR}/include
  ${CMAKE_CURRENT_SOURCE_DIR}/include/util
  ${CMAKE_CURRENT_SOURCE_DIR}/include/portlib
  ${CMAKE_CURRENT_SOURCE_DIR}/include/debugger
  ${CMAKE_CURRENT_SOURCE_DIR}/include/transporter
  ${CMAKE_CURRENT_SOURCE_DIR}/include/kernel
  ${CMAKE_CURRENT_SOURCE_DIR}/include/mgmapi
  ${CMAKE_CURRENT_SOURCE_DIR}/include/mgmcommon
  ${CMAKE_CURRENT_SOURCE_DIR}/include/ndbapi
  ${CMAKE_CURRENT_SOURCE_DIR}/include/logger
  ${CMAKE_CURRENT_BINARY_DIR}/include
)

SET(DEBUG_FLAGS
  -DACC_SAFE_QUEUE
  -DAPI_TRACE
  -DARRAY_GUARD
  -DERROR_INSERT
  -DNDB_DEBUG
  -DVM_TRACE
  )
SET(DEBUG_FLAGS_STRING "")
FOREACH(flag ${DEBUG_FLAGS})
  STRING_APPEND(DEBUG_FLAGS_STRING " ${flag}")
ENDFOREACH()

STRING_APPEND(CMAKE_C_FLAGS_DEBUG "${DEBUG_FLAGS_STRING}")
STRING_APPEND(CMAKE_CXX_FLAGS_DEBUG "${DEBUG_FLAGS_STRING}")

OPTION(WITH_ERROR_INSERT
  "Enable error injection in NDB" OFF)
IF(WITH_ERROR_INSERT)
  ADD_DEFINITIONS(-DERROR_INSERT)
ENDIF()

OPTION(WITH_NDB_DEBUG
  "Enable special ndb NDB features(including ERROR_INSERT)" OFF)
IF(WITH_NDB_DEBUG)
  ADD_DEFINITIONS(${DEBUG_FLAGS})
ENDIF()

# Set extra compiler switches from WITH_NDB_CCFLAGS
SET(WITH_NDB_CCFLAGS "" CACHE STRING "Extra compiler flags for NDB")
IF(WITH_NDB_CCFLAGS)
  MESSAGE(STATUS
    "Appending extra compiler flags for NDB: \"${WITH_NDB_CCFLAGS}\"")
  STRING_APPEND(CMAKE_C_FLAGS   " ${WITH_NDB_CCFLAGS}")
  STRING_APPEND(CMAKE_CXX_FLAGS " ${WITH_NDB_CCFLAGS}")
ENDIF()

# Set extra compiler switches from environment variable NDB_EXTRA_FLAGS
SET(ndb_flags_env $ENV{NDB_EXTRA_FLAGS})
IF(ndb_flags_env)
  MESSAGE(STATUS "Appending extra compiler flags for NDB from "
                 "environment: \"${ndb_flags_env}\"")
  STRING_APPEND(CMAKE_C_FLAGS   " ${ndb_flags_env}")
  STRING_APPEND(CMAKE_CXX_FLAGS " ${ndb_flags_env}")
ENDIF()

# Moved here from configure.cmake
CHECK_FUNCTION_EXISTS (getrlimit HAVE_GETRLIMIT)

IF(WITH_ASAN)
  MESSAGE(STATUS "Skip building ClusterJ by default for ASAN builds")
  SET(WITH_NDB_JAVA_DEFAULT OFF)
ELSE()
  # Check if the default for WITH_NDB_JAVA should be
  # magically overriden
  SET(magic_value $ENV{PRODUCT_ID})
  IF (magic_value STREQUAL "bootstrap-cmake-tar-gz" OR
      magic_value STREQUAL "source-dist-tar-gz")
    SET(WITH_NDB_JAVA_DEFAULT OFF)
    MESSAGE(STATUS "Default value for WITH_NDB_JAVA set to 0 since "
                   "bootstrapping was detected")
  ELSE()
  SET(WITH_NDB_JAVA_DEFAULT ${WITH_NDB})
  ENDIF()
ENDIF()
OPTION(WITH_NDB_JAVA
  "Include NDB Cluster Java components" ${WITH_NDB_JAVA_DEFAULT})

IF(WITH_NDB_JAVA)
  INCLUDE(ndb_find_java)
ELSE(WITH_NDB_JAVA)
  MESSAGE(STATUS "Excluding Cluster Java components")
ENDIF(WITH_NDB_JAVA)

ADD_SUBDIRECTORY(include)
ADD_SUBDIRECTORY(src)

IF(NOT WITH_NDB)
  RETURN()
ENDIF()

IF (OPENSSL_MAJOR_MINOR_FIX_VERSION VERSION_LESS "1.0.2")
  MESSAGE(WARNING
    "MySQL Cluster Transparent Data Encryption (TDE) not supported."
    "Needs OpenSSL 1.0.2 or newer.")
ENDIF()

SET(WITH_NDBAPI_EXAMPLES_DEFAULT OFF)
OPTION(WITH_NDB_TEST
  "Include the NDB Cluster ndbapi test programs" OFF)
IF(WITH_NDB_TEST)
  MESSAGE(STATUS "Building NDB test programs")
ELSE()
  # Turn on NDB tests automatically for gcov builds
  IF(ENABLE_GCOV AND NOT WIN32 AND NOT APPLE)
    MESSAGE(STATUS "Building NDB test programs for improved gcov coverage")
    SET(WITH_NDB_TEST ON)
    MESSAGE(STATUS "Building NdbApi examples for improved gcov coverage")
    SET(WITH_NDBAPI_EXAMPLES_DEFAULT ON)
  ENDIF()
  # Turn on NDB tests automatically for valgrind builds
  IF(WITH_VALGRIND)
    MESSAGE(STATUS "Building NDB test programs for improved valgrind coverage")
    SET(WITH_NDB_TEST ON)
    MESSAGE(STATUS "Building NdbApi examples for improved valgrind coverage")
    SET(WITH_NDBAPI_EXAMPLES_DEFAULT ON)
  ENDIF()
  # Turn on NDB tests automatically for "-devbld" debug builds
  # to increase test coverage
  IF(PACKAGE_SUFFIX STREQUAL "-devbld" AND
     CMAKE_BUILD_TYPE_UPPER STREQUAL "DEBUG")
    MESSAGE(STATUS "Building NDB test programs for \"-devbld\" debug build")
    SET(WITH_NDB_TEST ON)
    MESSAGE(STATUS "Building NdbApi examples for \"-devbld\" debug build")
    SET(WITH_NDBAPI_EXAMPLES_DEFAULT ON)
  ENDIF()
  # Turn on build of NDB tests automatically for "-werror" builds
  IF(PACKAGE_SUFFIX STREQUAL "-werror")
    MESSAGE(STATUS "Building NDB test programs for \"-werror\" build")
    SET(WITH_NDB_TEST ON)
    MESSAGE(STATUS "Building NdbApi examples for \"-werror\" build")
    SET(WITH_NDBAPI_EXAMPLES_DEFAULT ON)
  ENDIF()
ENDIF()

ADD_SUBDIRECTORY(tools)
ADD_SUBDIRECTORY(test)
IF(WITH_NDB_TEST)
  ADD_SUBDIRECTORY(src/cw/cpcd)
ENDIF()
IF(WITH_NDB_JAVA)
  ADD_SUBDIRECTORY(clusterj)
ENDIF()

SET(WITH_NDB_NODEJS_DEFAULT ON)

# Check if the default for WITH_NDB_NODEJS should be overriden
# by environment variable
IF(DEFINED ENV{WITH_NDB_NODEJS_DEFAULT})
  SET(WITH_NDB_NODEJS_DEFAULT $ENV{WITH_NDB_NODEJS_DEFAULT})
  MESSAGE(STATUS
    "Default value for WITH_NDB_NODEJS set to ${WITH_NDB_NODEJS_DEFAULT}")
ENDIF(DEFINED ENV{WITH_NDB_NODEJS_DEFAULT})

OPTION(WITH_NDB_NODEJS
  "Include NDB Cluster node.js components" ${WITH_NDB_NODEJS_DEFAULT})
IF(WITH_NDB_NODEJS)
  ADD_SUBDIRECTORY(nodejs)
ENDIF(WITH_NDB_NODEJS)

OPTION(WITH_NDBAPI_EXAMPLES
  "Build the NdbApi example programs" ${WITH_NDBAPI_EXAMPLES_DEFAULT})
IF(WITH_NDBAPI_EXAMPLES)
  MESSAGE(STATUS "Building the NdbApi example programs")
  ADD_SUBDIRECTORY(ndbapi-examples)
ENDIF()

<<<<<<< HEAD
ADD_SUBDIRECTORY(wix)
=======
## WiX support disabled for now
# ADD_SUBDIRECTORY(wix)

IF(WITH_UNIT_TESTS)
  FILE(MAKE_DIRECTORY ${CMAKE_BINARY_DIR}/unittest/ndb)
ENDIF()

# Show any MySQL Server patches
#INCLUDE(ndb_show_patches)
#NDB_SHOW_PATCHES()
>>>>>>> ddacb02c
<|MERGE_RESOLUTION|>--- conflicted
+++ resolved
@@ -340,17 +340,5 @@
   ADD_SUBDIRECTORY(ndbapi-examples)
 ENDIF()
 
-<<<<<<< HEAD
-ADD_SUBDIRECTORY(wix)
-=======
 ## WiX support disabled for now
-# ADD_SUBDIRECTORY(wix)
-
-IF(WITH_UNIT_TESTS)
-  FILE(MAKE_DIRECTORY ${CMAKE_BINARY_DIR}/unittest/ndb)
-ENDIF()
-
-# Show any MySQL Server patches
-#INCLUDE(ndb_show_patches)
-#NDB_SHOW_PATCHES()
->>>>>>> ddacb02c
+# ADD_SUBDIRECTORY(wix)