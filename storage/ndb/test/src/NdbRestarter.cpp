--- conflicted
+++ resolved
@@ -180,27 +180,6 @@
   return node;
 }
 
-<<<<<<< HEAD
-int
-NdbRestarter::getNodeGroup(int nodeId){
-  if (!isConnected())
-  {
-    return -1;
-  }
-  
-  if (getStatus() != 0)
-  {
-    return -1;
-  }
-  
-  for(unsigned i = 0; i < ndbNodes.size(); i++)
-  {
-    if(ndbNodes[i].node_id == nodeId)
-    {
-      return ndbNodes[i].node_group;
-    }
-  }
-=======
 int NdbRestarter::getNodeGroup(int nodeId) {
   if (!isConnected()) {
     g_err << "getNodeGroup failed: Not connected to ndb_mgmd!!" << endl;
@@ -221,7 +200,6 @@
   }
   g_err << "getNodeGroup failed: Node with id " << nodeId
          << " not found in mgm!!" << endl;
->>>>>>> 7cd9ad42
   return -1;
 }
 
