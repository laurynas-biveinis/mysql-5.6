--- conflicted
+++ resolved
@@ -10961,7 +10961,6 @@
   STEP(runPauseGcpCommitUntilNodeFailure);
   FINALIZER(runChangeDataNodeConfig);
 }
-<<<<<<< HEAD
 TESTCASE("SumaHandover3rpl",
          "Test Suma handover with multiple GCIs and more than 2 replicas")
 {
@@ -10972,7 +10971,6 @@
 {
   INITIALIZER(run_suma_handover_with_node_failure);
 }
-=======
 TESTCASE("InplaceCharPkChangeCS",
          "Check that pk changes which are binary different, but "
          "collation-compare the same, are ok during restarts")
@@ -11002,7 +11000,6 @@
   FINALIZER(runDropCharKeyTable);
 }
 
->>>>>>> d10b8e38
 
 NDBT_TESTSUITE_END(testNodeRestart)
 
