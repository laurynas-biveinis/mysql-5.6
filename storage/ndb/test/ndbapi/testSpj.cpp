/*
   Copyright (c) 2011, Oracle and/or its affiliates. All rights reserved.

   This program is free software; you can redistribute it and/or modify
   it under the terms of the GNU General Public License as published by
   the Free Software Foundation; version 2 of the License.

   This program is distributed in the hope that it will be useful,
   but WITHOUT ANY WARRANTY; without even the implied warranty of
   MERCHANTABILITY or FITNESS FOR A PARTICULAR PURPOSE.  See the
   GNU General Public License for more details.

   You should have received a copy of the GNU General Public License
   along with this program; if not, write to the Free Software
   Foundation, Inc., 51 Franklin St, Fifth Floor, Boston, MA 02110-1301  USA
*/

#include <NDBT_Test.hpp>
#include <NDBT_ReturnCodes.h>
#include <HugoTransactions.hpp>
#include <UtilTransactions.hpp>
#include <NdbRestarter.hpp>
#include <signaldata/DictTabInfo.hpp>
#include <Bitmask.hpp>
#include <random.h>
#include <HugoQueryBuilder.hpp>
#include <HugoQueries.hpp>
#include <NdbSchemaCon.hpp>
<<<<<<< HEAD
=======
#include <ndb_version.h>
>>>>>>> 26685dfc

static int faultToInject = 0;

enum faultsToInject {
  FI_START = 17001,
<<<<<<< HEAD
  FI_END = 17510
=======
  FI_END = 17521
>>>>>>> 26685dfc
};

int
runLoadTable(NDBT_Context* ctx, NDBT_Step* step)
{
  int records = ctx->getNumRecords();
  HugoTransactions hugoTrans(*ctx->getTab());
  if (hugoTrans.loadTable(GETNDB(step), records) != 0){
    return NDBT_FAILED;
  }
  return NDBT_OK;
}

int
runClearTable(NDBT_Context* ctx, NDBT_Step* step)
{
  UtilTransactions utilTrans(*ctx->getTab());
  if (utilTrans.clearTable(GETNDB(step)) != 0){
    return NDBT_FAILED;
  }
  return NDBT_OK;
}

static
void
addMask(NDBT_Context* ctx, Uint32 val, const char * name)
{
  Uint32 oldValue = 0;
  do
  {
    oldValue = ctx->getProperty(name);
    Uint32 newValue = oldValue | val;
    if (ctx->casProperty(name, oldValue, newValue) == oldValue)
      return;
    NdbSleep_MilliSleep(5);
  } while (true);
}

int
runLookupJoin(NDBT_Context* ctx, NDBT_Step* step){
  int loops = ctx->getNumLoops();
  int joinlevel = ctx->getProperty("JoinLevel", 3);
  int records = ctx->getNumRecords();
  int queries = records/joinlevel;
  int until_stopped = ctx->getProperty("UntilStopped", (Uint32)0);
  Uint32 stepNo = step->getStepNo();

  int i = 0;
  HugoQueryBuilder qb(GETNDB(step), ctx->getTab(), HugoQueryBuilder::O_LOOKUP);
  qb.setJoinLevel(joinlevel);
  const NdbQueryDef * query = qb.createQuery();
  HugoQueries hugoTrans(*query);
  while ((i<loops || until_stopped) && !ctx->isTestStopped())
  {
    g_info << i << ": ";
    if (hugoTrans.runLookupQuery(GETNDB(step), queries))
<<<<<<< HEAD
=======
    {
      g_info << endl;
      return NDBT_FAILED;
    }
    addMask(ctx, (1 << stepNo), "Running");
    i++;
  }
  g_info << endl;
  return NDBT_OK;
}

int
runLookupJoinError(NDBT_Context* ctx, NDBT_Step* step){
  int loops = ctx->getNumLoops();
  int joinlevel = ctx->getProperty("JoinLevel", 8);
  int records = ctx->getNumRecords();
  int queries = records/joinlevel;
  int until_stopped = ctx->getProperty("UntilStopped", (Uint32)0);
  Uint32 stepNo = step->getStepNo();

  int i = 0;
  HugoQueryBuilder qb(GETNDB(step), ctx->getTab(), HugoQueryBuilder::O_LOOKUP);
  qb.setJoinLevel(joinlevel);
  const NdbQueryDef * query = qb.createQuery();
  HugoQueries hugoTrans(*query);

  NdbRestarter restarter;
  int lookupFaults[] = {
      7240,        // DIGETNODESREQ returns error 
      17001, 17005, 17006, 17008,
      17012, // testing abort in :execDIH_SCAN_TAB_CONF
      17013, // Simulate DbspjErr::InvalidRequest
      17020, 17021, 17022, // lookup_send() encounter dead node -> NodeFailure
      17030, 17031, 17032, // LQHKEYREQ reply is LQHKEYREF('Invalid..')
      17040, 17041, 17042, // lookup_parent_row -> OutOfQueryMemory
      17050, 17051, 17052, 17053, // parseDA -> outOfSectionMem
      17060, 17061, 17062, 17063, // scanIndex_parent_row -> outOfSectionMem
      17070, 17071, 17072, // lookup_send.dupsec -> outOfSectionMem
      17080, 17081, 17082, // lookup_parent_row -> OutOfQueryMemory
      17120, 17121, // execTRANSID_AI -> OutOfRowMemory
      17130,        // sendSignal(DIH_SCAN_GET_NODES_REQ)  -> import() failed
      7234,         // sendSignal(DIH_SCAN_GET_NODES_CONF) -> import() failed (DIH)
      17510,        // random failure when allocating section memory
      17520, 17521  // failure (+random) from ::checkTableError()
  }; 
  loops =  faultToInject ? 1 : sizeof(lookupFaults)/sizeof(int);

  while ((i<loops || until_stopped) && !ctx->isTestStopped())
  {
    g_info << i << ": ";

    int inject_err = faultToInject ? faultToInject : lookupFaults[i];
    int randomId = rand() % restarter.getNumDbNodes();
    int nodeId = restarter.getDbNodeId(randomId);

    ndbout << "LookupJoinError: Injecting error "<<  inject_err <<
      " in node " << nodeId << " loop "<< i << endl;

    if (restarter.insertErrorInNode(nodeId, inject_err) != 0)
>>>>>>> 26685dfc
    {
      ndbout << "Could not insert error in node "<< nodeId <<endl;
      g_info << endl;
      return NDBT_FAILED;
    }

    // It'd be better if test could differentiates failures from
    // fault injection and others.
    // We expect to fail, and it's a failure if we don't
    if (!hugoTrans.runLookupQuery(GETNDB(step), queries))
    {
      g_info << "LookUpJoinError didn't fail as expected."<< endl;
      // return NDBT_FAILED;
    }

    addMask(ctx, (1 << stepNo), "Running");
    i++;
  }
  g_info << endl;
  return NDBT_OK;
}

int
runLookupJoinError(NDBT_Context* ctx, NDBT_Step* step){
  int loops = ctx->getNumLoops();
  int joinlevel = ctx->getProperty("JoinLevel", 8);
  int records = ctx->getNumRecords();
  int queries = records/joinlevel;
  int until_stopped = ctx->getProperty("UntilStopped", (Uint32)0);
  Uint32 stepNo = step->getStepNo();

  int i = 0;
  HugoQueryBuilder qb(GETNDB(step), ctx->getTab(), HugoQueryBuilder::O_LOOKUP);
  qb.setJoinLevel(joinlevel);
  const NdbQueryDef * query = qb.createQuery(GETNDB(step));
  HugoQueries hugoTrans(*query);

  NdbRestarter restarter;
  int lookupFaults[] = {
      17001, 17005, 17006, 17008,
      17012, // testing abort in :execDIH_SCAN_TAB_CONF
      17013, // Simulate DbspjErr::InvalidRequest
      17020, 17021, 17022, // lookup_send() encounter dead node -> NodeFailure
      17030, 17031, 17032, // LQHKEYREQ reply is LQHKEYREF('Invalid..')
      17040, 17041, 17042, // lookup_parent_row -> OutOfQueryMemory
      17050, 17051, 17052, 17053, // parseDA -> outOfSectionMem
      17060, 17061, 17062, 17063, // scanIndex_parent_row -> outOfSectionMem
      17070, 17071, 17072, // lookup_send.dupsec -> outOfSectionMem
      17080, 17081, 17082, // lookup_parent_row -> OutOfQueryMemory
      17120, 17121, // execTRANSID_AI -> OutOfRowMemory
      17510 // random failure when allocating seection memory
  }; 
  loops =  faultToInject ? 1 : sizeof(lookupFaults)/sizeof(int);

  while ((i<loops || until_stopped) && !ctx->isTestStopped())
  {
    g_info << i << ": ";

    int inject_err = faultToInject ? faultToInject : lookupFaults[i];
    int randomId = rand() % restarter.getNumDbNodes();
    int nodeId = restarter.getDbNodeId(randomId);

    ndbout << "LookupJoinError: Injecting error "<<  inject_err <<
      " in node " << nodeId << " loop "<< i << endl;

    if (restarter.insertErrorInNode(nodeId, inject_err) != 0)
    {
      ndbout << "Could not insert error in node "<< nodeId <<endl;
      g_info << endl;
      return NDBT_FAILED;
    }

    // It'd be better if test could differentiates failures from
    // fault injection and others.
    // We expect to fail, and it's a failure if we don't
    if (!hugoTrans.runLookupQuery(GETNDB(step), queries))
    {
      g_info << "LookUpJoinError didn't fail as expected."<< endl;
      // return NDBT_FAILED;
    }

    addMask(ctx, (1 << stepNo), "Running");
    i++;
  }
  g_info << endl;
  return NDBT_OK;
}

int
runScanJoin(NDBT_Context* ctx, NDBT_Step* step){
  int loops = ctx->getNumLoops();
  int joinlevel = ctx->getProperty("JoinLevel", 3);
  int until_stopped = ctx->getProperty("UntilStopped", (Uint32)0);
  Uint32 stepNo = step->getStepNo();

  int i = 0;
  HugoQueryBuilder qb(GETNDB(step), ctx->getTab(), HugoQueryBuilder::O_SCAN);
  qb.setJoinLevel(joinlevel);
  const NdbQueryDef * query = qb.createQuery();
  HugoQueries hugoTrans(* query);
  while ((i<loops || until_stopped) && !ctx->isTestStopped())
  {
    g_info << i << ": ";
    if (hugoTrans.runScanQuery(GETNDB(step)))
    {
      g_info << endl;
      return NDBT_FAILED;
    }
    addMask(ctx, (1 << stepNo), "Running");
    i++;
  }
  g_info << endl;
  return NDBT_OK;
}

int
runScanJoinError(NDBT_Context* ctx, NDBT_Step* step){
  int loops = ctx->getNumLoops();
  int joinlevel = ctx->getProperty("JoinLevel", 3);
  int until_stopped = ctx->getProperty("UntilStopped", (Uint32)0);
  Uint32 stepNo = step->getStepNo();

  int i = 0;
  HugoQueryBuilder qb(GETNDB(step), ctx->getTab(), HugoQueryBuilder::O_SCAN);
  qb.setJoinLevel(joinlevel);
<<<<<<< HEAD
  const NdbQueryDef * query = qb.createQuery(GETNDB(step));
=======
  const NdbQueryDef * query = qb.createQuery();
>>>>>>> 26685dfc
  HugoQueries hugoTrans(* query);

  NdbRestarter restarter;
  int scanFaults[] = {
<<<<<<< HEAD
=======
      7240,        // DIGETNODESREQ returns error 
>>>>>>> 26685dfc
      17002, 17004, 17005, 17006, 17008,
      17012, // testing abort in :execDIH_SCAN_TAB_CONF
      17013, // Simulate DbspjErr::InvalidRequest
      17020, 17021, 17022, // lookup_send() encounter dead node -> NodeFailure
      17030, 17031, 17032, // LQHKEYREQ reply is LQHKEYREF('Invalid..')
      17040, 17041, 17042, // lookup_parent_row -> OutOfQueryMemory
      17050, 17051, 17052, 17053, // parseDA -> outOfSectionMem
      17060, 17061, 17062, 17063, // scanIndex_parent_row -> outOfSectionMem
      17070, 17071, 17072, // lookup_send.dupsec -> outOfSectionMem
      17080, 17081, 17082, // lookup_parent_row -> OutOfQueryMemory
      17090, 17091, 17092, 17093, // scanIndex_send -> OutOfQueryMemory
      17100, // scanFrag_sends invalid schema version, to get a SCAN_FRAGREF
      17110, 17111, 17112, // scanIndex_sends invalid schema version, to get a SCAN_FRAGREF
      17120, 17121, // execTRANSID_AI -> OutOfRowMemory
<<<<<<< HEAD
      17510 // random failure when allocating seection memory
=======
      17510,        // random failure when allocating section memory
      17520, 17521  // failure (+random) from TableRecord::checkTableError()
>>>>>>> 26685dfc
  }; 
  loops =  faultToInject ? 1 : sizeof(scanFaults)/sizeof(int);

  while ((i<loops || until_stopped) && !ctx->isTestStopped())
  {
    g_info << i << ": ";

    int inject_err = faultToInject ? faultToInject : scanFaults[i];
    int randomId = rand() % restarter.getNumDbNodes();
    int nodeId = restarter.getDbNodeId(randomId);

    ndbout << "ScanJoin: Injecting error "<<  inject_err <<
              " in node " << nodeId << " loop "<< i<< endl;

    if (restarter.insertErrorInNode(nodeId, inject_err) != 0)
    {
      ndbout << "Could not insert error in node "<< nodeId <<endl;
      return NDBT_FAILED;
    }

    // It'd be better if test could differentiates failures from
    // fault injection and others.
    // We expect to fail, and it's a failure if we don't
    if (!hugoTrans.runScanQuery(GETNDB(step)))
    {
      g_info << "ScanJoinError didn't fail as expected."<< endl;
      // return NDBT_FAILED;
    }

    addMask(ctx, (1 << stepNo), "Running");
    i++;
  }

  g_info << endl;
  return NDBT_OK;
}

int
runJoin(NDBT_Context* ctx, NDBT_Step* step){
  int loops = ctx->getNumLoops();
  int joinlevel = ctx->getProperty("JoinLevel", 3);
  int records = ctx->getNumRecords();
  int queries = records/joinlevel;
  int until_stopped = ctx->getProperty("UntilStopped", (Uint32)0);
  Uint32 stepNo = step->getStepNo();

  int i = 0;
  HugoQueryBuilder qb1(GETNDB(step), ctx->getTab(), HugoQueryBuilder::O_SCAN);
  HugoQueryBuilder qb2(GETNDB(step), ctx->getTab(), HugoQueryBuilder::O_LOOKUP);
  qb1.setJoinLevel(joinlevel);
  qb2.setJoinLevel(joinlevel);
  const NdbQueryDef * q1 = qb1.createQuery();
  const NdbQueryDef * q2 = qb2.createQuery();
  HugoQueries hugoTrans1(* q1);
  HugoQueries hugoTrans2(* q2);
  while ((i<loops || until_stopped) && !ctx->isTestStopped())
  {
    g_info << i << ": ";
    if (hugoTrans1.runScanQuery(GETNDB(step)))
    {
      g_info << endl;
      return NDBT_FAILED;
    }
    if (hugoTrans2.runLookupQuery(GETNDB(step), queries))
    {
      g_info << endl;
      return NDBT_FAILED;
    }
    i++;
    addMask(ctx, (1 << stepNo), "Running");
  }
  g_info << endl;
  return NDBT_OK;
}

int
runRestarter(NDBT_Context* ctx, NDBT_Step* step)
{
  int result = NDBT_OK;
  int loops = ctx->getNumLoops();
  int waitprogress = ctx->getProperty("WaitProgress", (unsigned)0);
  int randnode = ctx->getProperty("RandNode", (unsigned)0);
  NdbRestarter restarter;
  int i = 0;
  int lastId = 0;

  if (restarter.getNumDbNodes() < 2){
    ctx->stopTest();
    return NDBT_OK;
  }

  if(restarter.waitClusterStarted() != 0){
    g_err << "Cluster failed to start" << endl;
    return NDBT_FAILED;
  }

  loops *= (restarter.getNumDbNodes() > 2 ? 2 : restarter.getNumDbNodes());
  if (loops < restarter.getNumDbNodes())
    loops = restarter.getNumDbNodes();

  NdbSleep_MilliSleep(200);
  Uint32 running = ctx->getProperty("Running", (Uint32)0);
  while (running == 0 && !ctx->isTestStopped())
  {
    NdbSleep_MilliSleep(100);
    running = ctx->getProperty("Running", (Uint32)0);
  }

  if (ctx->isTestStopped())
    return NDBT_FAILED;

  while(i<loops && result != NDBT_FAILED && !ctx->isTestStopped()){

    int id = lastId % restarter.getNumDbNodes();
    if (randnode == 1)
    {
      id = rand() % restarter.getNumDbNodes();
    }
    int nodeId = restarter.getDbNodeId(id);
    ndbout << "Restart node " << nodeId << endl;

    if(restarter.restartOneDbNode(nodeId, false, true, true) != 0){
      g_err << "Failed to restartNextDbNode" << endl;
      result = NDBT_FAILED;
      break;
    }

    if (restarter.waitNodesNoStart(&nodeId, 1))
    {
      g_err << "Failed to waitNodesNoStart" << endl;
      result = NDBT_FAILED;
      break;
    }

    if (waitprogress)
    {
      Uint32 maxwait = 60;
      ndbout_c("running: 0x%.8x", running);
      for (Uint32 checks = 0; checks < 3 && !ctx->isTestStopped(); checks++)
      {
        ctx->setProperty("Running", (Uint32)0);
        for (; maxwait != 0 && !ctx->isTestStopped(); maxwait--)
        {
          if ((ctx->getProperty("Running", (Uint32)0) & running) == running)
            goto ok;
          NdbSleep_SecSleep(1);
        }

        if (ctx->isTestStopped())
        {
          g_err << "Test stopped while waiting for progress!" << endl;
          return NDBT_FAILED;
        }

        g_err << "No progress made!!" << endl;
        return NDBT_FAILED;
    ok:
        g_err << "Progress made!! " << endl;
      }
    }

    if (restarter.startNodes(&nodeId, 1))
    {
      g_err << "Failed to start node" << endl;
      result = NDBT_FAILED;
      break;
    }

    if(restarter.waitClusterStarted() != 0){
      g_err << "Cluster failed to start" << endl;
      result = NDBT_FAILED;
      break;
    }

    if (waitprogress)
    {
      Uint32 maxwait = 60;
      ndbout_c("running: 0x%.8x", running);
      for (Uint32 checks = 0; checks < 3 && !ctx->isTestStopped(); checks++)
      {
        ctx->setProperty("Running", (Uint32)0);
        for (; maxwait != 0 && !ctx->isTestStopped(); maxwait--)
        {
          if ((ctx->getProperty("Running", (Uint32)0) & running) == running)
            goto ok2;
          NdbSleep_SecSleep(1);
        }

        if (ctx->isTestStopped())
        {
          g_err << "Test stopped while waiting for progress!" << endl;
          return NDBT_FAILED;
        }

        g_err << "No progress made!!" << endl;
        return NDBT_FAILED;
    ok2:
        g_err << "Progress made!! " << endl;
        ctx->setProperty("Running", (Uint32)0);
      }
    }

    lastId++;
    i++;
  }

  ctx->stopTest();

  return result;
}

#ifdef NDEBUG
// Some asserts have side effects, and there is no other error handling anyway.
#define ASSERT_ALWAYS(cond) if(!(cond)){abort();}
#else
#define ASSERT_ALWAYS assert
#endif

static const int nt2StrLen = 20;

static int
createNegativeSchema(NDBT_Context* ctx, NDBT_Step* step)
{
  for (int i = 0; i<2; i++)
  {
    NdbDictionary::Column::Type type = NdbDictionary::Column::Undefined;
    Uint32 arraySize = 0;
    const char* tabName = NULL;
    const char* ordIdxName = NULL;
    const char* unqIdxName = NULL;
    switch (i)
    {
    case 0:
      type = NdbDictionary::Column::Int;
      arraySize = 1;
      tabName = "nt1";
      ordIdxName = "nt1_oix";
      unqIdxName = "nt1_uix";
      break;
    case 1:
      type = NdbDictionary::Column::Varchar;
      arraySize = nt2StrLen;
      tabName = "nt2";
      ordIdxName = "nt2_oix";
      unqIdxName = "nt2_uix";
      break;
    }

    /****************************************************************
     *	Create table nt1 and attributes.
     ***************************************************************/
    NDBT_Attribute pk1("pk1", type, arraySize, true);
    NDBT_Attribute pk2("pk2", type, arraySize, true);
    NDBT_Attribute oi1("oi1", type, arraySize);
    NDBT_Attribute oi2("oi2", type, arraySize);
    NDBT_Attribute ui1("ui1", type, arraySize);
    NDBT_Attribute ui2("ui2", type, arraySize);

    NdbDictionary::Column* columns[] = {&pk1, &pk2, &oi1, &oi2, &ui1, &ui2};

    const NDBT_Table tabDef(tabName, sizeof columns/sizeof columns[0], columns);

    Ndb* const ndb = step->getNdb();

    NdbDictionary::Dictionary* const dictionary = ndb->getDictionary();

    dictionary->dropTable(tabName);
    ASSERT_ALWAYS(dictionary->createTable(tabDef) == 0);

    // Create ordered index on oi1,oi2.
    NdbDictionary::Index ordIdx(ordIdxName);
    ASSERT_ALWAYS(ordIdx.setTable(tabName) == 0);
    ordIdx.setType(NdbDictionary::Index::OrderedIndex);
    ordIdx.setLogging(false);
    ASSERT_ALWAYS(ordIdx.addColumn(oi1) == 0);
    ASSERT_ALWAYS(ordIdx.addColumn(oi2) == 0);
    ASSERT_ALWAYS(dictionary->createIndex(ordIdx, tabDef) == 0);

    // Create unique index on ui1,ui2.
    NdbDictionary::Index unqIdx(unqIdxName);
    ASSERT_ALWAYS(unqIdx.setTable(tabName) == 0);
    unqIdx.setType(NdbDictionary::Index::UniqueHashIndex);
    unqIdx.setLogging(true);
    ASSERT_ALWAYS(unqIdx.addColumn(ui1) == 0);
    ASSERT_ALWAYS(unqIdx.addColumn(ui2) == 0);
    ASSERT_ALWAYS(dictionary->createIndex(unqIdx, tabDef) == 0);
  } // for (...
  return NDBT_OK;
}

/* Query-related error codes. Used for negative testing. */
#define QRY_TOO_FEW_KEY_VALUES 4801
#define QRY_TOO_MANY_KEY_VALUES 4802
#define QRY_OPERAND_HAS_WRONG_TYPE 4803
#define QRY_CHAR_OPERAND_TRUNCATED 4804
#define QRY_NUM_OPERAND_RANGE 4805
#define QRY_MULTIPLE_PARENTS 4806
#define QRY_UNKNOWN_PARENT 4807
#define QRY_UNRELATED_INDEX 4809
#define QRY_WRONG_INDEX_TYPE 4810
#define QRY_DEFINITION_TOO_LARGE 4812
#define QRY_RESULT_ROW_ALREADY_DEFINED 4814
#define QRY_HAS_ZERO_OPERATIONS 4815
#define QRY_ILLEGAL_STATE 4817
#define QRY_WRONG_OPERATION_TYPE 4820
#define QRY_MULTIPLE_SCAN_SORTED 4824
#define QRY_EMPTY_PROJECTION 4826

/* Various error codes that are not specific to NdbQuery. */
<<<<<<< HEAD
=======
static const int Err_FunctionNotImplemented = 4003;
>>>>>>> 26685dfc
static const int Err_UnknownColumn = 4004;
static const int Err_WrongFieldLength = 4209;
static const int Err_InvalidRangeNo = 4286;
static const int Err_DifferentTabForKeyRecAndAttrRec = 4287;
static const int Err_KeyIsNULL = 4316;

/**
 * Context data for negative tests of api extensions.
 */
class NegativeTest
{
public:
  // Static wrapper for each test case.
  static int keyTest(NDBT_Context* ctx, NDBT_Step* step)
  { return NegativeTest(ctx, step).runKeyTest();}

  static int graphTest(NDBT_Context* ctx, NDBT_Step* step)
  { return NegativeTest(ctx, step).runGraphTest();}

  static int setBoundTest(NDBT_Context* ctx, NDBT_Step* step)
  { return NegativeTest(ctx, step).runSetBoundTest();}

  static int valueTest(NDBT_Context* ctx, NDBT_Step* step)
  { return NegativeTest(ctx, step).runValueTest();}

<<<<<<< HEAD
=======
  static int featureDisabledTest(NDBT_Context* ctx, NDBT_Step* step)
  { return NegativeTest(ctx, step).runFeatureDisabledTest();}

>>>>>>> 26685dfc
private:
  Ndb* m_ndb;
  NdbDictionary::Dictionary* m_dictionary;
  const NdbDictionary::Table* m_nt1Tab;
  const NdbDictionary::Index* m_nt1OrdIdx;
  const NdbDictionary::Index* m_nt1UnqIdx;
  const NdbDictionary::Table* m_nt2Tab;
  const NdbDictionary::Index* m_nt2OrdIdx;
  const NdbDictionary::Index* m_nt2UnqIdx;

  NegativeTest(NDBT_Context* ctx, NDBT_Step* step);

  // Tests
  int runKeyTest() const;
  int runGraphTest() const;
  int runSetBoundTest() const;
  int runValueTest() const;
<<<<<<< HEAD
=======
  int runFeatureDisabledTest() const;
>>>>>>> 26685dfc
  // No copy.
  NegativeTest(const NegativeTest&);
  NegativeTest& operator=(const NegativeTest&);
};

NegativeTest::NegativeTest(NDBT_Context* ctx, NDBT_Step* step)
{
  m_ndb = step->getNdb();
  m_dictionary = m_ndb->getDictionary();

  m_nt1Tab = m_dictionary->getTable("nt1");
  ASSERT_ALWAYS(m_nt1Tab != NULL);

  m_nt1OrdIdx = m_dictionary->getIndex("nt1_oix", "nt1");
  ASSERT_ALWAYS(m_nt1OrdIdx != NULL);

  m_nt1UnqIdx = m_dictionary->getIndex("nt1_uix", "nt1");
  ASSERT_ALWAYS(m_nt1UnqIdx != NULL);

  m_nt2Tab = m_dictionary->getTable("nt2");
  ASSERT_ALWAYS(m_nt2Tab != NULL);

  m_nt2OrdIdx = m_dictionary->getIndex("nt2_oix", "nt2");
  ASSERT_ALWAYS(m_nt2OrdIdx != NULL);

  m_nt2UnqIdx = m_dictionary->getIndex("nt2_uix", "nt2");
  ASSERT_ALWAYS(m_nt2UnqIdx != NULL);
}

int
NegativeTest::runKeyTest() const
{
  // Make key with too long strings
  {
    NdbQueryBuilder* const builder = NdbQueryBuilder::create();
    const char* longTxt= "x012345678901234567890123456789";
    const NdbQueryOperand* const keyOperands[] =
      {builder->constValue(longTxt), builder->constValue(longTxt), NULL};

    if (builder->readTuple(m_nt2Tab, keyOperands) != NULL ||
        builder->getNdbError().code != QRY_CHAR_OPERAND_TRUNCATED)
    {
      g_err << "Lookup with truncated char values gave unexpected result.";
      builder->destroy();
      return NDBT_FAILED;
    }
    builder->destroy();
  }

  // Make key with integer value outside column range.
  if (false) // Temporarily disabled.
  {
    NdbQueryBuilder* const builder = NdbQueryBuilder::create();
    const NdbQueryOperand* const keyOperands[] =
      {builder->constValue(1ull), builder->constValue(~0ull), NULL};

    if (builder->readTuple(m_nt1Tab, keyOperands) != NULL ||
        builder->getNdbError().code != QRY_NUM_OPERAND_RANGE)
    {
      g_err << "Lookup with integer value outside column range gave unexpected result.";
      builder->destroy();
      return NDBT_FAILED;
    }
    builder->destroy();
  }

  // Make key with too few fields
  {
    NdbQueryBuilder* const builder = NdbQueryBuilder::create();
    const NdbQueryOperand* const keyOperands[] =
      {builder->constValue(1), NULL};

    if (builder->readTuple(m_nt1Tab, keyOperands) != NULL ||
        builder->getNdbError().code != QRY_TOO_FEW_KEY_VALUES)
    {
      g_err << "Read with too few key values gave unexpected result.";
      builder->destroy();
      return NDBT_FAILED;
    }
    builder->destroy();
  }

  // Make key with too many fields
  {
    NdbQueryBuilder* const builder = NdbQueryBuilder::create();
    const NdbQueryOperand* const keyOperands[] =
      {builder->constValue(1), builder->constValue(1), builder->constValue(1), NULL};

    if (builder->readTuple(m_nt1Tab, keyOperands) != NULL ||
        builder->getNdbError().code != QRY_TOO_MANY_KEY_VALUES)
    {
      g_err << "Read with too many key values gave unexpected result.";
      builder->destroy();
      return NDBT_FAILED;
    }
    builder->destroy();
  }

  // Make key with fields of wrong type.
  {
    NdbQueryBuilder* const builder = NdbQueryBuilder::create();
    const NdbQueryOperand* const keyOperands[] =
      {builder->constValue(1), builder->constValue("xxx"), NULL};

    if (builder->readTuple(m_nt1Tab, keyOperands) != NULL ||
        builder->getNdbError().code != QRY_OPERAND_HAS_WRONG_TYPE)
    {
      g_err << "Read with key values of wrong type gave unexpected result.";
      builder->destroy();
      return NDBT_FAILED;
    }
    builder->destroy();
  }

  // Make key with unknown column. Try preparing failed NdbQueryBuilder.
  {
    NdbQueryBuilder* const builder = NdbQueryBuilder::create();
    const NdbQueryOperand* const keyOperands[] =
      {builder->constValue(1), builder->constValue(1), NULL};

    const NdbQueryLookupOperationDef* parentOperation
      = builder->readTuple(m_nt1Tab, keyOperands);
    ASSERT_ALWAYS(parentOperation != NULL);

    if (builder->linkedValue(parentOperation, "unknown_col") != NULL ||
        builder->getNdbError().code != Err_UnknownColumn)
    {
      g_err << "Link to unknown column gave unexpected result.";
      builder->destroy();
      return NDBT_FAILED;
    }
    if (builder->prepare() != NULL)
    {
      g_err << "prepare() on failed query gave non-NULL result.";
      builder->destroy();
      return NDBT_FAILED;
    }
    builder->destroy();
  }

  // Give too few parameter values.
  {
    NdbQueryBuilder* const builder = NdbQueryBuilder::create();
    const NdbQueryOperand* const keyOperands[] =
      {builder->paramValue(), builder->paramValue(), NULL};

    ASSERT_ALWAYS(builder->readTuple(m_nt1Tab, keyOperands) != NULL);
    const NdbQueryDef* const queryDef = builder->prepare();
    ASSERT_ALWAYS(queryDef != NULL);
    builder->destroy();

    const NdbQueryParamValue params[] = {
      Uint32(1),
      NdbQueryParamValue()
    };

    NdbTransaction* const trans = m_ndb->startTransaction();
    NdbQuery* const query = trans->createQuery(queryDef, params);

    if (query != NULL || trans->getNdbError().code != Err_KeyIsNULL)
    {
      g_err << "Read with too few parameter values gave unexpected result.";
      m_ndb->closeTransaction(trans);
      queryDef->destroy();
      return NDBT_FAILED;
    }
    m_ndb->closeTransaction(trans);
    queryDef->destroy();
  }

  /**
   * Check for too many parameter values currently not possible. Must decide if
   * NdbQueryParamValue with m_type==Type_NULL should be mandatory end marker or
   * used for specifying actual null values.
   */
  return NDBT_OK;
} // NegativeTest::runKeyTest()


int
NegativeTest::runGraphTest() const
{
  // Try preparing empty NdbQueryBuilder
  {
    NdbQueryBuilder* const builder = NdbQueryBuilder::create();
    if (builder->prepare() != NULL ||
        builder->getNdbError().code != QRY_HAS_ZERO_OPERATIONS)
    {
      g_err << "prepare() on empty query gave non-NULL result.";
      builder->destroy();
      return NDBT_FAILED;
    }
    builder->destroy();
  }

  // Make query with too many operations.
  {
    NdbQueryBuilder* const builder = NdbQueryBuilder::create();
    const NdbQueryOperand* const keyOperands[] =
      {builder->constValue(1), builder->constValue(1), NULL};

    const NdbQueryLookupOperationDef* const parentOperation
      = builder->readTuple(m_nt1Tab, keyOperands);
    ASSERT_ALWAYS(parentOperation != NULL);

    const NdbQueryOperand* const childOperands[] =
      {builder->linkedValue(parentOperation, "ui1"),
       builder->linkedValue(parentOperation, "oi1"),
      NULL};

    for (Uint32 i = 0; i<32; i++)
    {
      const NdbQueryLookupOperationDef* const childOperation
        = builder->readTuple(m_nt1Tab, childOperands);
      if (i < 31)
      {
        ASSERT_ALWAYS(childOperation != NULL);
      }
      else if (childOperation != NULL &&
               builder->getNdbError().code != QRY_DEFINITION_TOO_LARGE)
      {
        g_err << "Building query with too many operations gave unexpected "
          "result.";
        builder->destroy();
        return NDBT_FAILED;
      }
    }
    builder->destroy();
  }

  // Make query with two root operations.
  {
    NdbQueryBuilder* const builder = NdbQueryBuilder::create();
    const NdbQueryOperand* const keyOperands[] =
      {builder->constValue(1), builder->constValue(1), NULL};

    const NdbQueryLookupOperationDef* const root1
      = builder->readTuple(m_nt1Tab, keyOperands);
    ASSERT_ALWAYS(root1 != NULL);

    if (builder->readTuple(m_nt1Tab, keyOperands)!= NULL ||
        builder->getNdbError().code != QRY_UNKNOWN_PARENT)
    {
      g_err << "Query with two root operations gave unexpected result.";
      builder->destroy();
      return NDBT_FAILED;
    };
    builder->destroy();
  }

  // Try lookup on ordered index.
  {
    NdbQueryBuilder* const builder = NdbQueryBuilder::create();
    const NdbQueryOperand* const keyOperands[] =
      {builder->constValue(1), builder->constValue(1), NULL};

    if (builder->readTuple(m_nt1OrdIdx, m_nt1Tab, keyOperands) != NULL ||
        builder->getNdbError().code != QRY_WRONG_INDEX_TYPE)
    {
      g_err << "Lookup on ordered index gave unexpected result.";
      builder->destroy();
      return NDBT_FAILED;
    }
    builder->destroy();
  }

  // Try lookup on index on wrong table.
  {
    NdbQueryBuilder* const builder = NdbQueryBuilder::create();
    const NdbQueryOperand* const keyOperands[] =
      {builder->constValue(1), builder->constValue(1), NULL};

    if (builder->readTuple(m_nt2OrdIdx, m_nt1Tab, keyOperands) != NULL ||
        builder->getNdbError().code != QRY_UNRELATED_INDEX)
    {
      g_err << "Lookup on unrelated index gave unexpected result.";
      builder->destroy();
      return NDBT_FAILED;
    }
    builder->destroy();
  }

  // Try scanning unique index.
  {
    NdbQueryBuilder* const builder = NdbQueryBuilder::create();
    const NdbQueryOperand* const boundOperands[] =
      {builder->constValue(1), NULL};
    const NdbQueryIndexBound bound(boundOperands);

    if (builder->scanIndex(m_nt1UnqIdx, m_nt1Tab, &bound) != NULL ||
        builder->getNdbError().code != QRY_WRONG_INDEX_TYPE)
    {
      g_err << "Scan of unique index gave unexpected result.";
      builder->destroy();
      return NDBT_FAILED;
    }
    builder->destroy();
  }

  // Try scanning index on wrong table.
  {
    NdbQueryBuilder* const builder = NdbQueryBuilder::create();
    const NdbQueryOperand* const boundOperands[] =
      {builder->constValue(1), NULL};
    const NdbQueryIndexBound bound(boundOperands);

    if (builder->scanIndex(m_nt2OrdIdx, m_nt1Tab, &bound) != NULL ||
        builder->getNdbError().code != QRY_UNRELATED_INDEX)
    {
      g_err << "Scan of unrelated index gave unexpected result.";
      builder->destroy();
      return NDBT_FAILED;
    }
    builder->destroy();
  }

  // Try adding a scan child to a lookup root.
  {
    NdbQueryBuilder* const builder = NdbQueryBuilder::create();
    const NdbQueryOperand* const keyOperands[] =
      {builder->constValue(1), builder->constValue(1), NULL};

    const NdbQueryLookupOperationDef* parentOperation
      = builder->readTuple(m_nt1Tab, keyOperands);
    ASSERT_ALWAYS(parentOperation != NULL);

    const NdbQueryOperand* const childOperands[] =
      {builder->linkedValue(parentOperation, "ui1"),
       builder->linkedValue(parentOperation, "oi1"),
      NULL};
    const NdbQueryIndexBound bound(childOperands);

    if (builder->scanIndex(m_nt1OrdIdx, m_nt1Tab, &bound) != NULL ||
        builder->getNdbError().code != QRY_WRONG_OPERATION_TYPE)
    {
      g_err << "Lookup with scan child gave unexpected result.";
      builder->destroy();
      return NDBT_FAILED;
    }
    builder->destroy();
  }

  // Try adding a sorted child scan to a query.
  {
    NdbQueryBuilder* const builder = NdbQueryBuilder::create();

    const NdbQueryTableScanOperationDef* parentOperation
      = builder->scanTable(m_nt1Tab);
    ASSERT_ALWAYS(parentOperation != NULL);

    const NdbQueryOperand* const childOperands[] =
      {builder->linkedValue(parentOperation, "ui1"),
      NULL};
    const NdbQueryIndexBound bound(childOperands);
    NdbQueryOptions childOptions;
    childOptions.setOrdering(NdbQueryOptions::ScanOrdering_ascending);

    if (builder->scanIndex(m_nt1OrdIdx, m_nt1Tab, &bound, &childOptions) != NULL ||
        builder->getNdbError().code != QRY_MULTIPLE_SCAN_SORTED)
    {
      g_err << "Query with sorted child scan gave unexpected result.";
      builder->destroy();
      return NDBT_FAILED;
    }
    builder->destroy();
  }

  /**
   * Try adding a child operation with two parents that are not descendants of each
   * other (i.e. a diamond-shaped query graph).
   */
  {
    NdbQueryBuilder* const builder = NdbQueryBuilder::create();
    const NdbQueryOperand* const rootKey[] =
      {builder->constValue(1), builder->constValue(1), NULL};

    const NdbQueryLookupOperationDef* rootOperation
      = builder->readTuple(m_nt1Tab, rootKey);
    ASSERT_ALWAYS(rootOperation != NULL);

    const NdbQueryOperand* const leftKey[] =
      {builder->linkedValue(rootOperation, "ui1"), builder->constValue(1), NULL};

    const NdbQueryLookupOperationDef* leftOperation
      = builder->readTuple(m_nt1Tab, leftKey);
    ASSERT_ALWAYS(leftOperation != NULL);

    const NdbQueryOperand* const rightKey[] =
      {builder->linkedValue(rootOperation, "ui1"), builder->constValue(1), NULL};

    const NdbQueryLookupOperationDef* rightOperation
      = builder->readTuple(m_nt1Tab, rightKey);
    ASSERT_ALWAYS(rightOperation != NULL);

    const NdbQueryOperand* const bottomKey[] =
      {builder->linkedValue(leftOperation, "ui1"),
       builder->linkedValue(rightOperation, "oi1"),
       NULL};

    if (builder->readTuple(m_nt1Tab, bottomKey) != NULL ||
        builder->getNdbError().code != QRY_MULTIPLE_PARENTS)
    {
      g_err << "Diamond-shaped query graph gave unexpected result.";
      builder->destroy();
      return NDBT_FAILED;
    }
    builder->destroy();
  }

  return NDBT_OK;
} // NegativeTest::runGraphTest()


int
NegativeTest::runSetBoundTest() const
{
  // Test NdbQueryOperation::setBound() with too long string value.
  {
    NdbQueryBuilder* const builder = NdbQueryBuilder::create();

    const NdbQueryIndexScanOperationDef* parentOperation
      = builder->scanIndex(m_nt2OrdIdx, m_nt2Tab);
    ASSERT_ALWAYS(parentOperation != NULL);

    const NdbQueryDef* const queryDef = builder->prepare();
    ASSERT_ALWAYS(queryDef != NULL);
    builder->destroy();

    NdbTransaction* const trans = m_ndb->startTransaction();
    NdbQuery* const query = trans->createQuery(queryDef);

    // Make bound with too long string.
    const NdbDictionary::RecordSpecification ordIdxRecSpec[] =
      {{m_nt2Tab->getColumn("oi1"), 0, 0, 0}};

    const NdbRecord* const ordIdxRecord =
      m_dictionary->createRecord(m_nt2OrdIdx, ordIdxRecSpec,
                                 sizeof ordIdxRecSpec/sizeof ordIdxRecSpec[0],
                                 sizeof(NdbDictionary::RecordSpecification));
    ASSERT_ALWAYS(ordIdxRecord != NULL);

    char boundRow[2+nt2StrLen+10];
    memset(boundRow, 'x', sizeof boundRow);
    // Set string lenght field.
    *reinterpret_cast<Uint16*>(boundRow) = nt2StrLen+10;

    NdbIndexScanOperation::IndexBound
      bound = {boundRow, 1, true, boundRow, 1, true, 0};

    if (query->setBound(ordIdxRecord, &bound) == 0 ||
        query->getNdbError().code != Err_WrongFieldLength)
    {
      g_err << "Scan bound with too long string value gave unexpected result.";
      m_ndb->closeTransaction(trans);
      queryDef->destroy();
      return NDBT_FAILED;
    }

    // Set correct string lengh.
    *reinterpret_cast<Uint16*>(boundRow) = nt2StrLen;
    bound.range_no = 1;
    if (query->setBound(ordIdxRecord, &bound) == 0 ||
        query->getNdbError().code != QRY_ILLEGAL_STATE)
    {
      g_err << "setBound() in failed state gave unexpected result.";
      m_ndb->closeTransaction(trans);
      queryDef->destroy();
      return NDBT_FAILED;
    }

    m_ndb->closeTransaction(trans);
    queryDef->destroy();
  }

  // Test NdbQueryOperation::setBound() with wrong bound no.
  {
    NdbQueryBuilder* const builder = NdbQueryBuilder::create();

    const NdbQueryIndexScanOperationDef* parentOperation
      = builder->scanIndex(m_nt1OrdIdx, m_nt1Tab);
    ASSERT_ALWAYS(parentOperation != NULL);

    const NdbQueryDef* const queryDef = builder->prepare();
    ASSERT_ALWAYS(queryDef != NULL);
    builder->destroy();

    NdbTransaction* const trans = m_ndb->startTransaction();
    NdbQuery* const query = trans->createQuery(queryDef);

    const int boundRow[] = {1, 1};

    // Make bound with wrong bound no.
    NdbIndexScanOperation::IndexBound
      bound = {reinterpret_cast<const char*>(boundRow), 1, true,
               reinterpret_cast<const char*>(boundRow), 1, true, 1/*Should be 0.*/};

    if (query->setBound(m_nt1OrdIdx->getDefaultRecord(), &bound) == 0 ||
        query->getNdbError().code != Err_InvalidRangeNo)
    {
      g_err << "Scan bound with wrong range no gave unexpected result.";
      m_ndb->closeTransaction(trans);
      queryDef->destroy();
      return NDBT_FAILED;
    }

    m_ndb->closeTransaction(trans);
    queryDef->destroy();
  }

  // Test NdbQueryOperation::setBound() on table scan.
  {
    NdbQueryBuilder* const builder = NdbQueryBuilder::create();

    const NdbQueryTableScanOperationDef* parentOperation
      = builder->scanTable(m_nt1Tab);
    ASSERT_ALWAYS(parentOperation != NULL);

    const NdbQueryDef* const queryDef = builder->prepare();
    ASSERT_ALWAYS(queryDef != NULL);
    builder->destroy();

    NdbTransaction* const trans = m_ndb->startTransaction();
    NdbQuery* const query = trans->createQuery(queryDef);

    const int boundRow[] = {1, 1};

    NdbIndexScanOperation::IndexBound
      bound = {reinterpret_cast<const char*>(boundRow), 1, true,
               reinterpret_cast<const char*>(boundRow), 1, true, 0};

    if (query->setBound(m_nt1OrdIdx->getDefaultRecord(), &bound) == 0 ||
        query->getNdbError().code != QRY_WRONG_OPERATION_TYPE)
    {
      g_err << "Scan bound on table scan gave unexpected result.";
      m_ndb->closeTransaction(trans);
      queryDef->destroy();
      return NDBT_FAILED;
    }

    m_ndb->closeTransaction(trans);
    queryDef->destroy();
  }

  // Test NdbQueryOperation::setBound() in executed query.
  {
    NdbQueryBuilder* const builder = NdbQueryBuilder::create();

    const NdbQueryIndexScanOperationDef* parentOperation
      = builder->scanIndex(m_nt1OrdIdx, m_nt1Tab);
    ASSERT_ALWAYS(parentOperation != NULL);

    const NdbQueryDef* const queryDef = builder->prepare();
    ASSERT_ALWAYS(queryDef != NULL);
    builder->destroy();

    NdbTransaction* const trans = m_ndb->startTransaction();
    NdbQuery* const query = trans->createQuery(queryDef);

    const char* resultRow;

    ASSERT_ALWAYS(query->getQueryOperation(0u)
                  ->setResultRowRef(m_nt1Tab->getDefaultRecord(),
                                    resultRow, NULL) == 0);

    ASSERT_ALWAYS(trans->execute(NoCommit)==0);

    const int boundRow[] = {1, 1};

    // Add bound now.
    NdbIndexScanOperation::IndexBound
      bound = {reinterpret_cast<const char*>(boundRow), 1, true,
               reinterpret_cast<const char*>(boundRow), 1, true, 0};

    if (query->setBound(m_nt1OrdIdx->getDefaultRecord(), &bound) == 0 ||
        query->getNdbError().code != QRY_ILLEGAL_STATE)
    {
      g_err << "Adding scan bound to executed query gave unexpected result.";
      m_ndb->closeTransaction(trans);
      queryDef->destroy();
      return NDBT_FAILED;
    }

    m_ndb->closeTransaction(trans);
    queryDef->destroy();
  }

  return NDBT_OK;
} // NegativeTest::runSetBoundTest()


int
NegativeTest::runValueTest() const
{
  // Test NdbQueryOperation::getValue() on an unknown column.
  {
    NdbQueryBuilder* const builder = NdbQueryBuilder::create();

    const NdbQueryTableScanOperationDef* parentOperation
      = builder->scanTable(m_nt1Tab);
    ASSERT_ALWAYS(parentOperation != NULL);

    const NdbQueryDef* const queryDef = builder->prepare();
    ASSERT_ALWAYS(queryDef != NULL);
    builder->destroy();

    NdbTransaction* const trans = m_ndb->startTransaction();
    NdbQuery* const query = trans->createQuery(queryDef);

    if (query->getQueryOperation(0u)->getValue("unknownCol") != NULL ||
        query->getNdbError().code != Err_UnknownColumn)
    {
      g_err << "NdbQueryOperation::getValue() on unknown column gave unexpected result.";
      m_ndb->closeTransaction(trans);
      queryDef->destroy();
      return NDBT_FAILED;
    }

    m_ndb->closeTransaction(trans);
    queryDef->destroy();
  }

  // Try fetching results with an NdbRecord for a different table.
  {
    NdbQueryBuilder* const builder = NdbQueryBuilder::create();

    const NdbQueryTableScanOperationDef* parentOperation
      = builder->scanTable(m_nt1Tab);
    ASSERT_ALWAYS(parentOperation != NULL);

    const NdbQueryDef* const queryDef = builder->prepare();
    ASSERT_ALWAYS(queryDef != NULL);
    builder->destroy();

    NdbTransaction* const trans = m_ndb->startTransaction();
    NdbQuery* const query = trans->createQuery(queryDef);

    const char* resultRow;

    if (query->getQueryOperation(0u)->setResultRowRef(m_nt2Tab->getDefaultRecord(),
                                                      resultRow, NULL) == 0 ||
        query->getNdbError().code != Err_DifferentTabForKeyRecAndAttrRec)
    {
      g_err << "NdbQueryOperation::setResultRowRef() on wrong table gave unexpected "
        "result.";
      m_ndb->closeTransaction(trans);
      queryDef->destroy();
      return NDBT_FAILED;
    }

    m_ndb->closeTransaction(trans);
    queryDef->destroy();
  }

  // Try defining result row twice.
  {
    NdbQueryBuilder* const builder = NdbQueryBuilder::create();

    const NdbQueryTableScanOperationDef* parentOperation
      = builder->scanTable(m_nt1Tab);
    ASSERT_ALWAYS(parentOperation != NULL);

    const NdbQueryDef* const queryDef = builder->prepare();
    ASSERT_ALWAYS(queryDef != NULL);
    builder->destroy();

    NdbTransaction* const trans = m_ndb->startTransaction();
    NdbQuery* const query = trans->createQuery(queryDef);

    const char* resultRow;

    ASSERT_ALWAYS(query->getQueryOperation(0u)
                  ->setResultRowRef(m_nt1Tab->getDefaultRecord(),
                                    resultRow, NULL) == 0);

    if (query->getQueryOperation(0u)->setResultRowRef(m_nt1Tab->getDefaultRecord(),
                                                      resultRow, NULL) == 0 ||
        query->getNdbError().code != QRY_RESULT_ROW_ALREADY_DEFINED)
    {
      g_err << "Defining result row twice gave unexpected result.";
      m_ndb->closeTransaction(trans);
      queryDef->destroy();
      return NDBT_FAILED;
    }

    m_ndb->closeTransaction(trans);
    queryDef->destroy();
  }

  // Test operation with empty projection.
  {
    NdbQueryBuilder* const builder = NdbQueryBuilder::create();

    const NdbQueryIndexScanOperationDef* parentOperation
      = builder->scanIndex(m_nt1OrdIdx, m_nt1Tab);
    ASSERT_ALWAYS(parentOperation != NULL);

    const NdbQueryDef* const queryDef = builder->prepare();
    ASSERT_ALWAYS(queryDef != NULL);
    builder->destroy();

    NdbTransaction* const trans = m_ndb->startTransaction();
    NdbQuery* const query = trans->createQuery(queryDef);

    // Execute without defining a projection.
    if (trans->execute(NoCommit) == 0 ||
        query->getNdbError().code != QRY_EMPTY_PROJECTION)
    {
      g_err << "Having operation with empty projection gave unexpected result.";
      m_ndb->closeTransaction(trans);
      queryDef->destroy();
      return NDBT_FAILED;
    }

    m_ndb->closeTransaction(trans);
    queryDef->destroy();
  }
  return NDBT_OK;
} // NegativeTest::runValueBoundTest()

<<<<<<< HEAD
=======
/**
 * Check that query pushdown is disabled in older versions of the code
 * (even if the API extensions are present in the code).
 */
int
NegativeTest::runFeatureDisabledTest() const
{
  NdbQueryBuilder* const builder = NdbQueryBuilder::create();
  
  const NdbQueryTableScanOperationDef* const parentOperation
    = builder->scanTable(m_nt1Tab);
  
  int result = NDBT_OK;

  if (ndb_join_pushdown(ndbGetOwnVersion()))
  {
    if (parentOperation == NULL)
    {
      g_err << "scanTable() failed: " << builder->getNdbError()
            << endl;
      result = NDBT_FAILED;
    }
    else
    {
      g_info << "scanTable() succeeded in version "
             << ndbGetOwnVersionString() << " as expected." << endl;
    }
  }
  else
  {
    // Query pushdown should not be enabled in this version.
    if (parentOperation != NULL)
    {
      g_err << "Succeeded with creating scan operation, which should not be "
        "possible in version " << ndbGetOwnVersionString() << endl;
      result = NDBT_FAILED;      
    }
    else if (builder->getNdbError().code != Err_FunctionNotImplemented)
    {
      g_err << "scanTable() failed with unexpected error: " 
            << builder->getNdbError() << endl;
      result = NDBT_FAILED;
    }
    else
    {
      g_info << "scanTable() failed in version "
             << ndbGetOwnVersionString() << " as expected with error: " 
             << builder->getNdbError() << endl;
    }
  }

  builder->destroy();
  return result;
} // NegativeTest::runFeatureDisabledTest()

>>>>>>> 26685dfc
static int
dropNegativeSchema(NDBT_Context* ctx, NDBT_Step* step)
{
  NdbDictionary::Dictionary* const dictionary
    = step->getNdb()->getDictionary();

  if (dictionary->dropTable("nt1") != 0)
  {
    g_err << "Failed to drop table nt1." << endl;
    return NDBT_FAILED;
  }
  if (dictionary->dropTable("nt2") != 0)
  {
    g_err << "Failed to drop table nt2." << endl;
    return NDBT_FAILED;
  }
  return NDBT_OK;
}

NDBT_TESTSUITE(testSpj);
TESTCASE("NegativeJoin", ""){
  INITIALIZER(createNegativeSchema);
  INITIALIZER(NegativeTest::keyTest);
  INITIALIZER(NegativeTest::graphTest);
  INITIALIZER(NegativeTest::setBoundTest);
  INITIALIZER(NegativeTest::valueTest);
  FINALIZER(dropNegativeSchema);
}
<<<<<<< HEAD
=======
TESTCASE("FeatureDisabled", ""){
  INITIALIZER(createNegativeSchema);
  INITIALIZER(NegativeTest::featureDisabledTest);
  FINALIZER(dropNegativeSchema);
}
>>>>>>> 26685dfc
TESTCASE("LookupJoin", ""){
  INITIALIZER(runLoadTable);
  STEP(runLookupJoin);
  VERIFIER(runClearTable);
}
TESTCASE("ScanJoin", ""){
  INITIALIZER(runLoadTable);
  STEP(runScanJoin);
  FINALIZER(runClearTable);
}
TESTCASE("MixedJoin", ""){
  INITIALIZER(runLoadTable);
  STEPS(runJoin, 6);
  FINALIZER(runClearTable);
}
TESTCASE("NF_Join", ""){
  TC_PROPERTY("UntilStopped", 1);
  TC_PROPERTY("WaitProgress", 20);
  INITIALIZER(runLoadTable);
  //STEPS(runScanJoin, 6);
  //STEPS(runLookupJoin, 6);
  STEPS(runJoin, 6);
  STEP(runRestarter);
  FINALIZER(runClearTable);
}

TESTCASE("LookupJoinError", ""){
  INITIALIZER(runLoadTable);
  STEP(runLookupJoinError);
  VERIFIER(runClearTable);
}
TESTCASE("ScanJoinError", ""){
  INITIALIZER(runLoadTable);
  TC_PROPERTY("NodeNumber", 2);
  STEP(runScanJoinError);
  FINALIZER(runClearTable);
}
NDBT_TESTSUITE_END(testSpj);


int main(int argc, const char** argv){
  ndb_init();

  /* To inject a single fault, for testing fault injection.
     Add the required fault number at the end
     of the command line. */

  if (argc > 0) sscanf(argv[argc-1], "%d",  &faultToInject);
  if (faultToInject && (faultToInject < FI_START || faultToInject > FI_END))
  {
    ndbout_c("Illegal fault to inject: %d. Legal range is between %d and %d",
             faultToInject, FI_START, FI_END);
    exit(1);
  }

  NDBT_TESTSUITE_INSTANCE(testSpj);
  return testSpj.execute(argc, argv);
}<|MERGE_RESOLUTION|>--- conflicted
+++ resolved
@@ -26,20 +26,13 @@
 #include <HugoQueryBuilder.hpp>
 #include <HugoQueries.hpp>
 #include <NdbSchemaCon.hpp>
-<<<<<<< HEAD
-=======
 #include <ndb_version.h>
->>>>>>> 26685dfc
 
 static int faultToInject = 0;
 
 enum faultsToInject {
   FI_START = 17001,
-<<<<<<< HEAD
-  FI_END = 17510
-=======
   FI_END = 17521
->>>>>>> 26685dfc
 };
 
 int
@@ -96,8 +89,6 @@
   {
     g_info << i << ": ";
     if (hugoTrans.runLookupQuery(GETNDB(step), queries))
-<<<<<<< HEAD
-=======
     {
       g_info << endl;
       return NDBT_FAILED;
@@ -157,73 +148,6 @@
       " in node " << nodeId << " loop "<< i << endl;
 
     if (restarter.insertErrorInNode(nodeId, inject_err) != 0)
->>>>>>> 26685dfc
-    {
-      ndbout << "Could not insert error in node "<< nodeId <<endl;
-      g_info << endl;
-      return NDBT_FAILED;
-    }
-
-    // It'd be better if test could differentiates failures from
-    // fault injection and others.
-    // We expect to fail, and it's a failure if we don't
-    if (!hugoTrans.runLookupQuery(GETNDB(step), queries))
-    {
-      g_info << "LookUpJoinError didn't fail as expected."<< endl;
-      // return NDBT_FAILED;
-    }
-
-    addMask(ctx, (1 << stepNo), "Running");
-    i++;
-  }
-  g_info << endl;
-  return NDBT_OK;
-}
-
-int
-runLookupJoinError(NDBT_Context* ctx, NDBT_Step* step){
-  int loops = ctx->getNumLoops();
-  int joinlevel = ctx->getProperty("JoinLevel", 8);
-  int records = ctx->getNumRecords();
-  int queries = records/joinlevel;
-  int until_stopped = ctx->getProperty("UntilStopped", (Uint32)0);
-  Uint32 stepNo = step->getStepNo();
-
-  int i = 0;
-  HugoQueryBuilder qb(GETNDB(step), ctx->getTab(), HugoQueryBuilder::O_LOOKUP);
-  qb.setJoinLevel(joinlevel);
-  const NdbQueryDef * query = qb.createQuery(GETNDB(step));
-  HugoQueries hugoTrans(*query);
-
-  NdbRestarter restarter;
-  int lookupFaults[] = {
-      17001, 17005, 17006, 17008,
-      17012, // testing abort in :execDIH_SCAN_TAB_CONF
-      17013, // Simulate DbspjErr::InvalidRequest
-      17020, 17021, 17022, // lookup_send() encounter dead node -> NodeFailure
-      17030, 17031, 17032, // LQHKEYREQ reply is LQHKEYREF('Invalid..')
-      17040, 17041, 17042, // lookup_parent_row -> OutOfQueryMemory
-      17050, 17051, 17052, 17053, // parseDA -> outOfSectionMem
-      17060, 17061, 17062, 17063, // scanIndex_parent_row -> outOfSectionMem
-      17070, 17071, 17072, // lookup_send.dupsec -> outOfSectionMem
-      17080, 17081, 17082, // lookup_parent_row -> OutOfQueryMemory
-      17120, 17121, // execTRANSID_AI -> OutOfRowMemory
-      17510 // random failure when allocating seection memory
-  }; 
-  loops =  faultToInject ? 1 : sizeof(lookupFaults)/sizeof(int);
-
-  while ((i<loops || until_stopped) && !ctx->isTestStopped())
-  {
-    g_info << i << ": ";
-
-    int inject_err = faultToInject ? faultToInject : lookupFaults[i];
-    int randomId = rand() % restarter.getNumDbNodes();
-    int nodeId = restarter.getDbNodeId(randomId);
-
-    ndbout << "LookupJoinError: Injecting error "<<  inject_err <<
-      " in node " << nodeId << " loop "<< i << endl;
-
-    if (restarter.insertErrorInNode(nodeId, inject_err) != 0)
     {
       ndbout << "Could not insert error in node "<< nodeId <<endl;
       g_info << endl;
@@ -283,19 +207,12 @@
   int i = 0;
   HugoQueryBuilder qb(GETNDB(step), ctx->getTab(), HugoQueryBuilder::O_SCAN);
   qb.setJoinLevel(joinlevel);
-<<<<<<< HEAD
-  const NdbQueryDef * query = qb.createQuery(GETNDB(step));
-=======
   const NdbQueryDef * query = qb.createQuery();
->>>>>>> 26685dfc
   HugoQueries hugoTrans(* query);
 
   NdbRestarter restarter;
   int scanFaults[] = {
-<<<<<<< HEAD
-=======
       7240,        // DIGETNODESREQ returns error 
->>>>>>> 26685dfc
       17002, 17004, 17005, 17006, 17008,
       17012, // testing abort in :execDIH_SCAN_TAB_CONF
       17013, // Simulate DbspjErr::InvalidRequest
@@ -310,12 +227,8 @@
       17100, // scanFrag_sends invalid schema version, to get a SCAN_FRAGREF
       17110, 17111, 17112, // scanIndex_sends invalid schema version, to get a SCAN_FRAGREF
       17120, 17121, // execTRANSID_AI -> OutOfRowMemory
-<<<<<<< HEAD
-      17510 // random failure when allocating seection memory
-=======
       17510,        // random failure when allocating section memory
       17520, 17521  // failure (+random) from TableRecord::checkTableError()
->>>>>>> 26685dfc
   }; 
   loops =  faultToInject ? 1 : sizeof(scanFaults)/sizeof(int);
 
@@ -625,10 +538,7 @@
 #define QRY_EMPTY_PROJECTION 4826
 
 /* Various error codes that are not specific to NdbQuery. */
-<<<<<<< HEAD
-=======
 static const int Err_FunctionNotImplemented = 4003;
->>>>>>> 26685dfc
 static const int Err_UnknownColumn = 4004;
 static const int Err_WrongFieldLength = 4209;
 static const int Err_InvalidRangeNo = 4286;
@@ -654,12 +564,9 @@
   static int valueTest(NDBT_Context* ctx, NDBT_Step* step)
   { return NegativeTest(ctx, step).runValueTest();}
 
-<<<<<<< HEAD
-=======
   static int featureDisabledTest(NDBT_Context* ctx, NDBT_Step* step)
   { return NegativeTest(ctx, step).runFeatureDisabledTest();}
 
->>>>>>> 26685dfc
 private:
   Ndb* m_ndb;
   NdbDictionary::Dictionary* m_dictionary;
@@ -677,10 +584,7 @@
   int runGraphTest() const;
   int runSetBoundTest() const;
   int runValueTest() const;
-<<<<<<< HEAD
-=======
   int runFeatureDisabledTest() const;
->>>>>>> 26685dfc
   // No copy.
   NegativeTest(const NegativeTest&);
   NegativeTest& operator=(const NegativeTest&);
@@ -1400,8 +1304,6 @@
   return NDBT_OK;
 } // NegativeTest::runValueBoundTest()
 
-<<<<<<< HEAD
-=======
 /**
  * Check that query pushdown is disabled in older versions of the code
  * (even if the API extensions are present in the code).
@@ -1457,7 +1359,6 @@
   return result;
 } // NegativeTest::runFeatureDisabledTest()
 
->>>>>>> 26685dfc
 static int
 dropNegativeSchema(NDBT_Context* ctx, NDBT_Step* step)
 {
@@ -1486,14 +1387,11 @@
   INITIALIZER(NegativeTest::valueTest);
   FINALIZER(dropNegativeSchema);
 }
-<<<<<<< HEAD
-=======
 TESTCASE("FeatureDisabled", ""){
   INITIALIZER(createNegativeSchema);
   INITIALIZER(NegativeTest::featureDisabledTest);
   FINALIZER(dropNegativeSchema);
 }
->>>>>>> 26685dfc
 TESTCASE("LookupJoin", ""){
   INITIALIZER(runLoadTable);
   STEP(runLookupJoin);
