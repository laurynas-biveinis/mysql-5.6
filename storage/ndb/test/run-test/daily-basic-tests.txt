--- conflicted
+++ resolved
@@ -1078,7 +1078,6 @@
 cmd: testSystemRestart
 args: -n Bug22696 T1
 
-<<<<<<< HEAD
 max-time: 600
 cmd: testNodeRestart
 args: -n pnr --nologging T1
@@ -1098,8 +1097,7 @@
 max-time: 600
 cmd: testSystemRestart
 args: -n to D2
-=======
+
 max-time: 300
 cmd: testNodeRestart
 args: -n Bug32922 T1
->>>>>>> 19148d3d
