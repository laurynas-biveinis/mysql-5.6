--- conflicted
+++ resolved
@@ -564,20 +564,13 @@
 cmd: testScan
 args: -n CheckAfterTerror T6 D1 D2 
 
-<<<<<<< HEAD
 # Bug18408747 added on 17.04.2014
 #max-time: 500
 #cmd: testScan
 #args: -n ScanReadError5021 T1 D1 D2 
 #
-max-time: 500
-=======
-max-time: 500
-cmd: testScan
-args: -n ScanReadError5021 T1 D1 D2 
 
 max-time: 720
->>>>>>> e5ce7e46
 cmd: testScan
 args: -n ScanReaderror5022 T1 D1 D2 
 
