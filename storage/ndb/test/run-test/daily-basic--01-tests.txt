--- conflicted
+++ resolved
@@ -28,7 +28,7 @@
 max-time: 180
 
 cmd: testNativeDefault
-args: testNativeDefault
+args:
 max-time: 180
 
 cmd: testBasic
@@ -91,28 +91,9 @@
 args: -n CreateAndDropWithData
 max-time: 360
 
-<<<<<<< HEAD
-cmd: DbAsyncGenerator
-args: -time 60 -p 1
-max-time: 360
-type: bench
-
 cmd: testDict
 args: -n TableAddAttrs
 max-time: 540
-=======
-cmd: testSpj
-args: -n MixedJoin
-max-time: 540
-
-cmd: testNodeRestart
-args: -n LateCommit T1
-max-time: 720
-
-cmd: testNodeRestart
-args: -n Bug24717 T1
-max-time: 720
->>>>>>> 3c23192e
 
 cmd: test_event
 args: -n Bug37442 T1
