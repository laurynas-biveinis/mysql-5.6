--- conflicted
+++ resolved
@@ -20,11 +20,7 @@
 #
 MACRO(NDB_REQUIRE_VARIABLE variable_name)
   #MESSAGE(STATUS "Checking variable ${variable_name} required by NDB")
-<<<<<<< HEAD
-  IF(NOT DEFINED "${variable_name}")
-=======
   IF(NOT "${variable_name}")
->>>>>>> e6ffef75
     MESSAGE(FATAL_ERROR "The variable ${variable_name} is required "
                          "to build NDB")
   ENDIF()
