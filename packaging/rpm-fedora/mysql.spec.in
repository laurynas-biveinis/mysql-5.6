--- conflicted
+++ resolved
@@ -687,16 +687,14 @@
 %attr(755, root, root) %{_libdir}/mysql/libmysqld.so
 
 %changelog
-<<<<<<< HEAD
 * Mon Oct 06 2014 Balasubramanian Kandasamy <balasubramanian.kandasamy@oracle.com> - 5.7.6-0.2.m16
 - Include boost sources
 - Add license info in each subpackage
 - Remove systemd conditional
 - Various clean up
-=======
+
 * Thu Sep 18 2014 Balasubramanian Kandasamy <balasubramanian.kandasamy@oracle.com> - 5.7.6-0.2.m16
 - Provide replication_observers_example_plugin.so plugin
->>>>>>> c6c9da58
 
 * Tue Sep 2 2014 Bjorn Munch <bjorn.munch@oracle.com> - 5.7.6-0.1.m16
 - Updated for 5.7.6
