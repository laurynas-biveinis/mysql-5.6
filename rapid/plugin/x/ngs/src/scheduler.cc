/*
 * Copyright (c) 2015, 2016, Oracle and/or its affiliates. All rights reserved.
 *
 * This program is free software; you can redistribute it and/or
 * modify it under the terms of the GNU General Public License as
 * published by the Free Software Foundation; version 2 of the
 * License.
 *
 * This program is distributed in the hope that it will be useful,
 * but WITHOUT ANY WARRANTY; without even the implied warranty of
 * MERCHANTABILITY or FITNESS FOR A PARTICULAR PURPOSE. See the
 * GNU General Public License for more details.
 *
 * You should have received a copy of the GNU General Public License
 * along with this program; if not, write to the Free Software
 * Foundation, Inc., 51 Franklin St, Fifth Floor, Boston, MA
 * 02110-1301  USA
 */

<<<<<<< HEAD
#if !defined(MYSQL_DYNAMIC_PLUGIN) && defined(WIN32) && !defined(XPLUGIN_UNIT_TESTS)
// Needed for importing PERFORMANCE_SCHEMA plugin API.
#define MYSQL_DYNAMIC_PLUGIN 1
#endif // WIN32

#include "my_psi_config.h"
=======
#include "ngs_common/bind.h"
#include "ngs/scheduler.h"
#include "ngs/memory.h"
#include "ngs/log.h"

>>>>>>> 43b3a711
#include "my_rdtsc.h"
#include "ngs/log.h"
#include "ngs/memory.h"
#include "ngs/scheduler.h"
#include "ngs_common/bind.h"


using namespace ngs;


const uint64_t MILLI_TO_NANO = 1000000;
const ulonglong TIME_VALUE_NOT_VALID = 0;

Scheduler_dynamic::Scheduler_dynamic(const char* name, PSI_thread_key thread_key)
: m_name(name),
  m_worker_pending_mutex(KEY_mutex_x_scheduler_dynamic_worker_pending),
  m_worker_pending_cond(KEY_cond_x_scheduler_dynamic_worker_pending),
  m_thread_exit_mutex(KEY_mutex_x_scheduler_dynamic_thread_exit),
  m_thread_exit_cond(KEY_cond_x_scheduler_dynamic_thread_exit),
  m_is_running(0),
  m_min_workers_count(1),
  m_workers_count(0),
  m_tasks_count(0),
  m_idle_worker_timeout(60 * 1000),
  m_thread_key(thread_key)
{
}


Scheduler_dynamic::~Scheduler_dynamic()
{
  stop();
}


void Scheduler_dynamic::launch()
{
  int32 int_0 = 0;
  if (m_is_running.compare_exchange_strong(int_0, 1))
  {
    create_min_num_workers();
    log_info("Scheduler \"%s\" started.", m_name.c_str());
  }
}


void Scheduler_dynamic::create_min_num_workers()
{
  Mutex_lock lock(m_worker_pending_mutex);

  while (is_running() &&
         m_workers_count.load() < m_min_workers_count.load())
  {
    create_thread();
  }
}


unsigned int Scheduler_dynamic::set_num_workers(unsigned int n)
{
  log_debug("Scheduler '%s', set number of threads to %u", m_name.c_str(), n);
  m_min_workers_count.store(n);
  try
  {
    create_min_num_workers();
  }
  catch (std::exception &e)
  {
    log_debug("Exception in set minimal number of workers \"%s\"", e.what());
    const int32 m = m_workers_count.load();
    log_warning("Unable to set minimal number of workers to %u; actual value is %i", n, m);
    m_min_workers_count.store(m);
    return m;
  }
  return n;
}


void Scheduler_dynamic::set_idle_worker_timeout(unsigned long long milliseconds)
{
  m_idle_worker_timeout.store(milliseconds);
  m_worker_pending_cond.broadcast(m_worker_pending_mutex);
}


void Scheduler_dynamic::stop()
{
  int32 int_1 = 1;
  if (m_is_running.compare_exchange_strong(int_1, 0))
  {
    while (m_tasks.empty() == false)
    {
      Task* task = NULL;

      if (m_tasks.pop(task))
        ngs::free_object(task);
    }

    m_worker_pending_cond.broadcast(m_worker_pending_mutex);

    {
      Mutex_lock lock(m_thread_exit_mutex);
      while (m_workers_count.load())
        m_thread_exit_cond.wait(m_thread_exit_mutex);
    }

    Thread_t thread;
    while(m_threads.pop(thread))
    {
      ngs::thread_join(&thread, NULL);
    }

    log_info("Scheduler \"%s\" stopped.", m_name.c_str());
  }
}


// NOTE: Scheduler takes ownership of the task and deletes it after
//       completion with delete operator.
bool Scheduler_dynamic::post(Task* task)
{
  if (is_running() == false || task == NULL)
    return false;

  {
    Mutex_lock lock(m_worker_pending_mutex);

    log_debug("Scheduler '%s', post task", m_name.c_str());

    if (increase_tasks_count() >= m_workers_count.load())
    {
      try { create_thread(); }
      catch (std::exception &e)
      {
        log_error("Exception in post: %s", e.what());
        decrease_tasks_count();
        return false;
      }
    }
  }

  while (m_tasks.push(task) == false) {}
  m_worker_pending_cond.signal(m_worker_pending_mutex);

  return true;
}


bool Scheduler_dynamic::post(const Task& task)
{
  Task *copy_task = ngs::allocate_object<Task>(task);

  if (post(copy_task))
    return true;

  ngs::free_object(copy_task);

  return false;
}


bool Scheduler_dynamic::post_and_wait(const Task& task_to_be_posted)
{
  Wait_for_signal future;

  {
    ngs::Scheduler_dynamic::Task task = ngs::bind(&Wait_for_signal::Signal_when_done::execute,
            ngs::allocate_shared<ngs::Wait_for_signal::Signal_when_done>(ngs::ref(future), task_to_be_posted));

    if (!post(task))
    {
      log_error("Internal error scheduling task");
      return false;
    }
  }

  future.wait();

  return true;
}


// NOTE: Scheduler takes ownership of monitor.
void Scheduler_dynamic::set_monitor(Monitor_interface *monitor)
{
  m_monitor.reset(monitor);
}


void *Scheduler_dynamic::worker_proxy(void *data)
{
  return reinterpret_cast<Scheduler_dynamic*>(data)->worker();
}

void Scheduler_dynamic::thread_end()
{
#ifdef HAVE_PSI_THREAD_INTERFACE
  PSI_THREAD_CALL(delete_current_thread)();
#endif
}

bool Scheduler_dynamic::wait_if_idle_then_delete_worker(ulonglong &thread_waiting_started)
{
  Mutex_lock lock(m_worker_pending_mutex);

  if (TIME_VALUE_NOT_VALID == thread_waiting_started)
  {
    thread_waiting_started = my_timer_milliseconds();
  }

  if (!is_running())
    return false;

  if (!m_tasks.empty())
    return false;

  const int64 thread_waiting_for_delta_ms = my_timer_milliseconds() - thread_waiting_started;


  if (thread_waiting_for_delta_ms < m_idle_worker_timeout)
  {
    // Some implementations may signal a condition variable without
    // any reason. We need to write the time when the thread went to idle state
    // state and monitor it!
    const int result = m_worker_pending_cond.timed_wait(m_worker_pending_mutex,
                                       (m_idle_worker_timeout - thread_waiting_for_delta_ms) *
                                       MILLI_TO_NANO);

    if (!is_timeout(result))
      return false;
  }
  else
  {
    // Lets invalidate the timeout, if the thread won't die
    // in next iteration then we should reinitialize the start-of-idle value
    thread_waiting_started = TIME_VALUE_NOT_VALID;
  }

  if (m_workers_count.load() > m_min_workers_count.load())
  {
    decrease_workers_count();
    return true;
  }

  return false;
}

void *Scheduler_dynamic::worker()
{
  bool worker_active = true;
  if (thread_init())
  {
    ulonglong thread_waiting_time = TIME_VALUE_NOT_VALID;
    while (is_running())
    {
      bool task_available = false;

      try
      {
        Task *task = NULL;

        while (is_running() &&
               m_tasks.empty() == false && task_available == false)
        {
          task_available = m_tasks.pop(task);
        }

        if (task_available && task)
        {
          ngs::Memory_instrumented<Task>::Unique_ptr task_ptr(task);
          thread_waiting_time = TIME_VALUE_NOT_VALID;

          (*task_ptr)();
        }
      }
      catch (std::exception &e)
      {
        log_error("Exception in event loop:\"%s\": %s",
                  m_name.c_str(), e.what());
      }

      if (task_available)
      {
        decrease_tasks_count();
      }
      else
      {
        if (wait_if_idle_then_delete_worker(thread_waiting_time))
        {
          worker_active = false;

          break;
        }
      }
    }
    thread_end();
  }

  {
    Mutex_lock lock_exit(m_thread_exit_mutex);
    Mutex_lock lock_workers(m_worker_pending_mutex);
    if (worker_active)
      decrease_workers_count();
    m_thread_exit_cond.signal();
  }

  m_terminating_workers.push(my_thread_self());

  return NULL;
}

void Scheduler_dynamic::join_terminating_workers()
{
  my_thread_t tid;
  while (m_terminating_workers.pop(tid))
  {
    Thread_t thread;
    if (m_threads.remove_if(thread, ngs::bind(Scheduler_dynamic::thread_id_matches, ngs::placeholders::_1, tid)))
    {
      ngs::thread_join(&thread, NULL);
    }
  }
}

void Scheduler_dynamic::create_thread()
{
  if (is_running())
  {
    Thread_t thread;
    log_debug("Scheduler '%s', create threads", m_name.c_str());

    ngs::thread_create(m_thread_key, &thread, worker_proxy, this);
    increase_workers_count();
    m_threads.push(thread);
  }
}

bool Scheduler_dynamic::is_running()
{
  return m_is_running.load() != 0;
}


int32 Scheduler_dynamic::increase_workers_count()
{
  if (m_monitor)
    m_monitor->on_worker_thread_create();

  return ++m_workers_count;
}


int32 Scheduler_dynamic::decrease_workers_count()
{
  if (m_monitor)
    m_monitor->on_worker_thread_destroy();

  return --m_workers_count;
}


int32 Scheduler_dynamic::increase_tasks_count()
{
  if (m_monitor)
    m_monitor->on_task_start();

  return ++m_tasks_count;
}


int32 Scheduler_dynamic::decrease_tasks_count()
{
  if (m_monitor)
    m_monitor->on_task_end();

  return --m_tasks_count;
}<|MERGE_RESOLUTION|>--- conflicted
+++ resolved
@@ -17,20 +17,7 @@
  * 02110-1301  USA
  */
 
-<<<<<<< HEAD
-#if !defined(MYSQL_DYNAMIC_PLUGIN) && defined(WIN32) && !defined(XPLUGIN_UNIT_TESTS)
-// Needed for importing PERFORMANCE_SCHEMA plugin API.
-#define MYSQL_DYNAMIC_PLUGIN 1
-#endif // WIN32
-
 #include "my_psi_config.h"
-=======
-#include "ngs_common/bind.h"
-#include "ngs/scheduler.h"
-#include "ngs/memory.h"
-#include "ngs/log.h"
-
->>>>>>> 43b3a711
 #include "my_rdtsc.h"
 #include "ngs/log.h"
 #include "ngs/memory.h"
