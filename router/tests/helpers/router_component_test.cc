--- conflicted
+++ resolved
@@ -160,15 +160,9 @@
   }
 
   if (getenv("WITH_VALGRIND")) {
-<<<<<<< HEAD
-    // for the bootstrap tests that are using this method the "--disable-rest" is
-    // not relevant so we use it for VALGRIND testing as it saves huge amount of
-    // time that generating the certificates takes
-=======
     // for the bootstrap tests that are using this method the "--disable-rest"
     // is not relevant so we use it for VALGRIND testing as it saves huge amount
     // of time that generating the certificates takes
->>>>>>> 73d8c02c
     router_cmdline.emplace_back("--disable-rest");
   }
 
