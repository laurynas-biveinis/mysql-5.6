--- conflicted
+++ resolved
@@ -456,17 +456,12 @@
       }
 
       SCOPED_TRACE("// validating values");
-<<<<<<< HEAD
-      for (const auto &kv : test_params.value_checks) {
-        ASSERT_NO_FATAL_FAILURE(validate_value(json_doc, kv.first, kv.second));
-=======
       // HEAD does not return a body
       if (method != HttpMethod::Head) {
         for (const auto &kv : test_params.value_checks) {
           ASSERT_NO_FATAL_FAILURE(
               validate_value(json_doc, kv.first, kv.second));
         }
->>>>>>> 7a54acb3
       }
     }
   }
