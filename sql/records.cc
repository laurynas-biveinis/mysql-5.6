/* Copyright (c) 2000, 2011, Oracle and/or its affiliates. All rights reserved.

   This program is free software; you can redistribute it and/or modify
   it under the terms of the GNU General Public License as published by
   the Free Software Foundation; version 2 of the License.

   This program is distributed in the hope that it will be useful,
   but WITHOUT ANY WARRANTY; without even the implied warranty of
   MERCHANTABILITY or FITNESS FOR A PARTICULAR PURPOSE.  See the
   GNU General Public License for more details.

   You should have received a copy of the GNU General Public License
   along with this program; if not, write to the Free Software Foundation,
   51 Franklin Street, Suite 500, Boston, MA 02110-1335 USA */

/**
  @file

  @brief
  Functions for easy reading of records, possible through a cache
*/

#include "records.h"
#include "sql_priv.h"
#include "records.h"
#include "sql_list.h"
#include "filesort.h"            // filesort_free_buffers
#include "opt_range.h"                          // SQL_SELECT
#include "sql_class.h"                          // THD
#include "sql_select.h"          // JOIN_TAB


static int rr_quick(READ_RECORD *info);
int rr_sequential(READ_RECORD *info);
static int rr_from_tempfile(READ_RECORD *info);
static int rr_unpack_from_tempfile(READ_RECORD *info);
static int rr_unpack_from_buffer(READ_RECORD *info);
static int rr_from_pointers(READ_RECORD *info);
static int rr_from_cache(READ_RECORD *info);
static int init_rr_cache(THD *thd, READ_RECORD *info);
static int rr_index_first(READ_RECORD *info);
static int rr_index_last(READ_RECORD *info);
static int rr_index(READ_RECORD *info);
static int rr_index_desc(READ_RECORD *info);


/**
  Initialize READ_RECORD structure to perform full index scan in desired 
  direction using read_record.read_record() interface

    This function has been added at late stage and is used only by
    UPDATE/DELETE. Other statements perform index scans using
    join_read_first/next functions.

  @param info         READ_RECORD structure to initialize.
  @param thd          Thread handle
  @param table        Table to be accessed
  @param print_error  If true, call table->file->print_error() if an error
                      occurs (except for end-of-records error)
  @param idx          index to scan
  @param reverse      Scan in the reverse direction

  @retval true   error
  @retval false  success
*/

bool init_read_record_idx(READ_RECORD *info, THD *thd, TABLE *table,
                          bool print_error, uint idx, bool reverse)
{
  int error;
  empty_record(table);
  memset(info, 0, sizeof(*info));
  info->thd= thd;
  info->table= table;
  info->record= table->record[0];
  info->print_error= print_error;
  info->unlock_row= rr_unlock_row;

  table->status=0;			/* And it's always found */
  if (!table->file->inited &&
      (error= table->file->ha_index_init(idx, 1)))
  {
    if (print_error)
     table->file->print_error(error, MYF(0));
    return true;
  }

  /* read_record will be changed to rr_index in rr_index_first */
  info->read_record= reverse ? rr_index_last : rr_index_first;
  return false;
}


/*
  init_read_record is used to scan by using a number of different methods.
  Which method to use is set-up in this call so that later calls to
  the info->read_record will call the appropriate method using a function
  pointer.

  There are five methods that relate completely to the sort function
  filesort. The result of a filesort is retrieved using read_record
  calls. The other two methods are used for normal table access.

  The filesort will produce references to the records sorted, these
  references can be stored in memory or in a temporary file.

  The temporary file is normally used when the references doesn't fit into
  a properly sized memory buffer. For most small queries the references
  are stored in the memory buffer.
  SYNOPSIS
    init_read_record()
      info              OUT read structure
      thd               Thread handle
      table             Table the data [originally] comes from.
      select            SQL_SELECT structure. We may select->quick or 
                        select->file as data source
      use_record_cache  Call file->extra_opt(HA_EXTRA_CACHE,...)
                        if we're going to do sequential read and some
                        additional conditions are satisfied.
      print_error       Copy this to info->print_error
      disable_rr_cache  Don't use rr_from_cache (used by sort-union
                        index-merge which produces rowid sequences that 
                        are already ordered)

  DESCRIPTION
    This function sets up reading data via one of the methods:

  The temporary file is also used when performing an update where a key is
  modified.

  Methods used when ref's are in memory (using rr_from_pointers):
    rr_unpack_from_buffer:
    ----------------------
      This method is used when table->sort.addon_field is allocated.
      This is allocated for most SELECT queries not involving any BLOB's.
      In this case the records are fetched from a memory buffer.
    rr_from_pointers:
    -----------------
      Used when the above is not true, UPDATE, DELETE and so forth and
      SELECT's involving BLOB's. It is also used when the addon_field
      buffer is not allocated due to that its size was bigger than the
      session variable max_length_for_sort_data.
      In this case the record data is fetched from the handler using the
      saved reference using the rnd_pos handler call.

  Methods used when ref's are in a temporary file (using rr_from_tempfile)
    rr_unpack_from_tempfile:
    ------------------------
      Same as rr_unpack_from_buffer except that references are fetched from
      temporary file. Should obviously not really happen other than in
      strange configurations.

    rr_from_tempfile:
    -----------------
      Same as rr_from_pointers except that references are fetched from
      temporary file instead of from 
    rr_from_cache:
    --------------
      This is a special variant of rr_from_tempfile that can be used for
      handlers that is not using the HA_FAST_KEY_READ table flag. Instead
      of reading the references one by one from the temporary file it reads
      a set of them, sorts them and reads all of them into a buffer which
      is then used for a number of subsequent calls to rr_from_cache.
      It is only used for SELECT queries and a number of other conditions
      on table size.

  All other accesses use either index access methods (rr_quick) or a full
  table scan (rr_sequential).
  rr_quick:
  ---------
    rr_quick uses one of the QUICK_SELECT classes in opt_range.cc to
    perform an index scan. There are loads of functionality hidden
    in these quick classes. It handles all index scans of various kinds.
  rr_sequential:
  --------------
    This is the most basic access method of a table using rnd_init,
    ha_rnd_next and rnd_end. No indexes are used.

  @retval true   error
  @retval false  success
*/
bool init_read_record(READ_RECORD *info,THD *thd, TABLE *table,
		      SQL_SELECT *select,
		      int use_record_cache, bool print_error, 
                      bool disable_rr_cache)
{
  int error= 0;
  IO_CACHE *tempfile;
  DBUG_ENTER("init_read_record");

  memset(info, 0, sizeof(*info));
  info->thd=thd;
  info->table=table;
  info->forms= &info->table;		/* Only one table */
  
  if (table->s->tmp_table == NON_TRANSACTIONAL_TMP_TABLE &&
      !table->sort.addon_field)
    (void) table->file->extra(HA_EXTRA_MMAP);
  
  if (table->sort.addon_field)
  {
    info->rec_buf= table->sort.addon_buf;
    info->ref_length= table->sort.addon_length;
  }
  else
  {
    empty_record(table);
    info->record= table->record[0];
    info->ref_length= table->file->ref_length;
  }
  info->select=select;
  info->print_error=print_error;
  info->unlock_row= rr_unlock_row;
  info->ignore_not_found_rows= 0;
  table->status=0;			/* And it's always found */

  if (select && my_b_inited(&select->file))
    tempfile= &select->file;
  else if (select && select->quick && select->quick->clustered_pk_range())
  {
    /*
      In case of QUICK_INDEX_MERGE_SELECT with clustered pk range we have to
      use its own access method(i.e QUICK_INDEX_MERGE_SELECT::get_next()) as
      sort file does not contain rowids which satisfy clustered pk range.
    */
    tempfile= 0;
  }
  else
    tempfile= table->sort.io_cache;
  if (tempfile && my_b_inited(tempfile)) // Test if ref-records was used
  {
    DBUG_PRINT("info",("using rr_from_tempfile"));
    info->read_record= (table->sort.addon_field ?
                        rr_unpack_from_tempfile : rr_from_tempfile);
    info->io_cache=tempfile;
    reinit_io_cache(info->io_cache,READ_CACHE,0L,0,0);
    info->ref_pos=table->file->ref;
    if (!table->file->inited &&
        (error= table->file->ha_rnd_init(0)))
      goto err;

    /*
      table->sort.addon_field is checked because if we use addon fields,
      it doesn't make sense to use cache - we don't read from the table
      and table->sort.io_cache is read sequentially
    */
    if (!disable_rr_cache &&
        !table->sort.addon_field &&
	thd->variables.read_rnd_buff_size &&
	!(table->file->ha_table_flags() & HA_FAST_KEY_READ) &&
	(table->db_stat & HA_READ_ONLY ||
	 table->reginfo.lock_type <= TL_READ_NO_INSERT) &&
	(ulonglong) table->s->reclength* (table->file->stats.records+
                                          table->file->stats.deleted) >
	(ulonglong) MIN_FILE_LENGTH_TO_USE_ROW_CACHE &&
	info->io_cache->end_of_file/info->ref_length * table->s->reclength >
	(my_off_t) MIN_ROWS_TO_USE_TABLE_CACHE &&
	!table->s->blob_fields &&
        info->ref_length <= MAX_REFLENGTH)
    {
      if (init_rr_cache(thd, info))
        DBUG_RETURN(true);
      DBUG_PRINT("info",("using rr_from_cache"));
      info->read_record=rr_from_cache;
    }
  }
  else if (select && select->quick)
  {
    DBUG_PRINT("info",("using rr_quick"));
    info->read_record=rr_quick;
  }
  else if (table->sort.record_pointers)
  {
    DBUG_PRINT("info",("using record_pointers"));
    if ((error= table->file->ha_rnd_init(0)))
      goto err;
    info->cache_pos=table->sort.record_pointers;
    info->cache_end=info->cache_pos+ 
                    table->sort.found_records*info->ref_length;
    info->read_record= (table->sort.addon_field ?
                        rr_unpack_from_buffer : rr_from_pointers);
  }
  else
  {
    DBUG_PRINT("info",("using rr_sequential"));
    info->read_record=rr_sequential;
    if ((error= table->file->ha_rnd_init(1)))
      goto err;
    /* We can use record cache if we don't update dynamic length tables */
    if (!table->no_cache &&
	(use_record_cache > 0 ||
	 (int) table->reginfo.lock_type <= (int) TL_READ_HIGH_PRIORITY ||
	 !(table->s->db_options_in_use & HA_OPTION_PACK_RECORD) ||
	 (use_record_cache < 0 &&
	  !(table->file->ha_table_flags() & HA_NOT_DELETE_WITH_CACHE))))
      (void) table->file->extra_opt(HA_EXTRA_CACHE,
				  thd->variables.read_buff_size);
  }
  /* 
    Do condition pushdown for UPDATE/DELETE.
    TODO: Remove this from here as it causes two condition pushdown calls 
    when we're running a SELECT and the condition cannot be pushed down.
  */
  if (thd->optimizer_switch_flag(OPTIMIZER_SWITCH_ENGINE_CONDITION_PUSHDOWN) &&
      select && select->cond && 
      (select->cond->used_tables() & table->map) &&
      !table->file->pushed_cond)
    table->file->cond_push(select->cond);

  DBUG_RETURN(false);

err:
  if (print_error)
    table->file->print_error(error, MYF(0));     
  DBUG_RETURN(true);
} /* init_read_record */



void end_read_record(READ_RECORD *info)
{                   /* free cache if used */
  if (info->cache)
  {
    my_free_lock(info->cache);
    info->cache=0;
  }
  if (info->table && info->table->key_read)
  {
    info->table->set_keyread(FALSE);
  }
  if (info->table && info->table->created)
  {
    filesort_free_buffers(info->table,0);
    (void) info->table->file->extra(HA_EXTRA_NO_CACHE);
    if (info->read_record != rr_quick) // otherwise quick_range does it
      (void) info->table->file->ha_index_or_rnd_end();
    info->table=0;
  }
}

static int rr_handle_error(READ_RECORD *info, int error)
{
  if (info->thd->killed)
  {
    info->thd->send_kill_message();
    return 1;
  }

  if (error == HA_ERR_END_OF_FILE)
    error= -1;
  else
  {
    if (info->print_error)
      info->table->file->print_error(error, MYF(0));
    if (error < 0)                            // Fix negative BDB errno
      error= 1;
  }
  return error;
}


/** Read a record from head-database. */

static int rr_quick(READ_RECORD *info)
{
  int tmp;
  while ((tmp= info->select->quick->get_next()))
  {
    if (info->thd->killed || (tmp != HA_ERR_RECORD_DELETED))
    {
      tmp= rr_handle_error(info, tmp);
      break;
    }
  }
  return tmp;
}


/**
  Reads first row in an index scan.

  @param info  	Scan info

  @retval
    0   Ok
  @retval
    -1   End of records
  @retval
    1   Error
*/

static int rr_index_first(READ_RECORD *info)
{
  int tmp= info->table->file->ha_index_first(info->record);
  info->read_record= rr_index;
  if (tmp)
    tmp= rr_handle_error(info, tmp);
  return tmp;
}


/**
  Reads last row in an index scan.

  @param info  	Scan info

  @retval
    0   Ok
  @retval
    -1   End of records
  @retval
    1   Error
*/

static int rr_index_last(READ_RECORD *info)
{
  int tmp= info->table->file->ha_index_last(info->record);
  info->read_record= rr_index_desc;
  if (tmp)
    tmp= rr_handle_error(info, tmp);
  return tmp;
}


/**
  Reads index sequentially after first row.

  Read the next index record (in forward direction) and translate return
  value.

  @param info  Scan info

  @retval
    0   Ok
  @retval
    -1   End of records
  @retval
    1   Error
*/

static int rr_index(READ_RECORD *info)
{
  int tmp= info->table->file->ha_index_next(info->record);
  if (tmp)
    tmp= rr_handle_error(info, tmp);
  return tmp;
}


/**
  Reads index sequentially from the last row to the first.

  Read the prev index record (in backward direction) and translate return
  value.

  @param info  Scan info

  @retval
    0   Ok
  @retval
    -1   End of records
  @retval
    1   Error
*/

static int rr_index_desc(READ_RECORD *info)
{
  int tmp= info->table->file->ha_index_prev(info->record);
  if (tmp)
    tmp= rr_handle_error(info, tmp);
  return tmp;
}


int rr_sequential(READ_RECORD *info)
{
  int tmp;
  while ((tmp=info->table->file->ha_rnd_next(info->record)))
  {
    /*
      ha_rnd_next can return RECORD_DELETED for MyISAM when one thread is
      reading and another deleting without locks.
    */
    if (info->thd->killed || (tmp != HA_ERR_RECORD_DELETED))
    {
      tmp= rr_handle_error(info, tmp);
      break;
    }
  }
  return tmp;
}


static int rr_from_tempfile(READ_RECORD *info)
{
  int tmp;
  for (;;)
  {
    if (my_b_read(info->io_cache,info->ref_pos,info->ref_length))
      return -1;					/* End of file */
    if (!(tmp=info->table->file->ha_rnd_pos(info->record,info->ref_pos)))
      break;
    /* The following is extremely unlikely to happen */
    if (tmp == HA_ERR_RECORD_DELETED ||
        (tmp == HA_ERR_KEY_NOT_FOUND && info->ignore_not_found_rows))
      continue;
    tmp= rr_handle_error(info, tmp);
    break;
  }
  return tmp;
} /* rr_from_tempfile */


/**
  Read a result set record from a temporary file after sorting.

  The function first reads the next sorted record from the temporary file.
  into a buffer. If a success it calls a callback function that unpacks 
  the fields values use in the result set from this buffer into their
  positions in the regular record buffer.

  @param info          Reference to the context including record descriptors

  @retval
    0   Record successfully read.
  @retval
    -1   There is no record to be read anymore.
*/

static int rr_unpack_from_tempfile(READ_RECORD *info)
{
  if (my_b_read(info->io_cache, info->rec_buf, info->ref_length))
    return -1;
  TABLE *table= info->table;
  (*table->sort.unpack)(table->sort.addon_field, info->rec_buf);

  return 0;
}

static int rr_from_pointers(READ_RECORD *info)
{
  int tmp;
  uchar *cache_pos;

  for (;;)
  {
    if (info->cache_pos == info->cache_end)
      return -1;					/* End of file */
    cache_pos= info->cache_pos;
    info->cache_pos+= info->ref_length;

    if (!(tmp=info->table->file->ha_rnd_pos(info->record,cache_pos)))
      break;

    /* The following is extremely unlikely to happen */
    if (tmp == HA_ERR_RECORD_DELETED ||
        (tmp == HA_ERR_KEY_NOT_FOUND && info->ignore_not_found_rows))
      continue;
    tmp= rr_handle_error(info, tmp);
    break;
  }
  return tmp;
}

/**
  Read a result set record from a buffer after sorting.

  The function first reads the next sorted record from the sort buffer.
  If a success it calls a callback function that unpacks 
  the fields values use in the result set from this buffer into their
  positions in the regular record buffer.

  @param info          Reference to the context including record descriptors

  @retval
    0   Record successfully read.
  @retval
    -1   There is no record to be read anymore.
*/

static int rr_unpack_from_buffer(READ_RECORD *info)
{
  if (info->cache_pos == info->cache_end)
    return -1;                      /* End of buffer */
  TABLE *table= info->table;
  (*table->sort.unpack)(table->sort.addon_field, info->cache_pos);
  info->cache_pos+= info->ref_length;

  return 0;
}
	/* cacheing of records from a database */

static int init_rr_cache(THD *thd, READ_RECORD *info)
{
  uint rec_cache_size;
  DBUG_ENTER("init_rr_cache");

  info->struct_length= 3+MAX_REFLENGTH;
  info->reclength= ALIGN_SIZE(info->table->s->reclength+1);
  if (info->reclength < info->struct_length)
    info->reclength= ALIGN_SIZE(info->struct_length);

  info->error_offset= info->table->s->reclength;
  info->cache_records= (thd->variables.read_rnd_buff_size /
                        (info->reclength+info->struct_length));
  rec_cache_size= info->cache_records*info->reclength;
  info->rec_cache_size= info->cache_records*info->ref_length;

  // We have to allocate one more byte to use uint3korr (see comments for it)
  if (info->cache_records <= 2 ||
      !(info->cache=(uchar*) my_malloc_lock(rec_cache_size+info->cache_records*
					   info->struct_length+1,
					   MYF(0))))
    DBUG_RETURN(1);
<<<<<<< HEAD
#ifdef HAVE_purify
  // Avoid warnings in qsort
  memset(info->cache, 0,
         rec_cache_size+info->cache_records * info->struct_length + 1);
#endif
=======

>>>>>>> b7fc4388
  DBUG_PRINT("info",("Allocated buffert for %d records",info->cache_records));
  info->read_positions=info->cache+rec_cache_size;
  info->cache_pos=info->cache_end=info->cache;
  DBUG_RETURN(0);
} /* init_rr_cache */


static int rr_cmp(const void *p_ref_length, const void *a, const void *b)
{
  size_t ref_length= *(static_cast<size_t*>(const_cast<void*>(p_ref_length)));
  DBUG_ASSERT(ref_length <= MAX_REFLENGTH);
  return memcmp(a, b, ref_length);
}


static int rr_from_cache(READ_RECORD *info)
{
  reg1 uint i;
  ulong length;
  my_off_t rest_of_file;
  int16 error;
  uchar *position,*ref_position,*record_pos;
  ulong record;

  for (;;)
  {
    if (info->cache_pos != info->cache_end)
    {
      if (info->cache_pos[info->error_offset])
      {
	shortget(error,info->cache_pos);
	if (info->print_error)
	  info->table->file->print_error(error,MYF(0));
      }
      else
      {
	error=0;
	memcpy(info->record,info->cache_pos,
               (size_t) info->table->s->reclength);
      }
      info->cache_pos+=info->reclength;
      return ((int) error);
    }
    length=info->rec_cache_size;
    rest_of_file=info->io_cache->end_of_file - my_b_tell(info->io_cache);
    if ((my_off_t) length > rest_of_file)
      length= (ulong) rest_of_file;
    if (!length || my_b_read(info->io_cache,info->cache,length))
    {
      DBUG_PRINT("info",("Found end of file"));
      return -1;			/* End of file */
    }

    length/=info->ref_length;
    position=info->cache;
    ref_position=info->read_positions;
    for (i=0 ; i < length ; i++,position+=info->ref_length)
    {
      memcpy(ref_position,position,(size_t) info->ref_length);
      ref_position+=MAX_REFLENGTH;
      int3store(ref_position,(long) i);
      ref_position+=3;
    }
    size_t ref_length= info->ref_length;
    my_qsort2(info->read_positions, length, info->struct_length,
              rr_cmp, &ref_length);

    position=info->read_positions;
    for (i=0 ; i < length ; i++)
    {
      memcpy(info->ref_pos,position,(size_t) info->ref_length);
      position+=MAX_REFLENGTH;
      record=uint3korr(position);
      position+=3;
      record_pos=info->cache+record*info->reclength;
<<<<<<< HEAD
      if ((error=(int16) info->table->file->ha_rnd_pos(record_pos,info->ref_pos)))
=======
      error= (int16) info->table->file->ha_rnd_pos(record_pos, info->ref_pos);
      if (error)
>>>>>>> b7fc4388
      {
	record_pos[info->error_offset]=1;
	shortstore(record_pos,error);
	DBUG_PRINT("error",("Got error: %d:%d when reading row",
			    my_errno, (int) error));
      }
      else
	record_pos[info->error_offset]=0;
    }
    info->cache_end=(info->cache_pos=info->cache)+length*info->reclength;
  }
} /* rr_from_cache */


/**
  The default implementation of unlock-row method of READ_RECORD,
  used in all access methods.
*/

void rr_unlock_row(st_join_table *tab)
{
<<<<<<< HEAD
  if (a[0] != b[0])
    return (int) a[0] - (int) b[0];
  if (a[1] != b[1])
    return (int) a[1] - (int) b[1];
  if (a[2] != b[2])
    return (int) a[2] - (int) b[2];
#if MAX_REFLENGTH == 4
  return (int) a[3] - (int) b[3];
#else
  if (a[3] != b[3])
    return (int) a[3] - (int) b[3];
  if (a[4] != b[4])
    return (int) a[4] - (int) b[4];
  if (a[5] != b[5])
    return (int) a[1] - (int) b[5];
  if (a[6] != b[6])
    return (int) a[6] - (int) b[6];
  return (int) a[7] - (int) b[7];
#endif
}


/**
  The default implementation of unlock-row method of READ_RECORD,
  used in all access methods.
*/

void rr_unlock_row(st_join_table *tab)
{
=======
>>>>>>> b7fc4388
  READ_RECORD *info= &tab->read_record;
  info->table->file->unlock_row();
}

<|MERGE_RESOLUTION|>--- conflicted
+++ resolved
@@ -612,15 +612,7 @@
 					   info->struct_length+1,
 					   MYF(0))))
     DBUG_RETURN(1);
-<<<<<<< HEAD
-#ifdef HAVE_purify
-  // Avoid warnings in qsort
-  memset(info->cache, 0,
-         rec_cache_size+info->cache_records * info->struct_length + 1);
-#endif
-=======
-
->>>>>>> b7fc4388
+
   DBUG_PRINT("info",("Allocated buffert for %d records",info->cache_records));
   info->read_positions=info->cache+rec_cache_size;
   info->cache_pos=info->cache_end=info->cache;
@@ -696,12 +688,8 @@
       record=uint3korr(position);
       position+=3;
       record_pos=info->cache+record*info->reclength;
-<<<<<<< HEAD
-      if ((error=(int16) info->table->file->ha_rnd_pos(record_pos,info->ref_pos)))
-=======
       error= (int16) info->table->file->ha_rnd_pos(record_pos, info->ref_pos);
       if (error)
->>>>>>> b7fc4388
       {
 	record_pos[info->error_offset]=1;
 	shortstore(record_pos,error);
@@ -723,38 +711,6 @@
 
 void rr_unlock_row(st_join_table *tab)
 {
-<<<<<<< HEAD
-  if (a[0] != b[0])
-    return (int) a[0] - (int) b[0];
-  if (a[1] != b[1])
-    return (int) a[1] - (int) b[1];
-  if (a[2] != b[2])
-    return (int) a[2] - (int) b[2];
-#if MAX_REFLENGTH == 4
-  return (int) a[3] - (int) b[3];
-#else
-  if (a[3] != b[3])
-    return (int) a[3] - (int) b[3];
-  if (a[4] != b[4])
-    return (int) a[4] - (int) b[4];
-  if (a[5] != b[5])
-    return (int) a[1] - (int) b[5];
-  if (a[6] != b[6])
-    return (int) a[6] - (int) b[6];
-  return (int) a[7] - (int) b[7];
-#endif
-}
-
-
-/**
-  The default implementation of unlock-row method of READ_RECORD,
-  used in all access methods.
-*/
-
-void rr_unlock_row(st_join_table *tab)
-{
-=======
->>>>>>> b7fc4388
   READ_RECORD *info= &tab->read_record;
   info->table->file->unlock_row();
 }
