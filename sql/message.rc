<<<<<<< HEAD
// Copyright (c) 2008, 2021, Oracle and/or its affiliates.
// 
=======
// Copyright (c) 2008, 2022, Oracle and/or its affiliates.
//
>>>>>>> 108fbab9
// This program is free software; you can redistribute it and/or modify
// it under the terms of the GNU General Public License, version 2.0,
// as published by the Free Software Foundation.
//
// This program is also distributed with certain software (including
// but not limited to OpenSSL) that is licensed under separate terms,
// as designated in a particular file or component or in included license
// documentation.  The authors of MySQL hereby grant you an additional
// permission to link the program and your derivative works with the
// separately licensed software that they have included with MySQL.
//
// This program is distributed in the hope that it will be useful,
// but WITHOUT ANY WARRANTY; without even the implied warranty of
// MERCHANTABILITY or FITNESS FOR A PARTICULAR PURPOSE.  See the
// GNU General Public License, version 2.0, for more details.
//
// You should have received a copy of the GNU General Public License
// along with this program; if not, write to the Free Software
// Foundation, Inc., 51 Franklin St, Fifth Floor, Boston, MA 02110-1301  USA

LANGUAGE 0x9,0x1
1 11 MSG00001.bin
<|MERGE_RESOLUTION|>--- conflicted
+++ resolved
@@ -1,10 +1,5 @@
-<<<<<<< HEAD
-// Copyright (c) 2008, 2021, Oracle and/or its affiliates.
+// Copyright (c) 2008, 2022, Oracle and/or its affiliates.
 // 
-=======
-// Copyright (c) 2008, 2022, Oracle and/or its affiliates.
-//
->>>>>>> 108fbab9
 // This program is free software; you can redistribute it and/or modify
 // it under the terms of the GNU General Public License, version 2.0,
 // as published by the Free Software Foundation.
@@ -25,5 +20,5 @@
 // along with this program; if not, write to the Free Software
 // Foundation, Inc., 51 Franklin St, Fifth Floor, Boston, MA 02110-1301  USA
 
-LANGUAGE 0x9,0x1
-1 11 MSG00001.bin
+LANGUAGE 0x9,0x1
+1 11 MSG00001.bin