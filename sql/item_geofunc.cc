/* Copyright (c) 2003, 2011, Oracle and/or its affiliates. All rights reserved.

   This program is free software; you can redistribute it and/or modify
   it under the terms of the GNU General Public License as published by
   the Free Software Foundation; version 2 of the License.

   This program is distributed in the hope that it will be useful,
   but WITHOUT ANY WARRANTY; without even the implied warranty of
   MERCHANTABILITY or FITNESS FOR A PARTICULAR PURPOSE.  See the
   GNU General Public License for more details.

   You should have received a copy of the GNU General Public License
   along with this program; if not, write to the Free Software Foundation,
   51 Franklin Street, Suite 500, Boston, MA 02110-1335 USA */


/**
  @file

  @brief
  This file defines all spatial functions
*/

#include "sql_priv.h"
/*
  It is necessary to include set_var.h instead of item.h because there
  are dependencies on include order for set_var.h and item.h. This
  will be resolved later.
*/
#include "sql_class.h"                          // THD, set_var.h: THD
#include "set_var.h"
#ifdef HAVE_SPATIAL
#include <m_ctype.h>


Field *Item_geometry_func::tmp_table_field(TABLE *t_arg)
{
  Field *result;
  if ((result= new Field_geom(max_length, maybe_null, item_name.ptr(), t_arg->s,
                              get_geometry_type())))
    result->init(t_arg);
  return result;
}

void Item_geometry_func::fix_length_and_dec()
{
  collation.set(&my_charset_bin);
  decimals=0;
  max_length= (uint32) 4294967295U;
  maybe_null= 1;
}


String *Item_func_geometry_from_text::val_str(String *str)
{
  DBUG_ASSERT(fixed == 1);
  Geometry_buffer buffer;
  String arg_val;
  String *wkt= args[0]->val_str_ascii(&arg_val);

  if ((null_value= args[0]->null_value))
    return 0;

  Gis_read_stream trs(wkt->charset(), wkt->ptr(), wkt->length());
  uint32 srid= 0;

  if ((arg_count == 2) && !args[1]->null_value)
    srid= (uint32)args[1]->val_int();

  str->set_charset(&my_charset_bin);
  if (str->reserve(SRID_SIZE, 512))
    return 0;
  str->length(0);
  str->q_append(srid);
  if ((null_value= !Geometry::create_from_wkt(&buffer, &trs, str, 0)))
    return 0;
  return str;
}


String *Item_func_geometry_from_wkb::val_str(String *str)
{
  DBUG_ASSERT(fixed == 1);
  String *wkb;
  Geometry_buffer buffer;
  uint32 srid= 0;

  if (arg_count == 2)
  {
    srid= args[1]->val_int();
    if ((null_value= args[1]->null_value))
      return 0;
  }

  wkb= args[0]->val_str(&tmp_value);
  if ((null_value= args[0]->null_value))
    return 0;

  /*
    GeometryFromWKB(wkb [,srid]) understands both WKB (without SRID) and
    Geometry (with SRID) values in the "wkb" argument.
    In case if a Geometry type value is passed, we assume that the value
    is well-formed and can directly return it without going through
    Geometry::create_from_wkb().
  */
  if (args[0]->field_type() == MYSQL_TYPE_GEOMETRY)
  {
    /*
      Check if SRID embedded into the Geometry value differs
      from the SRID value passed in the second argument.
    */
    if (wkb->length() < 4 || srid == uint4korr(wkb->ptr()))
      return wkb; // Do not differ
    /*
      Replace SRID to the one passed in the second argument.
      Note, we cannot replace SRID directly in wkb->ptr(),
      because wkb can point to some value that we should not touch,
      e.g. to a SP variable value. So we need to copy to "str".
    */
    if ((null_value= str->copy(*wkb)))
      return 0;
    str->write_at_position(0, srid);
    return str;
  }

  str->set_charset(&my_charset_bin);
  if (str->reserve(SRID_SIZE, 512))
  {
    null_value= TRUE;                           /* purecov: inspected */
    return 0;                                   /* purecov: inspected */
  }
  str->length(0);
  str->q_append(srid);
  if ((null_value= 
        (args[0]->null_value ||
         !Geometry::create_from_wkb(&buffer, wkb->ptr(), wkb->length(), str))))
    return 0;
  return str;
}


String *Item_func_as_wkt::val_str_ascii(String *str)
{
  DBUG_ASSERT(fixed == 1);
  String arg_val;
  String *swkb= args[0]->val_str(&arg_val);
  Geometry_buffer buffer;
  Geometry *geom= NULL;
  const char *dummy;

  if ((null_value=
       (args[0]->null_value ||
	!(geom= Geometry::construct(&buffer, swkb->ptr(), swkb->length())))))
    return 0;

  str->length(0);
  if ((null_value= geom->as_wkt(str, &dummy)))
    return 0;

  return str;
}


void Item_func_as_wkt::fix_length_and_dec()
{
  collation.set(default_charset(), DERIVATION_COERCIBLE, MY_REPERTOIRE_ASCII);
  max_length=MAX_BLOB_WIDTH;
  maybe_null= 1;
}


String *Item_func_as_wkb::val_str(String *str)
{
  DBUG_ASSERT(fixed == 1);
  String arg_val;
  String *swkb= args[0]->val_str(&arg_val);
  Geometry_buffer buffer;

  if ((null_value=
       (args[0]->null_value ||
	!(Geometry::construct(&buffer, swkb->ptr(), swkb->length())))))
    return 0;

  str->copy(swkb->ptr() + SRID_SIZE, swkb->length() - SRID_SIZE,
	    &my_charset_bin);
  return str;
}


String *Item_func_geometry_type::val_str_ascii(String *str)
{
  DBUG_ASSERT(fixed == 1);
  String *swkb= args[0]->val_str(str);
  Geometry_buffer buffer;
  Geometry *geom= NULL;

  if ((null_value=
       (args[0]->null_value ||
	!(geom= Geometry::construct(&buffer, swkb->ptr(), swkb->length())))))
    return 0;
  /* String will not move */
  str->copy(geom->get_class_info()->m_name.str,
	    geom->get_class_info()->m_name.length,
	    default_charset());
  return str;
}


Field::geometry_type Item_func_envelope::get_geometry_type() const
{
  return Field::GEOM_POLYGON;
}


String *Item_func_envelope::val_str(String *str)
{
  DBUG_ASSERT(fixed == 1);
  String arg_val;
  String *swkb= args[0]->val_str(&arg_val);
  Geometry_buffer buffer;
  Geometry *geom= NULL;
  uint32 srid;
  
  if ((null_value=
       args[0]->null_value ||
       !(geom= Geometry::construct(&buffer, swkb->ptr(), swkb->length()))))
    return 0;
  
  srid= uint4korr(swkb->ptr());
  str->set_charset(&my_charset_bin);
  str->length(0);
  if (str->reserve(SRID_SIZE, 512))
    return 0;
  str->q_append(srid);
  return (null_value= geom->envelope(str)) ? 0 : str;
}


Field::geometry_type Item_func_centroid::get_geometry_type() const
{
  return Field::GEOM_POINT;
}


String *Item_func_centroid::val_str(String *str)
{
  DBUG_ASSERT(fixed == 1);
  String arg_val;
  String *swkb= args[0]->val_str(&arg_val);
  Geometry_buffer buffer;
  Geometry *geom= NULL;
  uint32 srid;

  if ((null_value= args[0]->null_value ||
       !(geom= Geometry::construct(&buffer, swkb->ptr(), swkb->length()))))
    return 0;

  str->set_charset(&my_charset_bin);
  if (str->reserve(SRID_SIZE, 512))
    return 0;
  str->length(0);
  srid= uint4korr(swkb->ptr());
  str->q_append(srid);

  return (null_value= test(geom->centroid(str))) ? 0 : str;
}


/*
  Spatial decomposition functions
*/

String *Item_func_spatial_decomp::val_str(String *str)
{
  DBUG_ASSERT(fixed == 1);
  String arg_val;
  String *swkb= args[0]->val_str(&arg_val);
  Geometry_buffer buffer;
  Geometry *geom= NULL;
  uint32 srid;

  if ((null_value=
       (args[0]->null_value ||
	!(geom= Geometry::construct(&buffer, swkb->ptr(), swkb->length())))))
    return 0;

  srid= uint4korr(swkb->ptr());
  str->set_charset(&my_charset_bin);
  if (str->reserve(SRID_SIZE, 512))
    goto err;
  str->length(0);
  str->q_append(srid);
  switch (decomp_func) {
    case SP_STARTPOINT:
      if (geom->start_point(str))
        goto err;
      break;

    case SP_ENDPOINT:
      if (geom->end_point(str))
        goto err;
      break;

    case SP_EXTERIORRING:
      if (geom->exterior_ring(str))
        goto err;
      break;

    default:
      goto err;
  }
  return str;

err:
  null_value= 1;
  return 0;
}


String *Item_func_spatial_decomp_n::val_str(String *str)
{
  DBUG_ASSERT(fixed == 1);
  String arg_val;
  String *swkb= args[0]->val_str(&arg_val);
  long n= (long) args[1]->val_int();
  Geometry_buffer buffer;
  Geometry *geom= NULL;
  uint32 srid;

  if ((null_value=
       (args[0]->null_value || args[1]->null_value ||
	!(geom= Geometry::construct(&buffer, swkb->ptr(), swkb->length())))))
    return 0;

  str->set_charset(&my_charset_bin);
  if (str->reserve(SRID_SIZE, 512))
    goto err;
  srid= uint4korr(swkb->ptr());
  str->length(0);
  str->q_append(srid);
  switch (decomp_func_n)
  {
    case SP_POINTN:
      if (geom->point_n(n,str))
        goto err;
      break;

    case SP_GEOMETRYN:
      if (geom->geometry_n(n,str))
        goto err;
      break;

    case SP_INTERIORRINGN:
      if (geom->interior_ring_n(n,str))
        goto err;
      break;

    default:
      goto err;
  }
  return str;

err:
  null_value=1;
  return 0;
}


/*
  Functions to concatenate various spatial objects
*/


/*
*  Concatenate doubles into Point
*/


Field::geometry_type Item_func_point::get_geometry_type() const
{
  return Field::GEOM_POINT;
}


String *Item_func_point::val_str(String *str)
{
  DBUG_ASSERT(fixed == 1);
  double x= args[0]->val_real();
  double y= args[1]->val_real();
  uint32 srid= 0;

  if ((null_value= (args[0]->null_value ||
                    args[1]->null_value ||
                    str->realloc(4/*SRID*/ + 1 + 4 + SIZEOF_STORED_DOUBLE * 2))))
    return 0;

  str->set_charset(&my_charset_bin);
  str->length(0);
  str->q_append(srid);
  str->q_append((char)Geometry::wkb_ndr);
  str->q_append((uint32)Geometry::wkb_point);
  str->q_append(x);
  str->q_append(y);
  return str;
}


/**
  Concatenates various items into various collections
  with checkings for valid wkb type of items.
  For example, MultiPoint can be a collection of Points only.
  coll_type contains wkb type of target collection.
  item_type contains a valid wkb type of items.
  In the case when coll_type is wkbGeometryCollection,
  we do not check wkb type of items, any is valid.
*/

String *Item_func_spatial_collection::val_str(String *str)
{
  DBUG_ASSERT(fixed == 1);
  String arg_value;
  uint i;
  uint32 srid= 0;

  str->set_charset(&my_charset_bin);
  str->length(0);
  if (str->reserve(4/*SRID*/ + 1 + 4 + 4, 512))
    goto err;

  str->q_append(srid);
  str->q_append((char) Geometry::wkb_ndr);
  str->q_append((uint32) coll_type);
  str->q_append((uint32) arg_count);

  for (i= 0; i < arg_count; ++i)
  {
    String *res= args[i]->val_str(&arg_value);
    uint32 len;
    if (args[i]->null_value || ((len= res->length()) < WKB_HEADER_SIZE))
      goto err;

    if (coll_type == Geometry::wkb_geometrycollection)
    {
      /*
	In the case of GeometryCollection we don't need any checkings
	for item types, so just copy them into target collection
      */
      if (str->append(res->ptr() + 4/*SRID*/, len - 4/*SRID*/, (uint32) 512))
        goto err;
    }
    else
    {
      enum Geometry::wkbType wkb_type;
      const uint data_offset= 4/*SRID*/ + 1;
      if (res->length() < data_offset + sizeof(uint32))
        goto err;
      const char *data= res->ptr() + data_offset;

      /*
	In the case of named collection we must check that items
	are of specific type, let's do this checking now
      */

      wkb_type= (Geometry::wkbType) uint4korr(data);
      data+= 4;
      len-= 5 + 4/*SRID*/;
      if (wkb_type != item_type)
        goto err;

      switch (coll_type) {
      case Geometry::wkb_multipoint:
      case Geometry::wkb_multilinestring:
      case Geometry::wkb_multipolygon:
	if (len < WKB_HEADER_SIZE ||
	    str->append(data-WKB_HEADER_SIZE, len+WKB_HEADER_SIZE, 512))
	  goto err;
	break;

      case Geometry::wkb_linestring:
	if (len < POINT_DATA_SIZE || str->append(data, POINT_DATA_SIZE, 512))
	  goto err;
	break;
      case Geometry::wkb_polygon:
      {
	uint32 n_points;
	double x1, y1, x2, y2;
	const char *org_data= data;

	if (len < 4)
	  goto err;

	n_points= uint4korr(data);
	data+= 4;

        if (n_points < 2 || len < 4 + n_points * POINT_DATA_SIZE)
          goto err;
        
	float8get(x1, data);
	data+= SIZEOF_STORED_DOUBLE;
	float8get(y1, data);
	data+= SIZEOF_STORED_DOUBLE;

	data+= (n_points - 2) * POINT_DATA_SIZE;

	float8get(x2, data);
	float8get(y2, data + SIZEOF_STORED_DOUBLE);

	if ((x1 != x2) || (y1 != y2) ||
	    str->append(org_data, len, 512))
	  goto err;
      }
      break;

      default:
	goto err;
      }
    }
  }
  if (str->length() > current_thd->variables.max_allowed_packet)
  {
    push_warning_printf(current_thd, Sql_condition::WARN_LEVEL_WARN,
			ER_WARN_ALLOWED_PACKET_OVERFLOWED,
			ER(ER_WARN_ALLOWED_PACKET_OVERFLOWED),
			func_name(), current_thd->variables.max_allowed_packet);
    goto err;
  }

  null_value = 0;
  return str;

err:
  null_value= 1;
  return 0;
}


/*
  Functions for spatial relations
*/

const char *Item_func_spatial_mbr_rel::func_name() const 
{ 
  switch (spatial_rel) {
    case SP_CONTAINS_FUNC:
      return "mbrcontains";
    case SP_WITHIN_FUNC:
      return "mbrwithin";
    case SP_EQUALS_FUNC:
      return "mbrequals";
    case SP_DISJOINT_FUNC:
      return "mbrdisjoint";
    case SP_INTERSECTS_FUNC:
      return "mbrintersects";
    case SP_TOUCHES_FUNC:
      return "mbrtouches";
    case SP_CROSSES_FUNC:
      return "mbrcrosses";
    case SP_OVERLAPS_FUNC:
      return "mbroverlaps";
    default:
      DBUG_ASSERT(0);  // Should never happened
      return "mbrsp_unknown"; 
  }
}


longlong Item_func_spatial_mbr_rel::val_int()
{
  DBUG_ASSERT(fixed == 1);
  String *res1= args[0]->val_str(&cmp.value1);
  String *res2= args[1]->val_str(&cmp.value2);
  Geometry_buffer buffer1, buffer2;
  Geometry *g1, *g2;
  MBR mbr1, mbr2;
  const char *dummy;

  if ((null_value=
       (args[0]->null_value ||
	args[1]->null_value ||
	!(g1= Geometry::construct(&buffer1, res1->ptr(), res1->length())) ||
	!(g2= Geometry::construct(&buffer2, res2->ptr(), res2->length())) ||
	g1->get_mbr(&mbr1, &dummy) ||
	g2->get_mbr(&mbr2, &dummy))))
   return 0;

  switch (spatial_rel) {
    case SP_CONTAINS_FUNC:
      return mbr1.contains(&mbr2);
    case SP_WITHIN_FUNC:
      return mbr1.within(&mbr2);
    case SP_EQUALS_FUNC:
      return mbr1.equals(&mbr2);
    case SP_DISJOINT_FUNC:
      return mbr1.disjoint(&mbr2);
    case SP_INTERSECTS_FUNC:
      return mbr1.intersects(&mbr2);
    case SP_TOUCHES_FUNC:
      return mbr1.touches(&mbr2);
    case SP_OVERLAPS_FUNC:
      return mbr1.overlaps(&mbr2);
    case SP_CROSSES_FUNC:
      return 0;
    default:
      break;
  }

  null_value=1;
  return 0;
}


Item_func_spatial_rel::Item_func_spatial_rel(Item *a,Item *b,
                                             enum Functype sp_rel) :
    Item_bool_func2(a,b), collector()
{
  spatial_rel = sp_rel;
}


Item_func_spatial_rel::~Item_func_spatial_rel()
{
}


const char *Item_func_spatial_rel::func_name() const 
{ 
  switch (spatial_rel) {
    case SP_CONTAINS_FUNC:
      return "st_contains";
    case SP_WITHIN_FUNC:
      return "st_within";
    case SP_EQUALS_FUNC:
      return "st_equals";
    case SP_DISJOINT_FUNC:
      return "st_disjoint";
    case SP_INTERSECTS_FUNC:
      return "st_intersects";
    case SP_TOUCHES_FUNC:
      return "st_touches";
    case SP_CROSSES_FUNC:
      return "st_crosses";
    case SP_OVERLAPS_FUNC:
      return "st_overlaps";
    default:
      DBUG_ASSERT(0);  // Should never happened
      return "sp_unknown"; 
  }
}


static double count_edge_t(const Gcalc_heap::Info *ea,
                           const Gcalc_heap::Info *eb,
                           const Gcalc_heap::Info *v,
                           double &ex, double &ey, double &vx, double &vy,
                           double &e_sqrlen)
{
  ex= eb->x - ea->x;
  ey= eb->y - ea->y;
  vx= v->x - ea->x;
  vy= v->y - ea->y;
  e_sqrlen= ex * ex + ey * ey;
  return (ex * vx + ey * vy) / e_sqrlen;
}


static double distance_to_line(double ex, double ey, double vx, double vy,
                               double e_sqrlen)
{
  return fabs(vx * ey - vy * ex) / sqrt(e_sqrlen);
}


static double distance_points(const Gcalc_heap::Info *a,
                              const Gcalc_heap::Info *b)
{
  double x= a->x - b->x;
  double y= a->y - b->y;
  return sqrt(x * x + y * y);
}


/*
  Calculates the distance between objects.
*/

static int calc_distance(double *result, Gcalc_heap *collector, uint obj2_si,
                         Gcalc_function *func, Gcalc_scan_iterator *scan_it)
{
  bool cur_point_edge;
  const Gcalc_scan_iterator::point *evpos;
  const Gcalc_heap::Info *cur_point, *dist_point;
  Gcalc_scan_events ev;
  double t, distance, cur_distance;
  double ex, ey, vx, vy, e_sqrlen;

  DBUG_ENTER("calc_distance");

  distance= DBL_MAX;

  while (scan_it->more_points())
  {
    if (scan_it->step())
      goto mem_error;
    evpos= scan_it->get_event_position();
    ev= scan_it->get_event();
    cur_point= evpos->pi;

    /*
       handling intersection we only need to check if it's the intersecion
       of objects 1 and 2. In this case distance is 0
    */
    if (ev == scev_intersection)
    {
      if ((evpos->get_next()->pi->shape >= obj2_si) !=
            (cur_point->shape >= obj2_si))
      {
        distance= 0;
        goto exit;
      }
      continue;
    }

    /*
       if we get 'scev_point | scev_end | scev_two_ends' we don't need
       to check for intersection of objects.
       Though we need to calculate distances.
    */
    if (ev & (scev_point | scev_end | scev_two_ends))
      goto calculate_distance;

    goto calculate_distance;
    /*
       having these events we need to check for possible intersection
       of objects
       scev_thread | scev_two_threads | scev_single_point
    */
    DBUG_ASSERT(ev & (scev_thread | scev_two_threads | scev_single_point));

    func->clear_state();
    for (Gcalc_point_iterator pit(scan_it); pit.point() != evpos; ++pit)
    {
      gcalc_shape_info si= pit.point()->get_shape();
      if ((func->get_shape_kind(si) == Gcalc_function::shape_polygon))
        func->invert_state(si);
    }
    func->invert_state(evpos->get_shape());
    if (func->count())
    {
      /* Point of one object is inside the other - intersection found */
      distance= 0;
      goto exit;
    }


calculate_distance:
    if (cur_point->shape >= obj2_si)
      continue;
    cur_point_edge= !cur_point->is_bottom();

    for (dist_point= collector->get_first(); dist_point; dist_point= dist_point->get_next())
    {
      /* We only check vertices of object 2 */
      if (dist_point->shape < obj2_si)
        continue;

      /* if we have an edge to check */
      if (dist_point->left)
      {
        t= count_edge_t(dist_point, dist_point->left, cur_point,
                        ex, ey, vx, vy, e_sqrlen);
        if ((t > 0.0) && (t < 1.0))
        {
          cur_distance= distance_to_line(ex, ey, vx, vy, e_sqrlen);
          if (distance > cur_distance)
            distance= cur_distance;
        }
      }
      if (cur_point_edge)
      {
        t= count_edge_t(cur_point, cur_point->left, dist_point,
                        ex, ey, vx, vy, e_sqrlen);
        if ((t > 0.0) && (t < 1.0))
        {
          cur_distance= distance_to_line(ex, ey, vx, vy, e_sqrlen);
          if (distance > cur_distance)
            distance= cur_distance;
        }
      }
      cur_distance= distance_points(cur_point, dist_point);
      if (distance > cur_distance)
        distance= cur_distance;
    }
  }

exit:
  *result= distance;
  DBUG_RETURN(0);

mem_error:
  DBUG_RETURN(1);
}


#define GIS_ZERO 0.00000000001

int Item_func_spatial_rel::func_touches()
{
  double x1, x2, y1, y2, ex, ey;
  double distance= GIS_ZERO;
  int result= 0;
  int cur_func= 0;

  Gcalc_operation_transporter trn(&func, &collector);

  String *res1= args[0]->val_str(&tmp_value1);
  String *res2= args[1]->val_str(&tmp_value2);
  Geometry_buffer buffer1, buffer2;
  Geometry *g1, *g2;
  int obj2_si;

  DBUG_ENTER("Item_func_spatial_rel::func_touches");
  DBUG_ASSERT(fixed == 1);

  if ((null_value= (args[0]->null_value || args[1]->null_value ||
          !(g1= Geometry::construct(&buffer1, res1->ptr(), res1->length())) ||
          !(g2= Geometry::construct(&buffer2, res2->ptr(), res2->length())))))
    goto mem_error;

  if ((g1->get_class_info()->m_type_id == Geometry::wkb_point) &&
      (g2->get_class_info()->m_type_id == Geometry::wkb_point))
  {
    if (((Gis_point *) g1)->get_xy(&x1, &y1) ||
        ((Gis_point *) g2)->get_xy(&x2, &y2))
      goto mem_error;
    ex= x2 - x1;
    ey= y2 - y1;
    DBUG_RETURN((ex * ex + ey * ey) < GIS_ZERO);
  }

  if (func.reserve_op_buffer(1))
    goto mem_error;
  func.add_operation(Gcalc_function::op_intersection, 2);

  if (g1->store_shapes(&trn))
    goto mem_error;
  obj2_si= func.get_nshapes();

  if (g2->store_shapes(&trn) || func.alloc_states())
    goto mem_error;

<<<<<<< HEAD
=======
#ifndef DBUG_OFF
  func.debug_print_function_buffer();
#endif

>>>>>>> b7fc4388
  collector.prepare_operation();
  scan_it.init(&collector);

  if (calc_distance(&distance, &collector, obj2_si, &func, &scan_it))
   goto mem_error;
  if (distance > GIS_ZERO)
    goto exit;

  scan_it.reset();
  scan_it.init(&collector);

  distance= DBL_MAX;

  while (scan_it.more_trapezoids())
  {
    if (scan_it.step())
      goto mem_error;

    func.clear_state();
    for (Gcalc_trapezoid_iterator ti(&scan_it); ti.more(); ++ti)
    {
      gcalc_shape_info si= ti.lb()->get_shape();
      if ((func.get_shape_kind(si) == Gcalc_function::shape_polygon))
      {
        func.invert_state(si);
        cur_func= func.count();
      }
      if (cur_func)
      {
        double area= scan_it.get_h() *
              ((ti.rb()->x - ti.lb()->x) + (ti.rt()->x - ti.lt()->x));
        if (area > GIS_ZERO)
        {
          result= 0;
          goto exit;
        }
      }
    }
  }
  result= 1;

exit:
  collector.reset();
  func.reset();
  scan_it.reset();
  DBUG_RETURN(result);
mem_error:
  null_value= 1;
  DBUG_RETURN(0);
}


int Item_func_spatial_rel::func_equals()
{
  Gcalc_heap::Info *pi_s1, *pi_s2;
  Gcalc_heap::Info *cur_pi= collector.get_first();
  double d;

  if (!cur_pi)
    return 1;

  do {
    pi_s1= cur_pi;
    pi_s2= 0;
    while ((cur_pi= cur_pi->get_next()))
    {
      d= fabs(pi_s1->x - cur_pi->x) + fabs(pi_s1->y - cur_pi->y);
      if (d > GIS_ZERO)
        break;
      if (!pi_s2 && pi_s1->shape != cur_pi->shape)
        pi_s2= cur_pi;
    }

    if (!pi_s2)
      return 0;
  } while (cur_pi);

  return 1;
}


longlong Item_func_spatial_rel::val_int()
{
  DBUG_ENTER("Item_func_spatial_rel::val_int");
  DBUG_ASSERT(fixed == 1);
  String *res1;
  String *res2;
  Geometry_buffer buffer1, buffer2;
  Geometry *g1, *g2;
  int result= 0;
  int mask= 0;

  if (spatial_rel == SP_TOUCHES_FUNC)
    DBUG_RETURN(func_touches());

  res1= args[0]->val_str(&tmp_value1);
  res2= args[1]->val_str(&tmp_value2);
  Gcalc_operation_transporter trn(&func, &collector);

  if (func.reserve_op_buffer(1))
    DBUG_RETURN(0);

  switch (spatial_rel) {
    case SP_CONTAINS_FUNC:
      mask= 1;
      func.add_operation(Gcalc_function::op_backdifference, 2);
      break;
    case SP_WITHIN_FUNC:
      mask= 1;
      func.add_operation(Gcalc_function::op_difference, 2);
      break;
    case SP_EQUALS_FUNC:
      break;
    case SP_DISJOINT_FUNC:
      mask= 1;
      func.add_operation(Gcalc_function::op_intersection, 2);
      break;
    case SP_INTERSECTS_FUNC:
      func.add_operation(Gcalc_function::op_intersection, 2);
      break;
    case SP_OVERLAPS_FUNC:
      func.add_operation(Gcalc_function::op_backdifference, 2);
      break;
    case SP_CROSSES_FUNC:
      func.add_operation(Gcalc_function::op_intersection, 2);
      break;
    default:
      DBUG_ASSERT(FALSE);
      break;
  }


  if ((null_value=
       (args[0]->null_value || args[1]->null_value ||
	!(g1= Geometry::construct(&buffer1, res1->ptr(), res1->length())) ||
	!(g2= Geometry::construct(&buffer2, res2->ptr(), res2->length())) ||
	g1->store_shapes(&trn) || g2->store_shapes(&trn))))
    goto exit;

<<<<<<< HEAD
  collector.prepare_operation();
  scan_it.init(&collector);
  if (spatial_rel == SP_EQUALS_FUNC)
  {
    result= (g1->get_class_info()->m_type_id == g1->get_class_info()->m_type_id) &&
            func_equals();
    goto exit;
=======
#ifndef DBUG_OFF
  func.debug_print_function_buffer();
#endif

  collector.prepare_operation();
  scan_it.init(&collector);
  /* Note: other functions might be checked here as well. */
  if (spatial_rel == SP_EQUALS_FUNC ||
      spatial_rel == SP_WITHIN_FUNC ||
      spatial_rel == SP_CONTAINS_FUNC)
  {
    result= (g1->get_class_info()->m_type_id == g1->get_class_info()->m_type_id) &&
            func_equals();
    if (spatial_rel == SP_EQUALS_FUNC || 
        result) // for SP_WITHIN_FUNC and SP_CONTAINS_FUNC
      goto exit;
>>>>>>> b7fc4388
  }

  if (func.alloc_states())
    goto exit;

  result= func.find_function(scan_it) ^ mask;

exit:
  collector.reset();
  func.reset();
  scan_it.reset();
  DBUG_RETURN(result);
}


Item_func_spatial_operation::~Item_func_spatial_operation()
{
}


String *Item_func_spatial_operation::val_str(String *str_value)
{
  DBUG_ENTER("Item_func_spatial_operation::val_str");
  DBUG_ASSERT(fixed == 1);
  String *res1= args[0]->val_str(&tmp_value1);
  String *res2= args[1]->val_str(&tmp_value2);
  Geometry_buffer buffer1, buffer2;
  Geometry *g1, *g2;
  uint32 srid= 0;
  Gcalc_operation_transporter trn(&func, &collector);

  if (func.reserve_op_buffer(1))
    DBUG_RETURN(0);
  func.add_operation(spatial_op, 2);

  if ((null_value=
       (args[0]->null_value || args[1]->null_value ||
	!(g1= Geometry::construct(&buffer1, res1->ptr(), res1->length())) ||
	!(g2= Geometry::construct(&buffer2, res2->ptr(), res2->length())) ||
	g1->store_shapes(&trn) || g2->store_shapes(&trn))))
    goto exit;

<<<<<<< HEAD
  
  collector.prepare_operation();
  scan_it.init(&collector);
=======
#ifndef DBUG_OFF
  func.debug_print_function_buffer();
#endif
  
  collector.prepare_operation();
>>>>>>> b7fc4388
  if (func.alloc_states())
    goto exit;

  operation.init(&func);

  if (operation.count_all(&collector) ||
      operation.get_result(&res_receiver))
    goto exit;


  str_value->set_charset(&my_charset_bin);
  if (str_value->reserve(SRID_SIZE, 512))
    goto exit;
  str_value->length(0);
  str_value->q_append(srid);

  if (!Geometry::create_from_opresult(&buffer1, str_value, res_receiver))
    goto exit;

exit:
  collector.reset();
  func.reset();
<<<<<<< HEAD
  scan_it.reset();
=======
>>>>>>> b7fc4388
  res_receiver.reset();
  DBUG_RETURN(null_value ? 0 : str_value);
}


const char *Item_func_spatial_operation::func_name() const
{ 
  switch (spatial_op) {
    case Gcalc_function::op_intersection:
      return "st_intersection";
    case Gcalc_function::op_difference:
      return "st_difference";
    case Gcalc_function::op_union:
      return "st_union";
    case Gcalc_function::op_symdifference:
      return "st_symdifference";
    default:
      DBUG_ASSERT(0);  // Should never happen
      return "sp_unknown"; 
  }
}


static const int SINUSES_CALCULATED= 32;
static double n_sinus[SINUSES_CALCULATED+1]=
{
  0,
  0.04906767432741802,
  0.0980171403295606,
  0.1467304744553618,
  0.1950903220161283,
  0.2429801799032639,
  0.2902846772544623,
  0.3368898533922201,
  0.3826834323650898,
  0.4275550934302821,
  0.4713967368259976,
  0.5141027441932217,
  0.5555702330196022,
  0.5956993044924334,
  0.6343932841636455,
  0.6715589548470183,
  0.7071067811865475,
  0.7409511253549591,
  0.773010453362737,
  0.8032075314806448,
  0.8314696123025452,
  0.8577286100002721,
  0.8819212643483549,
  0.9039892931234433,
  0.9238795325112867,
  0.9415440651830208,
  0.9569403357322089,
  0.970031253194544,
  0.9807852804032304,
  0.989176509964781,
  0.9951847266721968,
  0.9987954562051724,
  1
};


static void get_n_sincos(int n, double *sinus, double *cosinus)
{
  DBUG_ASSERT(n > 0 && n < SINUSES_CALCULATED*2+1);
  if (n < (SINUSES_CALCULATED + 1))
  {
    *sinus= n_sinus[n];
    *cosinus= n_sinus[SINUSES_CALCULATED - n];
  }
  else
  {
    n-= SINUSES_CALCULATED;
    *sinus= n_sinus[SINUSES_CALCULATED - n];
    *cosinus= -n_sinus[n];
  }
}


<<<<<<< HEAD
static int fill_half_circle(Gcalc_shape_transporter *trn, double x, double y,
=======
static int fill_half_circle(Gcalc_shape_transporter *trn,
                            Gcalc_shape_status *st,
                            double x, double y,
>>>>>>> b7fc4388
                            double ax, double ay)
{
  double n_sin, n_cos;
  double x_n, y_n;
  for (int n = 1; n < (SINUSES_CALCULATED * 2 - 1); n++)
  {
    get_n_sincos(n, &n_sin, &n_cos);
    x_n= ax * n_cos - ay * n_sin;
    y_n= ax * n_sin + ay * n_cos;
<<<<<<< HEAD
    if (trn->add_point(x_n + x, y_n + y))
=======
    if (trn->add_point(st, x_n + x, y_n + y))
>>>>>>> b7fc4388
      return 1;
  }
  return 0;
}


static int fill_gap(Gcalc_shape_transporter *trn,
<<<<<<< HEAD
=======
                    Gcalc_shape_status *st,
>>>>>>> b7fc4388
                    double x, double y,
                    double ax, double ay, double bx, double by, double d,
                    bool *empty_gap)
{
  double ab= ax * bx + ay * by;
  double cosab= ab / (d * d) + GIS_ZERO;
  double n_sin, n_cos;
  double x_n, y_n;
  int n=1;

  *empty_gap= true;
  for (;;)
  {
    get_n_sincos(n++, &n_sin, &n_cos);
    if (n_cos <= cosab)
      break;
    *empty_gap= false;
    x_n= ax * n_cos - ay * n_sin;
    y_n= ax * n_sin + ay * n_cos;
<<<<<<< HEAD
    if (trn->add_point(x_n + x, y_n + y))
=======
    if (trn->add_point(st, x_n + x, y_n + y))
>>>>>>> b7fc4388
      return 1;
  }
  return 0;
}


/*
  Calculates the vector (p2,p1) and
  negatively orthogonal to it with the length of d.
  The result is (ex,ey) - the vector, (px,py) - the orthogonal.
*/

static void calculate_perpendicular(
    double x1, double y1, double x2, double y2, double d,
    double *ex, double *ey,
    double *px, double *py)
{
  double q;
  *ex= x1 - x2;
  *ey= y1 - y2;
  q= d / sqrt((*ex) * (*ex) + (*ey) * (*ey));
  *px= (*ey) * q;
  *py= -(*ex) * q;
}


<<<<<<< HEAD
int Item_func_buffer::Transporter::single_point(double x, double y)
{
  return add_point_buffer(x, y);
}


int Item_func_buffer::Transporter::add_edge_buffer(
  double x3, double y3, bool round_p1, bool round_p2)
{
=======
int Item_func_buffer::Transporter::single_point(Gcalc_shape_status *st,
                                                double x, double y)
{
  return add_point_buffer(st, x, y);
}


int Item_func_buffer::Transporter::add_edge_buffer(Gcalc_shape_status *st,
  double x3, double y3, bool round_p1, bool round_p2)
{
  DBUG_PRINT("info", ("Item_func_buffer::Transporter::add_edge_buffer: "
             "(%g,%g)(%g,%g)(%g,%g) p1=%d p2=%d",
             x1, y1, x2, y2, x3, y3, (int) round_p1, (int) round_p2));

>>>>>>> b7fc4388
  Gcalc_operation_transporter trn(m_fn, m_heap);
  double e1_x, e1_y, e2_x, e2_y, p1_x, p1_y, p2_x, p2_y;
  double e1e2;
  double sin1, cos1;
  double x_n, y_n;
  bool empty_gap1, empty_gap2;

<<<<<<< HEAD
  ++m_nshapes;
  if (trn.start_simple_poly())
=======
  st->m_nshapes++;
  Gcalc_shape_status dummy;
  if (trn.start_simple_poly(&dummy))
>>>>>>> b7fc4388
    return 1;

  calculate_perpendicular(x1, y1, x2, y2, m_d, &e1_x, &e1_y, &p1_x, &p1_y);
  calculate_perpendicular(x3, y3, x2, y2, m_d, &e2_x, &e2_y, &p2_x, &p2_y);

  e1e2= e1_x * e2_y - e2_x * e1_y;
  sin1= n_sinus[1];
  cos1= n_sinus[31];
  if (e1e2 < 0)
  {
    empty_gap2= false;
    x_n= x2 + p2_x * cos1 - p2_y * sin1;
    y_n= y2 + p2_y * cos1 + p2_x * sin1;
<<<<<<< HEAD
    if (fill_gap(&trn, x2, y2, -p1_x,-p1_y, p2_x,p2_y, m_d, &empty_gap1) ||
        trn.add_point(x2 + p2_x, y2 + p2_y) ||
        trn.add_point(x_n, y_n))
=======
    if (fill_gap(&trn, &dummy, x2, y2, -p1_x,-p1_y, p2_x,p2_y, m_d, &empty_gap1) ||
        trn.add_point(&dummy, x2 + p2_x, y2 + p2_y) ||
        trn.add_point(&dummy, x_n, y_n))
>>>>>>> b7fc4388
      return 1;
  }
  else
  {
    x_n= x2 - p2_x * cos1 - p2_y * sin1;
    y_n= y2 - p2_y * cos1 + p2_x * sin1;
<<<<<<< HEAD
    if (trn.add_point(x_n, y_n) ||
        trn.add_point(x2 - p2_x, y2 - p2_y) ||
        fill_gap(&trn, x2, y2, -p2_x, -p2_y, p1_x, p1_y, m_d, &empty_gap2))
      return 1;
    empty_gap1= false;
  }
  if ((!empty_gap2 && trn.add_point(x2 + p1_x, y2 + p1_y)) ||
      trn.add_point(x1 + p1_x, y1 + p1_y))
    return 1;

  if (round_p1 && fill_half_circle(&trn, x1, y1, p1_x, p1_y))
    return 1;

  if (trn.add_point(x1 - p1_x, y1 - p1_y) ||
      (!empty_gap1 && trn.add_point(x2 - p1_x, y2 - p1_y)))
    return 1;
  return trn.complete_simple_poly();
}


int Item_func_buffer::Transporter::add_last_edge_buffer()
{
  Gcalc_operation_transporter trn(m_fn, m_heap);
  double e1_x, e1_y, p1_x, p1_y;

  ++m_nshapes;
  if (trn.start_simple_poly())
=======
    if (trn.add_point(&dummy, x_n, y_n) ||
        trn.add_point(&dummy, x2 - p2_x, y2 - p2_y) ||
        fill_gap(&trn, &dummy, x2, y2, -p2_x, -p2_y, p1_x, p1_y, m_d, &empty_gap2))
      return 1;
    empty_gap1= false;
  }
  if ((!empty_gap2 && trn.add_point(&dummy, x2 + p1_x, y2 + p1_y)) ||
      trn.add_point(&dummy, x1 + p1_x, y1 + p1_y))
    return 1;

  if (round_p1 && fill_half_circle(&trn, &dummy, x1, y1, p1_x, p1_y))
    return 1;

  if (trn.add_point(&dummy, x1 - p1_x, y1 - p1_y) ||
      (!empty_gap1 && trn.add_point(&dummy, x2 - p1_x, y2 - p1_y)))
    return 1;
  return trn.complete_simple_poly(&dummy);
}


int Item_func_buffer::Transporter::add_last_edge_buffer(Gcalc_shape_status *st)
{
  Gcalc_operation_transporter trn(m_fn, m_heap);
  Gcalc_shape_status dummy;
  double e1_x, e1_y, p1_x, p1_y;

  st->m_nshapes++;
  if (trn.start_simple_poly(&dummy))
>>>>>>> b7fc4388
    return 1;

  calculate_perpendicular(x1, y1, x2, y2, m_d, &e1_x, &e1_y, &p1_x, &p1_y);

<<<<<<< HEAD
  if (trn.add_point(x1 + p1_x, y1 + p1_y) ||
      trn.add_point(x1 - p1_x, y1 - p1_y) ||
      trn.add_point(x2 - p1_x, y2 - p1_y) ||
      fill_half_circle(&trn, x2, y2, -p1_x, -p1_y) ||
      trn.add_point(x2 + p1_x, y2 + p1_y))
    return 1;
  return trn.complete_simple_poly();
}


int Item_func_buffer::Transporter::add_point_buffer(double x, double y)
{
  Gcalc_operation_transporter trn(m_fn, m_heap);

  m_nshapes++;
  if (trn.start_simple_poly())
    return 1;
  if (trn.add_point(x - m_d, y) ||
      fill_half_circle(&trn, x, y, -m_d, 0.0) ||
      trn.add_point(x + m_d, y) ||
      fill_half_circle(&trn, x, y, m_d, 0.0))
    return 1;
  return trn.complete_simple_poly();
}


int Item_func_buffer::Transporter::start_line()
{
=======
  if (trn.add_point(&dummy, x1 + p1_x, y1 + p1_y) ||
      trn.add_point(&dummy, x1 - p1_x, y1 - p1_y) ||
      trn.add_point(&dummy, x2 - p1_x, y2 - p1_y) ||
      fill_half_circle(&trn, &dummy, x2, y2, -p1_x, -p1_y) ||
      trn.add_point(&dummy, x2 + p1_x, y2 + p1_y))
    return 1;
  return trn.complete_simple_poly(&dummy);
}


int Item_func_buffer::Transporter::add_point_buffer(Gcalc_shape_status *st,
                                                    double x, double y)
{
  Gcalc_operation_transporter trn(m_fn, m_heap);
  Gcalc_shape_status dummy;

  st->m_nshapes++;
  if (trn.start_simple_poly(&dummy))
    return 1;
  if (trn.add_point(&dummy, x - m_d, y) ||
      fill_half_circle(&trn, &dummy, x, y, -m_d, 0.0) ||
      trn.add_point(&dummy, x + m_d, y) ||
      fill_half_circle(&trn, &dummy, x, y, m_d, 0.0))
    return 1;
  return trn.complete_simple_poly(&dummy);
}


int Item_func_buffer::Transporter::start_line(Gcalc_shape_status *st)
{
  st->m_nshapes= 0;
  if (m_fn->reserve_op_buffer(2))
    return 1;
  st->m_last_shape_pos= m_fn->get_next_operation_pos();
  m_fn->add_operation(m_buffer_op, 0); // Will be set in complete_line()
>>>>>>> b7fc4388
  m_npoints= 0;
  int_start_line();
  return 0;
}


<<<<<<< HEAD
int Item_func_buffer::Transporter::start_poly()
{
  ++m_nshapes;
  return Gcalc_operation_transporter::start_poly();
}


int Item_func_buffer::Transporter::start_ring()
{
  m_npoints= 0;
  return Gcalc_operation_transporter::start_ring();
}


int Item_func_buffer::Transporter::add_point(double x, double y)
=======
int Item_func_buffer::Transporter::start_poly(Gcalc_shape_status *st)
{
  st->m_nshapes= 1;
  if (m_fn->reserve_op_buffer(2)) 
    return 1;
  st->m_last_shape_pos= m_fn->get_next_operation_pos();
  m_fn->add_operation(m_buffer_op, 0); // Will be set in complete_poly()
  return Gcalc_operation_transporter::start_poly(st);
}


int Item_func_buffer::Transporter::complete_poly(Gcalc_shape_status *st)
{
  if (Gcalc_operation_transporter::complete_poly(st))
    return 1;
  m_fn->add_operands_to_op(st->m_last_shape_pos, st->m_nshapes);
  return 0; 
}


int Item_func_buffer::Transporter::start_ring(Gcalc_shape_status *st)
{
  m_npoints= 0;
  return Gcalc_operation_transporter::start_ring(st);
}


int Item_func_buffer::Transporter::add_point(Gcalc_shape_status *st,
                                             double x, double y)
>>>>>>> b7fc4388
{
  if (m_npoints && x == x2 && y == y2)
    return 0;

  ++m_npoints;

  if (m_npoints == 1)
  {
    x00= x;
    y00= y;
  }
  else if (m_npoints == 2)
  {
    x01= x;
    y01= y;
  }
<<<<<<< HEAD
  else if (add_edge_buffer(x, y, (m_npoints == 3) && line_started(), false))
=======
  else if (add_edge_buffer(st, x, y, (m_npoints == 3) && line_started(), false))
>>>>>>> b7fc4388
    return 1;

  x1= x2;
  y1= y2;
  x2= x;
  y2= y;

<<<<<<< HEAD
  return line_started() ? 0 : Gcalc_operation_transporter::add_point(x, y);
}


int Item_func_buffer::Transporter::complete()
=======
  return line_started() ? 0 : Gcalc_operation_transporter::add_point(st, x, y);
}


int Item_func_buffer::Transporter::complete(Gcalc_shape_status *st)
>>>>>>> b7fc4388
{
  if (m_npoints)
  {
    if (m_npoints == 1)
    {
<<<<<<< HEAD
      if (add_point_buffer(x2, y2))
=======
      if (add_point_buffer(st, x2, y2))
>>>>>>> b7fc4388
        return 1;
    }
    else if (m_npoints == 2)
    {
<<<<<<< HEAD
      if (add_edge_buffer(x1, y1, true, true))
=======
      if (add_edge_buffer(st, x1, y1, true, true))
>>>>>>> b7fc4388
        return 1;
    }
    else if (line_started())
    {
<<<<<<< HEAD
      if (add_last_edge_buffer())
=======
      if (add_last_edge_buffer(st))
>>>>>>> b7fc4388
        return 1;
    }
    else
    {
<<<<<<< HEAD
      if (x2 != x00 && y2 != y00)
      {
        if (add_edge_buffer(x00, y00, false, false))
=======
      /* 
        Add edge only the the most recent coordinate is not
        the same to the very first one.
      */
      if (x2 != x00 || y2 != y00)
      {
        if (add_edge_buffer(st, x00, y00, false, false))
>>>>>>> b7fc4388
          return 1;
        x1= x2;
        y1= y2;
        x2= x00;
        y2= y00;
      }
<<<<<<< HEAD
      if (add_edge_buffer(x01, y01, false, false))
=======
      if (add_edge_buffer(st, x01, y01, false, false))
>>>>>>> b7fc4388
        return 1;
    }
  }

  return 0;
}


<<<<<<< HEAD
int Item_func_buffer::Transporter::complete_line()
{
  if (complete())
    return 1;
  int_complete_line();
=======
int Item_func_buffer::Transporter::complete_line(Gcalc_shape_status *st)
{
  if (complete(st))
    return 1;
  int_complete_line();
  // Set real number of operands (points) to the operation.
  m_fn->add_operands_to_op(st->m_last_shape_pos, st->m_nshapes);
>>>>>>> b7fc4388
  return 0;
}


<<<<<<< HEAD
int Item_func_buffer::Transporter::complete_ring()
{
  return complete() ||
         Gcalc_operation_transporter::complete_ring();
=======
int Item_func_buffer::Transporter::complete_ring(Gcalc_shape_status *st)
{
  return complete(st) ||
         Gcalc_operation_transporter::complete_ring(st);
}


int Item_func_buffer::Transporter::start_collection(Gcalc_shape_status *st,
                                                    int n_objects)
{
  st->m_nshapes= 0;
  st->m_last_shape_pos= m_fn->get_next_operation_pos();
  return Gcalc_operation_transporter::start_collection(st, n_objects);
}


int Item_func_buffer::Transporter::complete_collection(Gcalc_shape_status *st)
{
  Gcalc_operation_transporter::complete_collection(st);
  m_fn->set_operands_to_op(st->m_last_shape_pos, st->m_nshapes);
  return 0;
}


int Item_func_buffer::Transporter::collection_add_item(Gcalc_shape_status
                                                       *st_collection,
                                                       Gcalc_shape_status
                                                       *st_item)
{
  /*
    If some collection item created no shapes,
    it means it was skipped during transformation by filters
    skip_point(), skip_line(), skip_poly().
    In this case nothing was added into function_buffer by the item,
    so we don't increment shape counter of the owning collection.
  */
  if (st_item->m_nshapes)
    st_collection->m_nshapes++;
  return 0;
>>>>>>> b7fc4388
}


String *Item_func_buffer::val_str(String *str_value)
{
  DBUG_ENTER("Item_func_buffer::val_str");
  DBUG_ASSERT(fixed == 1);
  String *obj= args[0]->val_str(&tmp_value);
  double dist= args[1]->val_real();
  Geometry_buffer buffer;
  Geometry *g;
<<<<<<< HEAD
  uint32 union_pos;
  uint32 srid= 0;
  String *str_result= NULL;
  Transporter trn(&func, &collector, dist);
=======
  uint32 srid= 0;
  String *str_result= NULL;
  Transporter trn(&func, &collector, dist);
  Gcalc_shape_status st;
>>>>>>> b7fc4388

  null_value= 1;
  if (args[0]->null_value || args[1]->null_value ||
      !(g= Geometry::construct(&buffer, obj->ptr(), obj->length())))
    goto mem_error;

<<<<<<< HEAD
  if (func.reserve_op_buffer(2))
    goto mem_error;
  /* will specify operands later */
  union_pos= func.get_next_operation_pos();
  func.add_operation((dist > 0.0) ? Gcalc_function::op_union :
                                    Gcalc_function::op_difference, 0);

  if (g->store_shapes(&trn))
    goto mem_error;

  func.add_operands_to_op(union_pos, trn.m_nshapes);
=======
  /*
    If distance passed to ST_Buffer is too small, then we return the
    original geometry as its buffer. This is needed to avoid division
    overflow in buffer calculation, as well as for performance purposes.
  */
  if (fabs(dist) < GIS_ZERO)
  {
    null_value= 0;
    str_result= obj;
    goto mem_error;
  }

  if (g->store_shapes(&trn, &st))
    goto mem_error;

#ifndef DBUG_OFF
  func.debug_print_function_buffer();
#endif

  if (st.m_nshapes == 0)
  {
    /*
      Buffer transformation returned empty set.
      This is possible with negative buffer distance
      if the original geometry consisted of only points and lines
      and did not have any polygons.
    */
    str_value->length(0);
    goto mem_error;
  }

>>>>>>> b7fc4388
  collector.prepare_operation();
  if (func.alloc_states())
    goto mem_error;
  operation.init(&func);

  if (operation.count_all(&collector) ||
      operation.get_result(&res_receiver))
    goto mem_error;

<<<<<<< HEAD

=======
>>>>>>> b7fc4388
  str_value->set_charset(&my_charset_bin);
  if (str_value->reserve(SRID_SIZE, 512))
    goto mem_error;
  str_value->length(0);
  str_value->q_append(srid);

  if (!Geometry::create_from_opresult(&buffer, str_value, res_receiver))
    goto mem_error;

  null_value= 0;
  str_result= str_value;
mem_error:
  collector.reset();
  func.reset();
<<<<<<< HEAD
  scan_it.reset();
=======
>>>>>>> b7fc4388
  res_receiver.reset();
  DBUG_RETURN(str_result);
}


longlong Item_func_isempty::val_int()
{
  DBUG_ASSERT(fixed == 1);
  String tmp;
  String *swkb= args[0]->val_str(&tmp);
  Geometry_buffer buffer;
  
  null_value= args[0]->null_value ||
              !(Geometry::construct(&buffer, swkb->ptr(), swkb->length()));
  return null_value ? 1 : 0;
}


longlong Item_func_issimple::val_int()
{
  String *swkb= args[0]->val_str(&tmp);
  Geometry_buffer buffer;
  Gcalc_operation_transporter trn(&func, &collector);
  Geometry *g;
  int result= 1;

  DBUG_ENTER("Item_func_issimple::val_int");
  DBUG_ASSERT(fixed == 1);
  
  if ((null_value= args[0]->null_value) ||
      !(g= Geometry::construct(&buffer, swkb->ptr(), swkb->length())))
    DBUG_RETURN(0);


  if (g->get_class_info()->m_type_id == Geometry::wkb_point)
    DBUG_RETURN(1);

  if (g->store_shapes(&trn))
    goto mem_error;

<<<<<<< HEAD
=======
#ifndef DBUG_OFF
  func.debug_print_function_buffer();
#endif

>>>>>>> b7fc4388
  collector.prepare_operation();
  scan_it.init(&collector);

  while (scan_it.more_points())
  {
    if (scan_it.step())
      goto mem_error;

    if (scan_it.get_event() == scev_intersection)
    {
      result= 0;
      break;
    }
  }

  collector.reset();
  func.reset();
  scan_it.reset();
  DBUG_RETURN(result);
mem_error:
  null_value= 1;
  DBUG_RETURN(0);
  return 0;
}


longlong Item_func_isclosed::val_int()
{
  DBUG_ASSERT(fixed == 1);
  String tmp;
  String *swkb= args[0]->val_str(&tmp);
  Geometry_buffer buffer;
  Geometry *geom;
  int isclosed= 0;				// In case of error

  null_value= (!swkb || 
	       args[0]->null_value ||
	       !(geom=
		 Geometry::construct(&buffer, swkb->ptr(), swkb->length())) ||
	       geom->is_closed(&isclosed));

  return (longlong) isclosed;
}

/*
  Numerical functions
*/


longlong Item_func_dimension::val_int()
{
  DBUG_ASSERT(fixed == 1);
  uint32 dim= 0;				// In case of error
  String *swkb= args[0]->val_str(&value);
  Geometry_buffer buffer;
  Geometry *geom;
  const char *dummy;

  null_value= (!swkb || 
	       args[0]->null_value ||
	       !(geom= Geometry::construct(&buffer, swkb->ptr(), swkb->length())) ||
	       geom->dimension(&dim, &dummy));
  return (longlong) dim;
}


longlong Item_func_numinteriorring::val_int()
{
  DBUG_ASSERT(fixed == 1);
  uint32 num= 0;				// In case of error
  String *swkb= args[0]->val_str(&value);
  Geometry_buffer buffer;
  Geometry *geom;

  null_value= (!swkb || 
	       !(geom= Geometry::construct(&buffer,
                                           swkb->ptr(), swkb->length())) ||
	       geom->num_interior_ring(&num));
  return (longlong) num;
}


longlong Item_func_numgeometries::val_int()
{
  DBUG_ASSERT(fixed == 1);
  uint32 num= 0;				// In case of errors
  String *swkb= args[0]->val_str(&value);
  Geometry_buffer buffer;
  Geometry *geom;

  null_value= (!swkb ||
	       !(geom= Geometry::construct(&buffer,
                                           swkb->ptr(), swkb->length())) ||
	       geom->num_geometries(&num));
  return (longlong) num;
}


longlong Item_func_numpoints::val_int()
{
  DBUG_ASSERT(fixed == 1);
  uint32 num= 0;				// In case of errors
  String *swkb= args[0]->val_str(&value);
  Geometry_buffer buffer;
  Geometry *geom;

  null_value= (!swkb ||
	       args[0]->null_value ||
	       !(geom= Geometry::construct(&buffer,
                                           swkb->ptr(), swkb->length())) ||
	       geom->num_points(&num));
  return (longlong) num;
}


double Item_func_x::val_real()
{
  DBUG_ASSERT(fixed == 1);
  double res= 0.0;				// In case of errors
  String *swkb= args[0]->val_str(&value);
  Geometry_buffer buffer;
  Geometry *geom;

  null_value= (!swkb ||
	       !(geom= Geometry::construct(&buffer,
                                           swkb->ptr(), swkb->length())) ||
	       geom->get_x(&res));
  return res;
}


double Item_func_y::val_real()
{
  DBUG_ASSERT(fixed == 1);
  double res= 0;				// In case of errors
  String *swkb= args[0]->val_str(&value);
  Geometry_buffer buffer;
  Geometry *geom;

  null_value= (!swkb ||
	       !(geom= Geometry::construct(&buffer,
                                           swkb->ptr(), swkb->length())) ||
	       geom->get_y(&res));
  return res;
}


double Item_func_area::val_real()
{
  DBUG_ASSERT(fixed == 1);
  double res= 0;				// In case of errors
  String *swkb= args[0]->val_str(&value);
  Geometry_buffer buffer;
  Geometry *geom;
  const char *dummy;

  null_value= (!swkb ||
	       !(geom= Geometry::construct(&buffer,
                                           swkb->ptr(), swkb->length())) ||
	       geom->area(&res, &dummy));
  return res;
}

double Item_func_glength::val_real()
{
  DBUG_ASSERT(fixed == 1);
  double res= 0;				// In case of errors
  String *swkb= args[0]->val_str(&value);
  Geometry_buffer buffer;
  Geometry *geom;

  null_value= (!swkb || 
	       !(geom= Geometry::construct(&buffer,
                                           swkb->ptr(),
                                           swkb->length())) ||
	       geom->geom_length(&res));
  return res;
}

longlong Item_func_srid::val_int()
{
  DBUG_ASSERT(fixed == 1);
  String *swkb= args[0]->val_str(&value);
  Geometry_buffer buffer;
  
  null_value= (!swkb || 
	       !Geometry::construct(&buffer,
                                    swkb->ptr(), swkb->length()));
  if (null_value)
    return 0;

  return (longlong) (uint4korr(swkb->ptr()));
}


double Item_func_distance::val_real()
{
  bool cur_point_edge;
  const Gcalc_scan_iterator::point *evpos;
  const Gcalc_heap::Info *cur_point, *dist_point;
  Gcalc_scan_events ev;
  double t, distance, cur_distance;
  double x1, x2, y1, y2;
  double ex, ey, vx, vy, e_sqrlen;
  uint obj2_si;
  Gcalc_operation_transporter trn(&func, &collector);

  DBUG_ENTER("Item_func_distance::val_real");
  DBUG_ASSERT(fixed == 1);
  String *res1= args[0]->val_str(&tmp_value1);
  String *res2= args[1]->val_str(&tmp_value2);
  Geometry_buffer buffer1, buffer2;
  Geometry *g1, *g2;


  if ((null_value= (args[0]->null_value || args[1]->null_value ||
          !(g1= Geometry::construct(&buffer1, res1->ptr(), res1->length())) ||
          !(g2= Geometry::construct(&buffer2, res2->ptr(), res2->length())))))
    goto mem_error;

  if ((g1->get_class_info()->m_type_id == Geometry::wkb_point) &&
      (g2->get_class_info()->m_type_id == Geometry::wkb_point))
  {
    if (((Gis_point *) g1)->get_xy(&x1, &y1) ||
        ((Gis_point *) g2)->get_xy(&x2, &y2))
      goto mem_error;
    ex= x2 - x1;
    ey= y2 - y1;
    DBUG_RETURN(sqrt(ex * ex + ey * ey));
  }

  if (func.reserve_op_buffer(1))
    goto mem_error;
  func.add_operation(Gcalc_function::op_intersection, 2);

  if (g1->store_shapes(&trn))
    goto mem_error;
  obj2_si= func.get_nshapes();
  if (g2->store_shapes(&trn) || func.alloc_states())
    goto mem_error;

<<<<<<< HEAD
=======
#ifndef DBUG_OFF
  func.debug_print_function_buffer();
#endif

>>>>>>> b7fc4388
  collector.prepare_operation();
  scan_it.init(&collector);

  distance= DBL_MAX;
  while (scan_it.more_points())
  {
    if (scan_it.step())
      goto mem_error;
    evpos= scan_it.get_event_position();
    ev= scan_it.get_event();
    cur_point= evpos->pi;

    /*
       handling intersection we only need to check if it's the intersecion
       of objects 1 and 2. In this case distance is 0
    */
    if (ev == scev_intersection)
    {
      if ((evpos->get_next()->pi->shape >= obj2_si) !=
            (cur_point->shape >= obj2_si))
      {
        distance= 0;
        goto exit;
      }
      continue;
    }

    /*
       if we get 'scev_point | scev_end | scev_two_ends' we don't need
       to check for intersection of objects.
       Though we need to calculate distances.
    */
    if (ev & (scev_point | scev_end | scev_two_ends))
      goto count_distance;

    /*
       having these events we need to check for possible intersection
       of objects
       scev_thread | scev_two_threads | scev_single_point
    */
    DBUG_ASSERT(ev & (scev_thread | scev_two_threads | scev_single_point));

    func.clear_state();
    for (Gcalc_point_iterator pit(&scan_it); pit.point() != evpos; ++pit)
    {
      gcalc_shape_info si= pit.point()->get_shape();
      if ((func.get_shape_kind(si) == Gcalc_function::shape_polygon))
        func.invert_state(si);
    }
    func.invert_state(evpos->get_shape());
    if (func.count())
    {
      /* Point of one object is inside the other - intersection found */
      distance= 0;
      goto exit;
    }


count_distance:
    if (cur_point->shape >= obj2_si)
      continue;
    cur_point_edge= !cur_point->is_bottom();

    for (dist_point= collector.get_first(); dist_point; dist_point= dist_point->get_next())
    {
      /* We only check vertices of object 2 */
      if (dist_point->shape < obj2_si)
        continue;

      /* if we have an edge to check */
      if (dist_point->left)
      {
        t= count_edge_t(dist_point, dist_point->left, cur_point,
                        ex, ey, vx, vy, e_sqrlen);
        if ((t>0.0) && (t<1.0))
        {
          cur_distance= distance_to_line(ex, ey, vx, vy, e_sqrlen);
          if (distance > cur_distance)
            distance= cur_distance;
        }
      }
      if (cur_point_edge)
      {
        t= count_edge_t(cur_point, cur_point->left, dist_point,
                        ex, ey, vx, vy, e_sqrlen);
        if ((t>0.0) && (t<1.0))
        {
          cur_distance= distance_to_line(ex, ey, vx, vy, e_sqrlen);
          if (distance > cur_distance)
            distance= cur_distance;
        }
      }
      cur_distance= distance_points(cur_point, dist_point);
      if (distance > cur_distance)
        distance= cur_distance;
    }
  }
exit:
  collector.reset();
  func.reset();
  scan_it.reset();
  DBUG_RETURN(distance);
mem_error:
  null_value= 1;
  DBUG_RETURN(0);
}


<<<<<<< HEAD
=======
#ifndef DBUG_OFF
longlong Item_func_gis_debug::val_int()
{
  int val= args[0]->val_int();
  if (!args[0]->null_value)
    current_thd->set_gis_debug(val);
  return current_thd->get_gis_debug();
}
#endif


>>>>>>> b7fc4388
#endif /*HAVE_SPATIAL*/<|MERGE_RESOLUTION|>--- conflicted
+++ resolved
@@ -848,13 +848,10 @@
   if (g2->store_shapes(&trn) || func.alloc_states())
     goto mem_error;
 
-<<<<<<< HEAD
-=======
 #ifndef DBUG_OFF
   func.debug_print_function_buffer();
 #endif
 
->>>>>>> b7fc4388
   collector.prepare_operation();
   scan_it.init(&collector);
 
@@ -994,15 +991,6 @@
 	g1->store_shapes(&trn) || g2->store_shapes(&trn))))
     goto exit;
 
-<<<<<<< HEAD
-  collector.prepare_operation();
-  scan_it.init(&collector);
-  if (spatial_rel == SP_EQUALS_FUNC)
-  {
-    result= (g1->get_class_info()->m_type_id == g1->get_class_info()->m_type_id) &&
-            func_equals();
-    goto exit;
-=======
 #ifndef DBUG_OFF
   func.debug_print_function_buffer();
 #endif
@@ -1019,7 +1007,6 @@
     if (spatial_rel == SP_EQUALS_FUNC || 
         result) // for SP_WITHIN_FUNC and SP_CONTAINS_FUNC
       goto exit;
->>>>>>> b7fc4388
   }
 
   if (func.alloc_states())
@@ -1062,17 +1049,11 @@
 	g1->store_shapes(&trn) || g2->store_shapes(&trn))))
     goto exit;
 
-<<<<<<< HEAD
-  
-  collector.prepare_operation();
-  scan_it.init(&collector);
-=======
 #ifndef DBUG_OFF
   func.debug_print_function_buffer();
 #endif
   
   collector.prepare_operation();
->>>>>>> b7fc4388
   if (func.alloc_states())
     goto exit;
 
@@ -1095,10 +1076,6 @@
 exit:
   collector.reset();
   func.reset();
-<<<<<<< HEAD
-  scan_it.reset();
-=======
->>>>>>> b7fc4388
   res_receiver.reset();
   DBUG_RETURN(null_value ? 0 : str_value);
 }
@@ -1178,13 +1155,9 @@
 }
 
 
-<<<<<<< HEAD
-static int fill_half_circle(Gcalc_shape_transporter *trn, double x, double y,
-=======
 static int fill_half_circle(Gcalc_shape_transporter *trn,
                             Gcalc_shape_status *st,
                             double x, double y,
->>>>>>> b7fc4388
                             double ax, double ay)
 {
   double n_sin, n_cos;
@@ -1194,11 +1167,7 @@
     get_n_sincos(n, &n_sin, &n_cos);
     x_n= ax * n_cos - ay * n_sin;
     y_n= ax * n_sin + ay * n_cos;
-<<<<<<< HEAD
-    if (trn->add_point(x_n + x, y_n + y))
-=======
     if (trn->add_point(st, x_n + x, y_n + y))
->>>>>>> b7fc4388
       return 1;
   }
   return 0;
@@ -1206,10 +1175,7 @@
 
 
 static int fill_gap(Gcalc_shape_transporter *trn,
-<<<<<<< HEAD
-=======
                     Gcalc_shape_status *st,
->>>>>>> b7fc4388
                     double x, double y,
                     double ax, double ay, double bx, double by, double d,
                     bool *empty_gap)
@@ -1229,11 +1195,7 @@
     *empty_gap= false;
     x_n= ax * n_cos - ay * n_sin;
     y_n= ax * n_sin + ay * n_cos;
-<<<<<<< HEAD
-    if (trn->add_point(x_n + x, y_n + y))
-=======
     if (trn->add_point(st, x_n + x, y_n + y))
->>>>>>> b7fc4388
       return 1;
   }
   return 0;
@@ -1260,17 +1222,6 @@
 }
 
 
-<<<<<<< HEAD
-int Item_func_buffer::Transporter::single_point(double x, double y)
-{
-  return add_point_buffer(x, y);
-}
-
-
-int Item_func_buffer::Transporter::add_edge_buffer(
-  double x3, double y3, bool round_p1, bool round_p2)
-{
-=======
 int Item_func_buffer::Transporter::single_point(Gcalc_shape_status *st,
                                                 double x, double y)
 {
@@ -1285,7 +1236,6 @@
              "(%g,%g)(%g,%g)(%g,%g) p1=%d p2=%d",
              x1, y1, x2, y2, x3, y3, (int) round_p1, (int) round_p2));
 
->>>>>>> b7fc4388
   Gcalc_operation_transporter trn(m_fn, m_heap);
   double e1_x, e1_y, e2_x, e2_y, p1_x, p1_y, p2_x, p2_y;
   double e1e2;
@@ -1293,14 +1243,9 @@
   double x_n, y_n;
   bool empty_gap1, empty_gap2;
 
-<<<<<<< HEAD
-  ++m_nshapes;
-  if (trn.start_simple_poly())
-=======
   st->m_nshapes++;
   Gcalc_shape_status dummy;
   if (trn.start_simple_poly(&dummy))
->>>>>>> b7fc4388
     return 1;
 
   calculate_perpendicular(x1, y1, x2, y2, m_d, &e1_x, &e1_y, &p1_x, &p1_y);
@@ -1314,50 +1259,15 @@
     empty_gap2= false;
     x_n= x2 + p2_x * cos1 - p2_y * sin1;
     y_n= y2 + p2_y * cos1 + p2_x * sin1;
-<<<<<<< HEAD
-    if (fill_gap(&trn, x2, y2, -p1_x,-p1_y, p2_x,p2_y, m_d, &empty_gap1) ||
-        trn.add_point(x2 + p2_x, y2 + p2_y) ||
-        trn.add_point(x_n, y_n))
-=======
     if (fill_gap(&trn, &dummy, x2, y2, -p1_x,-p1_y, p2_x,p2_y, m_d, &empty_gap1) ||
         trn.add_point(&dummy, x2 + p2_x, y2 + p2_y) ||
         trn.add_point(&dummy, x_n, y_n))
->>>>>>> b7fc4388
       return 1;
   }
   else
   {
     x_n= x2 - p2_x * cos1 - p2_y * sin1;
     y_n= y2 - p2_y * cos1 + p2_x * sin1;
-<<<<<<< HEAD
-    if (trn.add_point(x_n, y_n) ||
-        trn.add_point(x2 - p2_x, y2 - p2_y) ||
-        fill_gap(&trn, x2, y2, -p2_x, -p2_y, p1_x, p1_y, m_d, &empty_gap2))
-      return 1;
-    empty_gap1= false;
-  }
-  if ((!empty_gap2 && trn.add_point(x2 + p1_x, y2 + p1_y)) ||
-      trn.add_point(x1 + p1_x, y1 + p1_y))
-    return 1;
-
-  if (round_p1 && fill_half_circle(&trn, x1, y1, p1_x, p1_y))
-    return 1;
-
-  if (trn.add_point(x1 - p1_x, y1 - p1_y) ||
-      (!empty_gap1 && trn.add_point(x2 - p1_x, y2 - p1_y)))
-    return 1;
-  return trn.complete_simple_poly();
-}
-
-
-int Item_func_buffer::Transporter::add_last_edge_buffer()
-{
-  Gcalc_operation_transporter trn(m_fn, m_heap);
-  double e1_x, e1_y, p1_x, p1_y;
-
-  ++m_nshapes;
-  if (trn.start_simple_poly())
-=======
     if (trn.add_point(&dummy, x_n, y_n) ||
         trn.add_point(&dummy, x2 - p2_x, y2 - p2_y) ||
         fill_gap(&trn, &dummy, x2, y2, -p2_x, -p2_y, p1_x, p1_y, m_d, &empty_gap2))
@@ -1386,41 +1296,10 @@
 
   st->m_nshapes++;
   if (trn.start_simple_poly(&dummy))
->>>>>>> b7fc4388
     return 1;
 
   calculate_perpendicular(x1, y1, x2, y2, m_d, &e1_x, &e1_y, &p1_x, &p1_y);
 
-<<<<<<< HEAD
-  if (trn.add_point(x1 + p1_x, y1 + p1_y) ||
-      trn.add_point(x1 - p1_x, y1 - p1_y) ||
-      trn.add_point(x2 - p1_x, y2 - p1_y) ||
-      fill_half_circle(&trn, x2, y2, -p1_x, -p1_y) ||
-      trn.add_point(x2 + p1_x, y2 + p1_y))
-    return 1;
-  return trn.complete_simple_poly();
-}
-
-
-int Item_func_buffer::Transporter::add_point_buffer(double x, double y)
-{
-  Gcalc_operation_transporter trn(m_fn, m_heap);
-
-  m_nshapes++;
-  if (trn.start_simple_poly())
-    return 1;
-  if (trn.add_point(x - m_d, y) ||
-      fill_half_circle(&trn, x, y, -m_d, 0.0) ||
-      trn.add_point(x + m_d, y) ||
-      fill_half_circle(&trn, x, y, m_d, 0.0))
-    return 1;
-  return trn.complete_simple_poly();
-}
-
-
-int Item_func_buffer::Transporter::start_line()
-{
-=======
   if (trn.add_point(&dummy, x1 + p1_x, y1 + p1_y) ||
       trn.add_point(&dummy, x1 - p1_x, y1 - p1_y) ||
       trn.add_point(&dummy, x2 - p1_x, y2 - p1_y) ||
@@ -1456,30 +1335,12 @@
     return 1;
   st->m_last_shape_pos= m_fn->get_next_operation_pos();
   m_fn->add_operation(m_buffer_op, 0); // Will be set in complete_line()
->>>>>>> b7fc4388
   m_npoints= 0;
   int_start_line();
   return 0;
 }
 
 
-<<<<<<< HEAD
-int Item_func_buffer::Transporter::start_poly()
-{
-  ++m_nshapes;
-  return Gcalc_operation_transporter::start_poly();
-}
-
-
-int Item_func_buffer::Transporter::start_ring()
-{
-  m_npoints= 0;
-  return Gcalc_operation_transporter::start_ring();
-}
-
-
-int Item_func_buffer::Transporter::add_point(double x, double y)
-=======
 int Item_func_buffer::Transporter::start_poly(Gcalc_shape_status *st)
 {
   st->m_nshapes= 1;
@@ -1509,7 +1370,6 @@
 
 int Item_func_buffer::Transporter::add_point(Gcalc_shape_status *st,
                                              double x, double y)
->>>>>>> b7fc4388
 {
   if (m_npoints && x == x2 && y == y2)
     return 0;
@@ -1526,11 +1386,7 @@
     x01= x;
     y01= y;
   }
-<<<<<<< HEAD
-  else if (add_edge_buffer(x, y, (m_npoints == 3) && line_started(), false))
-=======
   else if (add_edge_buffer(st, x, y, (m_npoints == 3) && line_started(), false))
->>>>>>> b7fc4388
     return 1;
 
   x1= x2;
@@ -1538,56 +1394,31 @@
   x2= x;
   y2= y;
 
-<<<<<<< HEAD
-  return line_started() ? 0 : Gcalc_operation_transporter::add_point(x, y);
-}
-
-
-int Item_func_buffer::Transporter::complete()
-=======
   return line_started() ? 0 : Gcalc_operation_transporter::add_point(st, x, y);
 }
 
 
 int Item_func_buffer::Transporter::complete(Gcalc_shape_status *st)
->>>>>>> b7fc4388
 {
   if (m_npoints)
   {
     if (m_npoints == 1)
     {
-<<<<<<< HEAD
-      if (add_point_buffer(x2, y2))
-=======
       if (add_point_buffer(st, x2, y2))
->>>>>>> b7fc4388
         return 1;
     }
     else if (m_npoints == 2)
     {
-<<<<<<< HEAD
-      if (add_edge_buffer(x1, y1, true, true))
-=======
       if (add_edge_buffer(st, x1, y1, true, true))
->>>>>>> b7fc4388
         return 1;
     }
     else if (line_started())
     {
-<<<<<<< HEAD
-      if (add_last_edge_buffer())
-=======
       if (add_last_edge_buffer(st))
->>>>>>> b7fc4388
         return 1;
     }
     else
     {
-<<<<<<< HEAD
-      if (x2 != x00 && y2 != y00)
-      {
-        if (add_edge_buffer(x00, y00, false, false))
-=======
       /* 
         Add edge only the the most recent coordinate is not
         the same to the very first one.
@@ -1595,18 +1426,13 @@
       if (x2 != x00 || y2 != y00)
       {
         if (add_edge_buffer(st, x00, y00, false, false))
->>>>>>> b7fc4388
           return 1;
         x1= x2;
         y1= y2;
         x2= x00;
         y2= y00;
       }
-<<<<<<< HEAD
-      if (add_edge_buffer(x01, y01, false, false))
-=======
       if (add_edge_buffer(st, x01, y01, false, false))
->>>>>>> b7fc4388
         return 1;
     }
   }
@@ -1615,13 +1441,6 @@
 }
 
 
-<<<<<<< HEAD
-int Item_func_buffer::Transporter::complete_line()
-{
-  if (complete())
-    return 1;
-  int_complete_line();
-=======
 int Item_func_buffer::Transporter::complete_line(Gcalc_shape_status *st)
 {
   if (complete(st))
@@ -1629,17 +1448,10 @@
   int_complete_line();
   // Set real number of operands (points) to the operation.
   m_fn->add_operands_to_op(st->m_last_shape_pos, st->m_nshapes);
->>>>>>> b7fc4388
   return 0;
 }
 
 
-<<<<<<< HEAD
-int Item_func_buffer::Transporter::complete_ring()
-{
-  return complete() ||
-         Gcalc_operation_transporter::complete_ring();
-=======
 int Item_func_buffer::Transporter::complete_ring(Gcalc_shape_status *st)
 {
   return complete(st) ||
@@ -1679,7 +1491,6 @@
   if (st_item->m_nshapes)
     st_collection->m_nshapes++;
   return 0;
->>>>>>> b7fc4388
 }
 
 
@@ -1691,36 +1502,16 @@
   double dist= args[1]->val_real();
   Geometry_buffer buffer;
   Geometry *g;
-<<<<<<< HEAD
-  uint32 union_pos;
-  uint32 srid= 0;
-  String *str_result= NULL;
-  Transporter trn(&func, &collector, dist);
-=======
   uint32 srid= 0;
   String *str_result= NULL;
   Transporter trn(&func, &collector, dist);
   Gcalc_shape_status st;
->>>>>>> b7fc4388
 
   null_value= 1;
   if (args[0]->null_value || args[1]->null_value ||
       !(g= Geometry::construct(&buffer, obj->ptr(), obj->length())))
     goto mem_error;
 
-<<<<<<< HEAD
-  if (func.reserve_op_buffer(2))
-    goto mem_error;
-  /* will specify operands later */
-  union_pos= func.get_next_operation_pos();
-  func.add_operation((dist > 0.0) ? Gcalc_function::op_union :
-                                    Gcalc_function::op_difference, 0);
-
-  if (g->store_shapes(&trn))
-    goto mem_error;
-
-  func.add_operands_to_op(union_pos, trn.m_nshapes);
-=======
   /*
     If distance passed to ST_Buffer is too small, then we return the
     original geometry as its buffer. This is needed to avoid division
@@ -1752,7 +1543,6 @@
     goto mem_error;
   }
 
->>>>>>> b7fc4388
   collector.prepare_operation();
   if (func.alloc_states())
     goto mem_error;
@@ -1762,10 +1552,6 @@
       operation.get_result(&res_receiver))
     goto mem_error;
 
-<<<<<<< HEAD
-
-=======
->>>>>>> b7fc4388
   str_value->set_charset(&my_charset_bin);
   if (str_value->reserve(SRID_SIZE, 512))
     goto mem_error;
@@ -1780,10 +1566,6 @@
 mem_error:
   collector.reset();
   func.reset();
-<<<<<<< HEAD
-  scan_it.reset();
-=======
->>>>>>> b7fc4388
   res_receiver.reset();
   DBUG_RETURN(str_result);
 }
@@ -1824,13 +1606,10 @@
   if (g->store_shapes(&trn))
     goto mem_error;
 
-<<<<<<< HEAD
-=======
 #ifndef DBUG_OFF
   func.debug_print_function_buffer();
 #endif
 
->>>>>>> b7fc4388
   collector.prepare_operation();
   scan_it.init(&collector);
 
@@ -2072,13 +1851,10 @@
   if (g2->store_shapes(&trn) || func.alloc_states())
     goto mem_error;
 
-<<<<<<< HEAD
-=======
 #ifndef DBUG_OFF
   func.debug_print_function_buffer();
 #endif
 
->>>>>>> b7fc4388
   collector.prepare_operation();
   scan_it.init(&collector);
 
@@ -2187,8 +1963,6 @@
 }
 
 
-<<<<<<< HEAD
-=======
 #ifndef DBUG_OFF
 longlong Item_func_gis_debug::val_int()
 {
@@ -2200,5 +1974,4 @@
 #endif
 
 
->>>>>>> b7fc4388
 #endif /*HAVE_SPATIAL*/