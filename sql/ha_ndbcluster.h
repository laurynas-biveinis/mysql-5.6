--- conflicted
+++ resolved
@@ -127,7 +127,6 @@
   NSS_ALTERED 
 } NDB_SHARE_STATE;
 
-<<<<<<< HEAD
 enum enum_conflict_fn_type
 {
   CFT_NDB_UNDEF = 0
@@ -155,8 +154,6 @@
   uint32 m_count;
 } NDB_CONFLICT_FN_SHARE;
 
-=======
->>>>>>> c97518cd
 /*
   Stats that can be retrieved from ndb
 */
@@ -344,9 +341,6 @@
   int open(const char *name, int mode, uint test_if_locked);
   int close(void);
   void local_close(THD *thd, bool release_metadata);
-
-  int optimize(THD* thd, HA_CHECK_OPT* check_opt);
-  int analyze(THD* thd, HA_CHECK_OPT* check_opt);
 
   int optimize(THD* thd, HA_CHECK_OPT* check_opt);
   int analyze(THD* thd, HA_CHECK_OPT* check_opt);
@@ -539,7 +533,6 @@
   int alter_table_phase3(THD *thd, TABLE *table);
 
 private:
-<<<<<<< HEAD
 #ifdef HAVE_NDB_BINLOG
   int update_row_conflict_fn(enum_conflict_fn_type cft,
                              const uchar *old_data,
@@ -556,20 +549,14 @@
                                     const uchar **key_row,
                                     const uchar *record,
                                     bool use_active_index);
-  friend int ndbcluster_drop_database_impl(const char *path);
-=======
   friend int ndbcluster_drop_database_impl(THD *thd, const char *path);
->>>>>>> c97518cd
   friend int ndb_handle_schema_change(THD *thd, 
                                       Ndb *ndb, NdbEventOperation *pOp,
                                       NDB_SHARE *share);
 
-<<<<<<< HEAD
   void check_read_before_write_removal();
-  static int delete_table(ha_ndbcluster *h, Ndb *ndb,
-=======
   static int delete_table(THD *thd, ha_ndbcluster *h, Ndb *ndb,
->>>>>>> c97518cd
+  static int delete_table(THD *thd, ha_ndbcluster *h, Ndb *ndb,
 			  const char *path,
 			  const char *db,
 			  const char *table_name);
@@ -838,10 +825,6 @@
   uint32 m_blobs_buffer_size;
   uint m_dupkey;
   // set from thread variables at external lock
-<<<<<<< HEAD
-=======
-  bool m_force_send;
->>>>>>> c97518cd
   ha_rows m_autoincrement_prefetch;
 
   ha_ndbcluster_cond *m_cond;
