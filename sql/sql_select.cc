/* Copyright (c) 2000, 2012, Oracle and/or its affiliates. All rights reserved.

   This program is free software; you can redistribute it and/or modify
   it under the terms of the GNU General Public License as published by
   the Free Software Foundation; version 2 of the License.

   This program is distributed in the hope that it will be useful,
   but WITHOUT ANY WARRANTY; without even the implied warranty of
   MERCHANTABILITY or FITNESS FOR A PARTICULAR PURPOSE.  See the
   GNU General Public License for more details.

   You should have received a copy of the GNU General Public License
   along with this program; if not, write to the Free Software
   Foundation, Inc., 51 Franklin St, Fifth Floor, Boston, MA 02110-1301  USA */

/**
  @file

  @brief
  mysql_select and join optimization


  @defgroup Query_Optimizer  Query Optimizer
  @{
*/

#include "sql_priv.h"
#include "sql_select.h"
#include "sql_table.h"                          // primary_key_name
#include "sql_derived.h"
#include "probes_mysql.h"
#include "opt_trace.h"
#include "key.h"                 // key_copy, key_cmp, key_cmp_if_same
#include "lock.h"                // mysql_unlock_some_tables,
                                 // mysql_unlock_read_tables
#include "sql_show.h"            // append_identifier
#include "sql_base.h"            // setup_wild, setup_fields, fill_record
#include "sql_acl.h"             // *_ACL
#include "sql_test.h"            // misc. debug printing utilities
#include "records.h"             // init_read_record, end_read_record
#include "filesort.h"            // filesort_free_buffers
#include "sql_union.h"           // mysql_union
#include "opt_explain.h"
#include "sql_join_buffer.h"     // JOIN_CACHE
#include "sql_optimizer.h"       // JOIN
#include "sql_tmp_table.h"       // tmp tables

#include <algorithm>
using std::max;
using std::min;

static store_key *get_store_key(THD *thd,
				Key_use *keyuse, table_map used_tables,
				KEY_PART_INFO *key_part, uchar *key_buff,
				uint maybe_null);
bool const_expression_in_where(Item *conds,Item *item, Item **comp_item);
uint find_shortest_key(TABLE *table, const key_map *usable_keys);
static bool test_if_cheaper_ordering(const JOIN_TAB *tab,
                                     ORDER *order, TABLE *table,
                                     key_map usable_keys, int key,
                                     ha_rows select_limit,
                                     int *new_key, int *new_key_direction,
                                     ha_rows *new_select_limit,
                                     uint *new_used_key_parts= NULL,
                                     uint *saved_best_key_parts= NULL);
static uint join_buffer_alg(const THD *thd);
static void push_index_cond(JOIN_TAB *tab, uint keyno, bool other_tbls_ok,
                            Opt_trace_object *trace_obj);

/**
  This handles SELECT with and without UNION
*/

bool handle_select(THD *thd, select_result *result,
                   ulong setup_tables_done_option)
{
  bool res;
  LEX *lex= thd->lex;
  register SELECT_LEX *select_lex = &lex->select_lex;
  DBUG_ENTER("handle_select");
  MYSQL_SELECT_START(thd->query());

  if (lex->proc_analyse && lex->sql_command != SQLCOM_SELECT)
  {
    my_error(ER_WRONG_USAGE, MYF(0), "PROCEDURE", "non-SELECT");
    DBUG_RETURN(true);
  }

  if (select_lex->master_unit()->is_union() || 
      select_lex->master_unit()->fake_select_lex)
    res= mysql_union(thd, lex, result, &lex->unit, setup_tables_done_option);
  else
  {
    SELECT_LEX_UNIT *unit= &lex->unit;
    unit->set_limit(unit->global_parameters);
    /*
      'options' of mysql_select will be set in JOIN, as far as JOIN for
      every PS/SP execution new, we will not need reset this flag if 
      setup_tables_done_option changed for next rexecution
    */
    res= mysql_select(thd,
		      select_lex->table_list.first,
		      select_lex->with_wild, select_lex->item_list,
		      select_lex->where,
		      &select_lex->order_list,
		      &select_lex->group_list,
		      select_lex->having,
		      select_lex->options | thd->variables.option_bits |
                      setup_tables_done_option,
		      result, unit, select_lex);
  }
  DBUG_PRINT("info",("res: %d  report_error: %d", res,
		     thd->is_error()));
  res|= thd->is_error();
  if (unlikely(res))
    result->abort_result_set();

  MYSQL_SELECT_DONE((int) res, (ulong) thd->limit_found_rows);
  DBUG_RETURN(res);
}


/*****************************************************************************
  Check fields, find best join, do the select and output fields.
  All tables must be opened.
*****************************************************************************/

/**
  @brief Check if two items are compatible wrt. materialization.

  @param outer Expression from outer query
  @param inner Expression from inner query

  @retval TRUE   If subquery types allow materialization.
  @retval FALSE  Otherwise.
*/

bool types_allow_materialization(Item *outer, Item *inner)

{
  if (outer->result_type() != inner->result_type())
    return FALSE;
  switch (outer->result_type()) {
  case STRING_RESULT:
    if (outer->is_temporal_with_date() != inner->is_temporal_with_date())
      return FALSE;
    if (!(outer->collation.collation == inner->collation.collation
        /*&& outer->max_length <= inner->max_length */))
      return FALSE;
  /*case INT_RESULT:
    if (!(outer->unsigned_flag ^ inner->unsigned_flag))
      return FALSE; */
  default:
    ;                 /* suitable for materialization */
  }
  return TRUE;
}


/*
  Check if the table's rowid is included in the temptable

  SYNOPSIS
    sj_table_is_included()
      join      The join
      join_tab  The table to be checked

  DESCRIPTION
    SemiJoinDuplicateElimination: check the table's rowid should be included
    in the temptable. This is so if

    1. The table is not embedded within some semi-join nest
    2. The has been pulled out of a semi-join nest, or

    3. The table is functionally dependent on some previous table

    [4. This is also true for constant tables that can't be
        NULL-complemented but this function is not called for such tables]

  RETURN
    TRUE  - Include table's rowid
    FALSE - Don't
*/

static bool sj_table_is_included(JOIN *join, JOIN_TAB *join_tab)
{
  if (join_tab->emb_sj_nest)
    return FALSE;
  
  /* Check if this table is functionally dependent on the tables that
     are within the same outer join nest
  */
  TABLE_LIST *embedding= join_tab->table->pos_in_table_list->embedding;
  if (join_tab->type == JT_EQ_REF)
  {
    table_map depends_on= 0;
    uint idx;
    
    for (uint kp= 0; kp < join_tab->ref.key_parts; kp++)
      depends_on |= join_tab->ref.items[kp]->used_tables();

    Table_map_iterator it(depends_on & ~PSEUDO_TABLE_BITS);
    while ((idx= it.next_bit())!=Table_map_iterator::BITMAP_END)
    {
      JOIN_TAB *ref_tab= join->map2table[idx];
      if (embedding != ref_tab->table->pos_in_table_list->embedding)
        return TRUE;
    }
    /* Ok, functionally dependent */
    return FALSE;
  }
  /* Not functionally dependent => need to include*/
  return TRUE;
}

/**
   Check if the optimizer might choose to use join buffering for this
   join. If that is the case, and if duplicate weedout semijoin
   strategy is used, the duplicate generating range must be extended
   to the first non-const table. 

   This function is called from setup_semijoin_dups_elimination()
   before the final decision is made on whether or not buffering is
   used. It is therefore only a rough test that covers all cases where
   join buffering might be used, but potentially also some cases where
   join buffering will not be used.

   @param join_buffer_alg      Bitmap with possible join buffer algorithms
   @param sj_tab               Table that might be joined by BNL/BKA

   @return                     
      true if join buffering might be used, false otherwise

 */
static bool might_do_join_buffering(uint join_buffer_alg, 
                                    const JOIN_TAB *sj_tab) 
{
  /* 
     (1) sj_tab is not a const table
  */
  int sj_tabno= sj_tab - sj_tab->join->join_tab;
  return (sj_tabno >= (int)sj_tab->join->const_tables && // (1)
          sj_tab->use_quick != QS_DYNAMIC_RANGE && 
          (((join_buffer_alg & JOIN_CACHE::ALG_BNL) && 
            sj_tab->type == JT_ALL) ||
           ((join_buffer_alg & 
             (JOIN_CACHE::ALG_BKA | JOIN_CACHE::ALG_BKA_UNIQUE)) && 
            (sj_tab->type == JT_REF || 
             sj_tab->type == JT_EQ_REF ||
             sj_tab->type == JT_CONST))));
}

/**
  Setup the strategies to eliminate semi-join duplicates.
  
  @param join           Join to process
  @param options        Join options (needed to see if join buffering will be 
                        used or not)
  @param no_jbuf_after  Do not use join buffering after the table with this 
                        number

  @retval FALSE  OK 
  @retval TRUE   Out of memory error

  @details
    Setup the strategies to eliminate semi-join duplicates.
    At the moment there are 5 strategies:

    1. DuplicateWeedout (use of temptable to remove duplicates based on rowids
                         of row combinations)
    2. FirstMatch (pick only the 1st matching row combination of inner tables)
    3. LooseScan (scanning the sj-inner table in a way that groups duplicates
                  together and picking the 1st one)
    4. MaterializeLookup (Materialize inner tables, then setup a scan over
                          outer correlated tables, lookup in materialized table)
    5. MaterializeScan (Materialize inner tables, then setup a scan over
                        materialized tables, perform lookup in outer tables)
    
    The join order has "duplicate-generating ranges", and every range is
    served by one strategy or a combination of FirstMatch with with some
    other strategy.
    
    "Duplicate-generating range" is defined as a range within the join order
    that contains all of the inner tables of a semi-join. All ranges must be
    disjoint, if tables of several semi-joins are interleaved, then the ranges
    are joined together, which is equivalent to converting
      SELECT ... WHERE oe1 IN (SELECT ie1 ...) AND oe2 IN (SELECT ie2 )
    to
      SELECT ... WHERE (oe1, oe2) IN (SELECT ie1, ie2 ... ...)
    .

    Applicability conditions are as follows:

    DuplicateWeedout strategy
    ~~~~~~~~~~~~~~~~~~~~~~~~~

      (ot|nt)*  [ it ((it|ot|nt)* (it|ot))]  (nt)*
      +------+  +=========================+  +---+
        (1)                 (2)               (3)

       (1) - Prefix of OuterTables (those that participate in 
             IN-equality and/or are correlated with subquery) and outer 
             Non-correlated tables.
       (2) - The handled range. The range starts with the first sj-inner
             table, and covers all sj-inner and outer tables 
             Within the range,  Inner, Outer, outer non-correlated tables
             may follow in any order.
       (3) - The suffix of outer non-correlated tables.
    
    FirstMatch strategy
    ~~~~~~~~~~~~~~~~~~~

      (ot|nt)*  [ it ((it|nt)* it) ]  (nt)*
      +------+  +==================+  +---+
        (1)             (2)          (3)

      (1) - Prefix of outer correlated and non-correlated tables
      (2) - The handled range, which may contain only inner and
            non-correlated tables.
      (3) - The suffix of outer non-correlated tables.

    LooseScan strategy 
    ~~~~~~~~~~~~~~~~~~

     (ot|ct|nt) [ loosescan_tbl (ot|nt|it)* it ]  (ot|nt)*
     +--------+   +===========+ +=============+   +------+
        (1)           (2)          (3)              (4)
     
      (1) - Prefix that may contain any outer tables. The prefix must contain
            all the non-trivially correlated outer tables. (non-trivially means
            that the correlation is not just through the IN-equality).
      
      (2) - Inner table for which the LooseScan scan is performed.
            Notice that special requirements for existence of certain indexes
            apply to this table, @see class Loose_scan_opt.

      (3) - The remainder of the duplicate-generating range. It is served by 
            application of FirstMatch strategy. Outer IN-correlated tables
            must be correlated to the LooseScan table but not to the inner
            tables in this range. (Currently, there can be no outer tables
            in this range because of implementation restrictions,
            @see Optimize_table_order::advance_sj_state()).

      (4) - The suffix of outer correlated and non-correlated tables.

    MaterializeLookup strategy
    ~~~~~~~~~~~~~~~~~~~~~~~~~~

     (ot|nt)*  [ it (it)* ]  (nt)*
     +------+  +==========+  +---+
        (1)         (2)        (3)

      (1) - Prefix of outer correlated and non-correlated tables.

      (2) - The handled range, which may contain only inner tables.
            The inner tables are materialized in a temporary table that is
            later used as a lookup structure for the outer correlated tables.

      (3) - The suffix of outer non-correlated tables.

    MaterializeScan strategy
    ~~~~~~~~~~~~~~~~~~~~~~~~~~

     (ot|nt)*  [ it (it)* ]  (ot|nt)*
     +------+  +==========+  +-----+
        (1)         (2)         (3)

      (1) - Prefix of outer correlated and non-correlated tables.

      (2) - The handled range, which may contain only inner tables.
            The inner tables are materialized in a temporary table which is
            later used to setup a scan.

      (3) - The suffix of outer correlated and non-correlated tables.

  Note that MaterializeLookup and MaterializeScan has overlap in their patterns.
  It may be possible to consolidate the materialization strategies into one.
  
  The choice between the strategies is made by the join optimizer (see
  advance_sj_state() and fix_semijoin_strategies()).
  This function sets up all fields/structures/etc needed for execution except
  for setup/initialization of semi-join materialization which is done in 
  setup_materialized_table().
*/

static bool setup_semijoin_dups_elimination(JOIN *join, ulonglong options,
                                            uint no_jbuf_after)
{
  uint tableno;
  THD *thd= join->thd;
  DBUG_ENTER("setup_semijoin_dups_elimination");

  if (join->select_lex->sj_nests.is_empty())
    DBUG_RETURN(FALSE);

  for (tableno= join->const_tables; tableno < join->primary_tables; )
  {
    JOIN_TAB *const tab= join->join_tab + tableno;
    POSITION *const pos= tab->position;
    uint keylen, keyno;
    if (pos->sj_strategy == SJ_OPT_NONE)
    {
      tableno++;  // nothing to do
      continue;
    }
    JOIN_TAB *last_sj_tab= tab + pos->n_sj_tables - 1;
    switch (pos->sj_strategy) {
      case SJ_OPT_MATERIALIZE_LOOKUP:
      case SJ_OPT_MATERIALIZE_SCAN:
        DBUG_ASSERT(false); // Should not occur among "primary" tables
        // Do nothing
        tableno+= pos->n_sj_tables;
        break;
      case SJ_OPT_LOOSE_SCAN:
      {
        DBUG_ASSERT(tab->emb_sj_nest != NULL); // First table must be inner
        /* We jump from the last table to the first one */
        tab->match_tab= last_sj_tab;

        /* For LooseScan, duplicate elimination is based on rows being sorted 
           on key. We need to make sure that range select keeps the sorted index
           order. (When using MRR it may not.)  

           Note: need_sorted_output() implementations for range select classes 
           that do not support sorted output, will trigger an assert. This 
           should not happen since LooseScan strategy is only picked if sorted 
           output is supported.
        */
        tab->sorted= true;
        if (tab->select && tab->select->quick)
        {
          if (tab->select->quick->index == pos->loosescan_key)
            tab->select->quick->need_sorted_output(true);
          else
            tab->select->set_quick(NULL);
        }
        /* Calculate key length */
        keylen= 0;
        keyno= pos->loosescan_key;
        for (uint kp=0; kp < pos->loosescan_parts; kp++)
          keylen += tab->table->key_info[keyno].key_part[kp].store_length;

        tab->loosescan_key_len= keylen;
        if (pos->n_sj_tables > 1)
        {
          last_sj_tab->firstmatch_return= tab;
          last_sj_tab->match_tab= last_sj_tab;
        }
        tableno+= pos->n_sj_tables;
        break;
      }
      case SJ_OPT_DUPS_WEEDOUT:
      {
        DBUG_ASSERT(tab->emb_sj_nest != NULL); // First table must be inner
        /*
          Consider a semijoin of one outer and one inner table, both
          with two rows. The inner table is assumed to be confluent
          (See sj_opt_materialize_lookup)

          If normal nested loop execution is used, we do not need to
          include semi-join outer table rowids in the duplicate
          weedout temp table since NL guarantees that outer table rows
          are encountered only consecutively and because all rows in
          the temp table are deleted for every new outer table
          combination (example is with a confluent inner table):

            ot1.row1|it1.row1 
                 '-> temp table's have_confluent_row == FALSE 
                   |-> output ot1.row1
                   '-> set have_confluent_row= TRUE
            ot1.row1|it1.row2
                 |-> temp table's have_confluent_row == TRUE
                 | '-> do not output ot1.row1
                 '-> no more join matches - set have_confluent_row= FALSE
            ot1.row2|it1.row1 
                 '-> temp table's have_confluent_row == FALSE 
                   |-> output ot1.row2
                   '-> set have_confluent_row= TRUE
              ...                 

          Note: not having outer table rowids in the temp table and
          then emptying the temp table when a new outer table row
          combinition is encountered is an optimization. Including
          outer table rowids in the temp table is not harmful but
          wastes memory.

          Now consider the join buffering algorithms (BNL/BKA). These
          algorithms join each inner row with outer rows in "reverse"
          order compared to NL. Effectively, this means that outer
          table rows may be encountered multiple times in a
          non-consecutive manner:

            NL:                 BNL/BKA:
            ot1.row1|it1.row1   ot1.row1|it1.row1
            ot1.row1|it1.row2   ot1.row2|it1.row1
            ot1.row2|it1.row1   ot1.row1|it1.row2
            ot1.row2|it1.row2   ot1.row2|it1.row2

          It is clear from the above that there is no place we can
          empty the temp table like we do in NL to avoid storing outer
          table rowids. 

          Below we check if join buffering might be used. If so, set
          first_table to the first non-constant table so that outer
          table rowids are included in the temp table. Do not destroy
          other duplicate elimination methods. 
        */
        uint first_table= tableno;
        for (uint sj_tableno= tableno; 
             sj_tableno < tableno + pos->n_sj_tables; 
             sj_tableno++)
        {
          /*
            The final decision on whether or not join buffering will
            be used is taken in setup_join_buffering(), which is
            called from make_join_readinfo()'s main loop.
            setup_join_buffering() needs to know if duplicate weedout is used,
            so moving setup_semijoin_dups_elimination() from before the main
            loop to after it is not possible. I.e.,
            join->join_tab[sj_tableno]->position->use_join_buffer is not
            trustworthy at this point.
          */
          /**
            @todo: merge make_join_readinfo() and
            setup_semijoin_dups_elimination() loops and change the
            following 'if' to

            "if (join->join_tab[sj_tableno]->position->use_join_buffer && 
                 sj_tableno <= no_jbuf_after)".

            For now, use a rough criteria:
          */

          if (sj_tableno <= no_jbuf_after &&
              might_do_join_buffering(join_buffer_alg(thd), 
                                      join->join_tab + sj_tableno))

          {
            /* Join buffering will probably be used */
            first_table= join->const_tables;
            break;
          }
        }

        JOIN_TAB *const first_sj_tab= join->join_tab + first_table;
        if (last_sj_tab->first_inner != NULL &&
            first_sj_tab->first_inner != last_sj_tab->first_inner)
        {
          /*
            The first duplicate weedout table is an outer table of an outer join
            and the last duplicate weedout table is one of the inner tables of
            the outer join.
            In this case, we must assure that all the inner tables of the
            outer join are part of the duplicate weedout operation.
            This is to assure that NULL-extension for inner tables of an
            outer join is performed before duplicate elimination is performed,
            otherwise we will have extra NULL-extended rows being output, which
            should have been eliminated as duplicates.
          */
          JOIN_TAB *tab= last_sj_tab->first_inner;
          /*
            First, locate the table that is the first inner table of the
            outer join operation that first_sj_tab is outer for.
          */
          while (tab->first_upper != NULL &&
                 tab->first_upper != first_sj_tab->first_inner)
            tab= tab->first_upper;
          // Then, extend the range with all inner tables of the join nest:
          if (tab->first_inner->last_inner > last_sj_tab)
            last_sj_tab= tab->first_inner->last_inner;
        }

        SJ_TMP_TABLE::TAB sjtabs[MAX_TABLES];
        SJ_TMP_TABLE::TAB *last_tab= sjtabs;
        uint jt_rowid_offset= 0; // # tuple bytes are already occupied (w/o NULL bytes)
        uint jt_null_bits= 0;    // # null bits in tuple bytes
        /*
          Walk through the range and remember
           - tables that need their rowids to be put into temptable
           - the last outer table
        */
        for (JOIN_TAB *tab_in_range= join->join_tab + first_table; 
             tab_in_range <= last_sj_tab; 
             tab_in_range++)
        {
          if (sj_table_is_included(join, tab_in_range))
          {
            last_tab->join_tab= tab_in_range;
            last_tab->rowid_offset= jt_rowid_offset;
            jt_rowid_offset += tab_in_range->table->file->ref_length;
            if (tab_in_range->table->maybe_null)
            {
              last_tab->null_byte= jt_null_bits / 8;
              last_tab->null_bit= jt_null_bits++;
            }
            last_tab++;
            tab_in_range->table->prepare_for_position();
            tab_in_range->keep_current_rowid= TRUE;
          }
        }

        SJ_TMP_TABLE *sjtbl;
        if (jt_rowid_offset) /* Temptable has at least one rowid */
        {
          uint tabs_size= (last_tab - sjtabs) * sizeof(SJ_TMP_TABLE::TAB);
          if (!(sjtbl= new (thd->mem_root) SJ_TMP_TABLE) ||
              !(sjtbl->tabs= (SJ_TMP_TABLE::TAB*) thd->alloc(tabs_size)))
            DBUG_RETURN(TRUE); /* purecov: inspected */
          memcpy(sjtbl->tabs, sjtabs, tabs_size);
          sjtbl->is_confluent= FALSE;
          sjtbl->tabs_end= sjtbl->tabs + (last_tab - sjtabs);
          sjtbl->rowid_len= jt_rowid_offset;
          sjtbl->null_bits= jt_null_bits;
          sjtbl->null_bytes= (jt_null_bits + 7)/8;
          sjtbl->tmp_table= 
            create_duplicate_weedout_tmp_table(thd, 
                                               sjtbl->rowid_len + 
                                               sjtbl->null_bytes,
                                               sjtbl);
          join->sj_tmp_tables.push_back(sjtbl->tmp_table);
        }
        else
        {
          /* 
            This is confluent case where the entire subquery predicate does 
            not depend on anything at all, ie this is 
              WHERE const IN (uncorrelated select)
          */
          if (!(sjtbl= new (thd->mem_root) SJ_TMP_TABLE))
            DBUG_RETURN(TRUE); /* purecov: inspected */
          sjtbl->tmp_table= NULL;
          sjtbl->is_confluent= TRUE;
          sjtbl->have_confluent_row= FALSE;
        }
        join->join_tab[first_table].flush_weedout_table= sjtbl;
        last_sj_tab->check_weed_out_table= sjtbl;

        tableno+= pos->n_sj_tables;
        break;
      }
      case SJ_OPT_FIRST_MATCH:
      {
        /*
          Setup a "jump" from the last table in the range of inner tables
          to the last outer table before the inner tables.
          If there are outer tables inbetween the inner tables, we have to
          setup a "split jump": Jump from the last inner table to the last
          outer table within the range, then from the last inner table
          before the outer table(s), jump to the last outer table before
          this range of inner tables, etc.
        */
        JOIN_TAB *jump_to= tab - 1;
        DBUG_ASSERT(tab->emb_sj_nest != NULL); // First table must be inner
        for (JOIN_TAB *tab_in_range= tab; 
             tab_in_range <= last_sj_tab; 
             tab_in_range++)
        {
          if (!tab_in_range->emb_sj_nest)
          {
            /*
              Let last non-correlated table be jump target for
              subsequent inner tables.
            */
            jump_to= tab_in_range;
          }
          else
          {
            /*
              Assign jump target for last table in a consecutive range of 
              inner tables.
            */
            if (tab_in_range == last_sj_tab || !(tab_in_range+1)->emb_sj_nest)
            {
              tab_in_range->firstmatch_return= jump_to;
              tab_in_range->match_tab= last_sj_tab;
            }
          }
        }
        tableno+= pos->n_sj_tables;
        break;
      }
    }
  }
  DBUG_RETURN(FALSE);
}


/*
  Destroy all temporary tables created by NL-semijoin runtime
*/

static void destroy_sj_tmp_tables(JOIN *join)
{
  List_iterator<TABLE> it(join->sj_tmp_tables);
  TABLE *table;
  while ((table= it++))
  {
    /* 
      SJ-Materialization tables are initialized for either sequential reading 
      or index lookup, DuplicateWeedout tables are not initialized for read 
      (we only write to them), so need to call ha_index_or_rnd_end.
    */
    table->file->ha_index_or_rnd_end();
    free_tmp_table(join->thd, table);
  }
  join->sj_tmp_tables.empty();
  join->sjm_exec_list.empty();
}


/*
  Remove all records from all temp tables used by NL-semijoin runtime

  SYNOPSIS
    clear_sj_tmp_tables()
      join  The join to remove tables for

  DESCRIPTION
    Remove all records from all temp tables used by NL-semijoin runtime. This 
    must be done before every join re-execution.
*/

static int clear_sj_tmp_tables(JOIN *join)
{
  int res;
  List_iterator<TABLE> it(join->sj_tmp_tables);
  TABLE *table;
  while ((table= it++))
  {
    if ((res= table->file->ha_delete_all_rows()))
      return res; /* purecov: inspected */
  }
  Semijoin_mat_exec *sjm;
  List_iterator<Semijoin_mat_exec> it2(join->sjm_exec_list);
  while ((sjm= it2++))
    join->join_tab[sjm->mat_table_index].materialized= false;

  return 0;
}


/**
  Reset the state of this join object so that it is ready for a
  new execution.
*/

void JOIN::reset()
{
  DBUG_ENTER("JOIN::reset");

  unit->offset_limit_cnt= (ha_rows)(select_lex->offset_limit ?
                                    select_lex->offset_limit->val_uint() :
                                    ULL(0));

  first_record= false;
  group_sent= false;

  if (tmp_tables)
  {
    for (uint tmp= primary_tables; tmp < primary_tables + tmp_tables; tmp++)
    {
      TABLE *tmp_table= join_tab[tmp].table;
      tmp_table->file->extra(HA_EXTRA_RESET_STATE);
      tmp_table->file->ha_delete_all_rows();
      free_io_cache(tmp_table);
      filesort_free_buffers(tmp_table,0);
    }
  }
  clear_sj_tmp_tables(this);
  if (current_ref_ptrs != items0)
  {
    set_items_ref_array(items0);
    set_group_rpa= false;
  }

  /* need to reset ref access state (see join_read_key) */
  if (join_tab)
    for (uint i= 0; i < tables; i++)
      join_tab[i].ref.key_err= TRUE;

  /* Reset of sum functions */
  if (sum_funcs)
  {
    Item_sum *func, **func_ptr= sum_funcs;
    while ((func= *(func_ptr++)))
      func->clear();
  }

  if (!(select_options & SELECT_DESCRIBE))
    init_ftfuncs(thd, select_lex, test(order));

  DBUG_VOID_RETURN;
}


/**
  Prepare join result.

  @details Prepare join result prior to join execution or describing.
  Instantiate derived tables and get schema tables result if necessary.

  @return
    TRUE  An error during derived or schema tables instantiation.
    FALSE Ok
*/

bool JOIN::prepare_result(List<Item> **columns_list)
{
  DBUG_ENTER("JOIN::prepare_result");

  error= 0;
  /* Create result tables for materialized views. */
  if (!zero_result_cause &&
      select_lex->handle_derived(thd->lex, &mysql_derived_create))
    goto err;

  if (result->prepare2())
    goto err;

  if ((select_lex->options & OPTION_SCHEMA_TABLE) &&
      get_schema_tables_result(this, PROCESSED_BY_JOIN_EXEC))
    goto err;

  DBUG_RETURN(FALSE);

err:
  error= 1;
  DBUG_RETURN(TRUE);
}


/**
  Explain join.
*/

void
JOIN::explain()
{
  Opt_trace_context * const trace= &thd->opt_trace;
  Opt_trace_object trace_wrapper(trace);
  Opt_trace_object trace_exec(trace, "join_explain");
  trace_exec.add_select_number(select_lex->select_number);
  Opt_trace_array trace_steps(trace, "steps");
  List<Item> *columns_list= &fields_list;
  DBUG_ENTER("JOIN::explain");

  THD_STAGE_INFO(thd, stage_explaining);

  if (prepare_result(&columns_list))
    DBUG_VOID_RETURN;

  if (!tables_list && (tables || !select_lex->with_sum_func))
  {                                           // Only test of functions
    explain_no_table(thd, this, zero_result_cause ? zero_result_cause 
                                                  : "No tables used");
    /* Single select (without union) always returns 0 or 1 row */
    thd->limit_found_rows= send_records;
    thd->set_examined_row_count(0);
    DBUG_VOID_RETURN;
  }
  /*
    Don't reset the found rows count if there're no tables as
    FOUND_ROWS() may be called. Never reset the examined row count here.
    It must be accumulated from all join iterations of all join parts.
  */
  if (tables)
    thd->limit_found_rows= 0;

  if (zero_result_cause)
  {
    explain_no_table(thd, this, zero_result_cause);
    DBUG_VOID_RETURN;
  }

  if (tables)
    explain_query_specification(thd, this);
  else
    explain_no_table(thd, this, "No tables used");

  DBUG_VOID_RETURN;
}


/**
  Clean up and destroy join object.

  @return false if previous execution was successful, and true otherwise
*/

bool JOIN::destroy()
{
  DBUG_ENTER("JOIN::destroy");
  select_lex->join= 0;

  cond_equal= 0;

  cleanup(1);
  if (join_tab)
  {
    for (JOIN_TAB *tab= join_tab; tab < join_tab + tables; tab++)
    {
      DBUG_ASSERT(!tab->table || !tab->table->sort.record_pointers);
      tab->table= NULL;
    }
  }
 /* Cleanup items referencing temporary table columns */
  cleanup_item_list(tmp_all_fields1);
  cleanup_item_list(tmp_all_fields3);
  destroy_sj_tmp_tables(this);

  List_iterator<Semijoin_mat_exec> sjm_list_it(sjm_exec_list);
  Semijoin_mat_exec *sjm;
  while ((sjm= sjm_list_it++))
    delete sjm;

  keyuse.clear();
  DBUG_RETURN(test(error));
}


void JOIN::cleanup_item_list(List<Item> &items) const
{
  if (!items.is_empty())
  {
    List_iterator_fast<Item> it(items);
    Item *item;
    while ((item= it++))
      item->cleanup();
  }
}


/**
  Prepare stage of mysql_select.

  @param thd                  thread handler
                              the top-level select_lex for this query
  @param tables               list of all tables used in this query.
                              The tables have been pre-opened.
  @param wild_num             number of wildcards used in the top level 
                              select of this query.
                              For example statement
                              SELECT *, t1.*, catalog.t2.* FROM t0, t1, t2;
                              has 3 wildcards.
  @param fields               list of items in SELECT list of the top-level
                              select
                              e.g. SELECT a, b, c FROM t1 will have Item_field
                              for a, b and c in this list.
  @param conds                top level item of an expression representing
                              WHERE clause of the top level select
  @param og_num               total number of ORDER BY and GROUP BY clauses
                              arguments
  @param order                linked list of ORDER BY agruments
  @param group                linked list of GROUP BY arguments
  @param having               top level item of HAVING expression
  @param select_options       select options (BIG_RESULT, etc)
  @param result               an instance of result set handling class.
                              This object is responsible for send result
                              set rows to the client or inserting them
                              into a table.
  @param unit                 top-level UNIT of this query
                              UNIT is an artificial object created by the
                              parser for every SELECT clause.
                              e.g.
                              SELECT * FROM t1 WHERE a1 IN (SELECT * FROM t2)
                              has 2 unions.
  @param select_lex           the only SELECT_LEX of this query
  @param[out] free_join       Will be set to false if select_lex->join does
                              not need to be freed.

  @retval
    false  success
  @retval
    true   an error

  @note tables must be opened before calling mysql_prepare_select.
*/

static bool
mysql_prepare_select(THD *thd,
                     TABLE_LIST *tables, uint wild_num, List<Item> &fields,
                     Item *conds, uint og_num,  ORDER *order, ORDER *group,
                     Item *having, ulonglong select_options,
                     select_result *result, SELECT_LEX_UNIT *unit,
                     SELECT_LEX *select_lex, bool *free_join)
{
  bool err= false;
  JOIN *join;

  DBUG_ENTER("mysql_prepare_select");
  select_lex->context.resolve_in_select_list= TRUE;
  if (select_lex->join != 0)
  {
    join= select_lex->join;
    /*
      is it single SELECT in derived table, called in derived table
      creation
    */
    if (select_lex->linkage != DERIVED_TABLE_TYPE ||
	(select_options & SELECT_DESCRIBE))
    {
      if (select_lex->linkage != GLOBAL_OPTIONS_TYPE)
      {
	//here is EXPLAIN of subselect or derived table
	if (join->change_result(result))
	{
	  DBUG_RETURN(TRUE);
	}
        /*
          Original join tabs might be overwritten at first
          subselect execution. So we need to restore them.
        */
        Item_subselect *subselect= select_lex->master_unit()->item;
        if (subselect && subselect->is_uncacheable())
          join->reset();
      }
      else
      {
        err= join->prepare(tables, wild_num,
                           conds, og_num, order, group, having,
                           select_lex, unit);
        if (err)
          DBUG_RETURN(true);
      }
    }
    *free_join= false;
    join->select_options= select_options;
  }
  else
  {
    if (!(join= new JOIN(thd, fields, select_options, result)))
	DBUG_RETURN(TRUE); /* purecov: inspected */
    THD_STAGE_INFO(thd, stage_init);
    thd->lex->used_tables=0;                         // Updated by setup_fields
    err= join->prepare(tables, wild_num,
                       conds, og_num, order, group, having,
                       select_lex, unit);
    if (err)
      DBUG_RETURN(true);
  }

  DBUG_RETURN(err);
}


/**
  Execute stage of mysql_select.

  @param thd                  thread handler
  @param select_lex           the only SELECT_LEX of this query
  @param free_join            if join should be freed

  @return Operation status
    @retval false  success
    @retval true   an error

  @note tables must be opened and locked before calling mysql_execute_select.
*/

static bool
mysql_execute_select(THD *thd, SELECT_LEX *select_lex, bool free_join)
{
  bool err;
  JOIN* join= select_lex->join;

  DBUG_ENTER("mysql_execute_select");
  DBUG_ASSERT(join);

  if ((err= join->optimize()))
  {
    goto err;					// 1
  }

  if (thd->is_error())
    goto err;

  if (join->select_options & SELECT_DESCRIBE)
  {
    join->explain();
    free_join= false;
  }
  else
    join->exec();

err:
  if (free_join)
  {
    THD_STAGE_INFO(thd, stage_end);
    err|= select_lex->cleanup();
    DBUG_RETURN(err || thd->is_error());
  }
  DBUG_RETURN(join->error);
}


/**
  An entry point to single-unit select (a select without UNION).

  @param thd                  thread handler
  @param tables               list of all tables used in this query.
                              The tables have been pre-opened.
  @param wild_num             number of wildcards used in the top level 
                              select of this query.
                              For example statement
                              SELECT *, t1.*, catalog.t2.* FROM t0, t1, t2;
                              has 3 wildcards.
  @param fields               list of items in SELECT list of the top-level
                              select
                              e.g. SELECT a, b, c FROM t1 will have Item_field
                              for a, b and c in this list.
  @param conds                top level item of an expression representing
                              WHERE clause of the top level select
  @param order                linked list of ORDER BY agruments
  @param group                linked list of GROUP BY arguments
  @param having               top level item of HAVING expression
  @param select_options       select options (BIG_RESULT, etc)
  @param result               an instance of result set handling class.
                              This object is responsible for send result
                              set rows to the client or inserting them
                              into a table.
  @param unit                 top-level UNIT of this query
                              UNIT is an artificial object created by the
                              parser for every SELECT clause.
                              e.g.
                              SELECT * FROM t1 WHERE a1 IN (SELECT * FROM t2)
                              has 2 unions.
  @param select_lex           the only SELECT_LEX of this query

  @retval
    false  success
  @retval
    true   an error
*/

bool
mysql_select(THD *thd,
             TABLE_LIST *tables, uint wild_num, List<Item> &fields,
             Item *conds, SQL_I_List<ORDER> *order, SQL_I_List<ORDER> *group,
             Item *having, ulonglong select_options,
             select_result *result, SELECT_LEX_UNIT *unit,
             SELECT_LEX *select_lex)
{
  bool free_join= true;
  uint og_num= 0;
  ORDER *first_order= NULL;
  ORDER *first_group= NULL;
  DBUG_ENTER("mysql_select");

  if (order)
  {
    og_num= order->elements;
    first_order= order->first;
  }
  if (group)
  {
    og_num+= group->elements;
    first_group= group->first;
  }

  if (mysql_prepare_select(thd, tables, wild_num, fields,
                           conds, og_num, first_order, first_group, having,
                           select_options, result, unit,
                           select_lex, &free_join))
  {
    if (free_join)
    {
      THD_STAGE_INFO(thd, stage_end);
      (void) select_lex->cleanup();
    }
    DBUG_RETURN(true);
  }

  if (! thd->lex->is_query_tables_locked())
  {
    /*
      If tables are not locked at this point, it means that we have delayed
      this step until after prepare stage (i.e. this moment). This allows to
      do better partition pruning and avoid locking unused partitions.
      As a consequence, in such a case, prepare stage can rely only on
      metadata about tables used and not data from them.
      We need to lock tables now in order to proceed with the remaning
      stages of query optimization and execution.
    */
    if (lock_tables(thd, thd->lex->query_tables, thd->lex->table_count, 0))
    {
      if (free_join)
      {
        THD_STAGE_INFO(thd, stage_end);
        (void) select_lex->cleanup();
      }
      DBUG_RETURN(true);
    }

    /*
      Only register query in cache if it tables were locked above.

      Tables must be locked before storing the query in the query cache.
      Transactional engines must been signalled that the statement started,
      which external_lock signals.
    */
    query_cache_store_query(thd, thd->lex->query_tables);
  }

  DBUG_RETURN(mysql_execute_select(thd, select_lex, free_join));
}

/*****************************************************************************
  Go through all combinations of not marked tables and find the one
  which uses least records
*****************************************************************************/

/**
   Returns which join buffer algorithms are enabled for this session.

   @param thd the @c THD for this session

   @return bitmap with available join buffer algorithms
*/

static uint join_buffer_alg(const THD *thd)
{
  uint alg= JOIN_CACHE::ALG_NONE;

  if (thd->optimizer_switch_flag(OPTIMIZER_SWITCH_BNL))
    alg|= JOIN_CACHE::ALG_BNL;

  if (thd->optimizer_switch_flag(OPTIMIZER_SWITCH_BKA))
  {
    bool use_bka_unique= false;
    DBUG_EXECUTE_IF("test_bka_unique", use_bka_unique= true;);
    
    if (use_bka_unique)
      alg|= JOIN_CACHE::ALG_BKA_UNIQUE;
    else
      alg|= JOIN_CACHE::ALG_BKA;
  }

  return alg;
}


/**
  Find how much space the prevous read not const tables takes in cache.
*/

void calc_used_field_length(THD *thd, JOIN_TAB *join_tab)
{
  uint null_fields,blobs,fields,rec_length;
  Field **f_ptr,*field;
  uint uneven_bit_fields;
  MY_BITMAP *read_set= join_tab->table->read_set;

  uneven_bit_fields= null_fields= blobs= fields= rec_length=0;
  for (f_ptr=join_tab->table->field ; (field= *f_ptr) ; f_ptr++)
  {
    if (bitmap_is_set(read_set, field->field_index))
    {
      uint flags=field->flags;
      fields++;
      rec_length+=field->pack_length();
      if (flags & BLOB_FLAG)
	blobs++;
      if (!(flags & NOT_NULL_FLAG))
        null_fields++;
      if (field->type() == MYSQL_TYPE_BIT &&
          ((Field_bit*)field)->bit_len)
        uneven_bit_fields++;
    }
  }
  if (null_fields || uneven_bit_fields)
    rec_length+=(join_tab->table->s->null_fields+7)/8;
  if (join_tab->table->maybe_null)
    rec_length+=sizeof(my_bool);
  if (blobs)
  {
    uint blob_length=(uint) (join_tab->table->file->stats.mean_rec_length-
			     (join_tab->table->s->reclength- rec_length));
    rec_length+= max<uint>(4U, blob_length);
  }
  /**
    @todo why don't we count the rowids that we might need to store
    when using DuplicateElimination?
  */
  join_tab->used_fields=fields;
  join_tab->used_fieldlength=rec_length;
  join_tab->used_blobs=blobs;
  join_tab->used_null_fields= null_fields;
  join_tab->used_uneven_bit_fields= uneven_bit_fields;
}


/**
  Set up JOIN_TAB structs according to the picked join order in best_positions.
  This allocates execution structures so may be called only after we have the
  very final plan. It must be called after
  Optimize_table_order::fix_semijoin_strategies().

  @return False if success, True if error

  @details
    - create join->join_tab array and copy from existing JOIN_TABs in join order
    - create helper structs for materialized semi-join handling
    - finalize semi-join strategy choices
    - Number of intermediate tables "tmp_tables" is calculated.
    - "tables" and "primary_tables" are recalculated.

   Notice that intermediate tables will not have a POSITION reference; and they
   will not have a TABLE reference before the final stages of code generation.
*/

bool JOIN::get_best_combination()
{
  DBUG_ENTER("JOIN::get_best_combination");

  // At this point "tables" and "primary"tables" represent the same:
  DBUG_ASSERT(tables == primary_tables);

  /*
    Allocate additional space for tmp tables.
    Number of plan nodes:
      # of regular input tables (including semi-joined ones) +
      # of semi-join nests for materialization +
      1? + // For GROUP BY
      1? + // For DISTINCT
      1? + // For ORDER BY
      1?   // buffer result
    Up to 2 tmp tables are actually used, but it's hard to tell exact number
    at this stage.
  */
  uint tmp_tables= (group_list ? 1 : 0) +
                   (select_distinct ? 1 : 0) +
                   (order ? 1 : 0) +
       (select_options & (SELECT_BIG_RESULT | OPTION_BUFFER_RESULT) ? 1 : 0) ;
  if (tmp_tables > 2)
    tmp_tables= 2;

  /*
    Rearrange queries with materialized semi-join nests so that the semi-join
    nest is replaced with a reference to a materialized temporary table and all
    materialized subquery tables are placed after the intermediate tables.
    After the following loop, "inner_target" is the position of the first
    subquery table (if any). "outer_target" is the position of first outer
    table, and will later be used to track the position of any materialized
    temporary tables. 
  */
  uint outer_target= 0;                   
  uint inner_target= primary_tables + tmp_tables;
  uint sjm_nests= 0;

  for (uint tableno= 0; tableno < primary_tables; )
  {
    if (sj_is_materialize_strategy(best_positions[tableno].sj_strategy))
    {
      sjm_nests++;
      inner_target-= (best_positions[tableno].n_sj_tables - 1);
      tableno+= best_positions[tableno].n_sj_tables;
    }
    else
      tableno++;
  }

  if (!(join_tab= new(thd->mem_root) JOIN_TAB[tables + sjm_nests + tmp_tables]))
    DBUG_RETURN(true);

  int sjm_index= tables;  // Number assigned to materialized temporary table
  int remaining_sjm_inner= 0;
  for (uint tableno= 0; tableno < tables; tableno++)
  {
    if (sj_is_materialize_strategy(best_positions[tableno].sj_strategy))
    {
      DBUG_ASSERT(outer_target < inner_target);

      POSITION *const pos_table= best_positions + tableno;
      TABLE_LIST *const sj_nest= pos_table->table->emb_sj_nest;

      // Handle this many inner tables of materialized semi-join
      remaining_sjm_inner= pos_table->n_sj_tables;

      Semijoin_mat_exec *const sjm_exec=
        new (thd->mem_root)
        Semijoin_mat_exec((pos_table->sj_strategy == SJ_OPT_MATERIALIZE_SCAN),
                          remaining_sjm_inner, outer_target, inner_target,
                          &sj_nest->nested_join->sj_inner_exprs);
      if (!sjm_exec)
        DBUG_RETURN(true);

      (join_tab + outer_target)->sj_mat_exec= sjm_exec;
      sj_nest->sj_mat_exec= sjm_exec;

      if (setup_materialized_table(join_tab + outer_target, sjm_index,
                                   pos_table, best_positions + sjm_index))
        DBUG_RETURN(true);

      all_tables[outer_target]= sjm_exec->table;
      map2table[sjm_exec->table->tablenr]= join_tab + outer_target;

      outer_target++;
      sjm_index++;
    }
    /*
      Locate join_tab target for the table we are considering.
      (remaining_sjm_inner becomes negative for non-SJM tables, this can be
       safely ignored).
    */
    const uint target=
      (remaining_sjm_inner--) > 0 ? inner_target++ : outer_target++;
    JOIN_TAB *const tab= join_tab + target;

<<<<<<< HEAD
    TABLE    *const table= tab->table;
=======
    // Copy data from existing join_tab
    *tab= *best_positions[tableno].table;

    tab->position= best_positions + tableno;

    TABLE *const table= tab->table;
    all_tables[target]= table;
>>>>>>> 3bb4df60
    table->reginfo.join_tab= tab;
    if (!*tab->on_expr_ref)
      table->reginfo.not_exists_optimize= false;     // Only with LEFT JOIN
    map2table[table->tablenr]= tab;
  }

  // Count the materialized semi-join tables as regular input tables
  tables+= sjm_nests + tmp_tables;
  // Set the number of non-materialized tables:
  primary_tables= outer_target;

  set_semijoin_info();

  // Update equalities and keyuses after having added semi-join materialization
  if (update_equalities_for_sjm())
    DBUG_RETURN(true);

  // sjm is no longer needed, trash it. To reuse it, reset its members!
  List_iterator<TABLE_LIST> sj_list_it(select_lex->sj_nests);
  TABLE_LIST *sj_nest;
  while ((sj_nest= sj_list_it++))
    TRASH(&sj_nest->nested_join->sjm, sizeof(sj_nest->nested_join->sjm));

  DBUG_RETURN(false);
}


/**
  Set access methods for the tables of a query plan.

  @return False if success, True if error

  @details
    We need to fill in data for the case where
     - There is no key selected (use JT_ALL)
     - Loose scan semi-join strategy is selected (use JT_ALL)
     - A ref key can be used (use JT_REF, JT_REF_OR_NULL, JT_EQ_REF or JT_FT)

  @note We cannot setup fields used for ref access before we have sorted
        the items within multiple equalities according to the final order of
        the tables involved in the join operation. Currently, this occurs in
        @see substitute_for_best_equal_field().
*/
bool JOIN::set_access_methods()
{
  DBUG_ENTER("JOIN::set_access_methods");

  full_join= false;

  for (uint tableno= 0; tableno < tables; tableno++)
  {
    JOIN_TAB *const tab= join_tab + tableno;

    if (!tab->position)
      continue;

    DBUG_PRINT("info",("type: %d", tab->type));

    // Set preliminary join cache setting based on decision from greedy search
    tab->use_join_cache= tab->position->use_join_buffer ?
                           JOIN_CACHE::ALG_BNL : JOIN_CACHE::ALG_NONE;

    if (tab->type == JT_CONST || tab->type == JT_SYSTEM)
      continue;                      // Handled in make_join_statistics()

    DBUG_ASSERT(tab->match_tab == NULL);
    tab->match_tab= NULL;  //non-nulls will be set later
    tab->ref.key = -1;
    tab->ref.key_parts=0;

    Key_use *keyuse;
    if (tab->keys.is_clear_all() ||
        !(keyuse= tab->position->key) || 
        tab->position->sj_strategy == SJ_OPT_LOOSE_SCAN)
    {
      tab->type= JT_ALL; // @todo is this consistent for a LooseScan table ?
      tab->index= tab->position->loosescan_key;
      if (tableno > const_tables)
       full_join= true;
     }
    else
    {
      if (create_ref_for_key(this, tab, keyuse, tab->prefix_tables()))
        DBUG_RETURN(true);
    }
   }

  DBUG_RETURN(false);
}


/**
  Set the first_sj_inner_tab and last_sj_inner_tab fields for all tables
  inside the semijoin nests of the query.
*/
void JOIN::set_semijoin_info()
{
  if (select_lex->sj_nests.is_empty())
    return;

  for (uint tableno= const_tables; tableno < tables; )
  {
    JOIN_TAB *const tab= join_tab + tableno;
    const POSITION *const pos= tab->position;

    if (!pos)
    {
      tableno++;
      continue;
    }
    switch (pos->sj_strategy)
    {
    case SJ_OPT_NONE:
      tableno++;
      break;
    case SJ_OPT_MATERIALIZE_LOOKUP:
    case SJ_OPT_MATERIALIZE_SCAN:
    case SJ_OPT_LOOSE_SCAN:
    case SJ_OPT_DUPS_WEEDOUT:
    case SJ_OPT_FIRST_MATCH:
      /*
        Remember the first and last semijoin inner tables; this serves to tell
        a JOIN_TAB's semijoin strategy (like in setup_join_buffering()).
      */
      JOIN_TAB *last_sj_tab= tab + pos->n_sj_tables - 1;
      JOIN_TAB *last_sj_inner=
        (pos->sj_strategy == SJ_OPT_DUPS_WEEDOUT) ?
        /* Range may end with non-inner table so cannot set last_sj_inner_tab */
        NULL : last_sj_tab;
      for (JOIN_TAB *tab_in_range= tab;
           tab_in_range <= last_sj_tab;
           tab_in_range++)
      {
        tab_in_range->first_sj_inner_tab= tab;
        tab_in_range->last_sj_inner_tab=  last_sj_inner;
      }
      tableno+= pos->n_sj_tables;
      break;
    }
  }
}


/**
  Setup a ref access for looking up rows via an index (a key).

  @param join          The join object being handled
  @param j             The join_tab which will have the ref access populated
  @param first_keyuse  First key part of (possibly multi-part) key
  @param used_tables   Bitmap of available tables

  @return False if success, True if error

  @details
    This function will set up a ref access using the best key found
    during access path analysis and cost analysis.

  @note We cannot setup fields used for ref access before we have sorted
        the items within multiple equalities according to the final order of
        the tables involved in the join operation. Currently, this occurs in
        @see substitute_for_best_equal_field().
        The exception is ref access for const tables, which are fixed
        before the greedy search planner is invoked.  
*/

bool create_ref_for_key(JOIN *join, JOIN_TAB *j, Key_use *org_keyuse,
                        table_map used_tables)
{
  DBUG_ENTER("create_ref_for_key");

  Key_use *keyuse= org_keyuse;
  const uint key= keyuse->key;
  const bool ftkey= (keyuse->keypart == FT_KEYPART);
  THD  *const thd= join->thd;
  uint keyparts, length;
  TABLE *const table= j->table;
  KEY   *const keyinfo= table->key_info+key;
  Key_use *chosen_keyuses[MAX_REF_PARTS];

  if (ftkey)
  {
    Item_func_match *ifm=(Item_func_match *)keyuse->val;

    length=0;
    keyparts=1;
    ifm->join_key=1;
  }
  else
  {
    keyparts=length=0;
    uint found_part_ref_or_null= 0;
    // Calculate length for the used key. Remember chosen Key_use-s.
    do
    {
      /*
        This Key_use is chosen if:
        - it involves a key part at the right place (if index is (a,b) we
        can have a search criterion on 'b' only if we also have a criterion
        on 'a'),
        - it references only tables earlier in the plan.
        Moreover, the execution layer is limited to maximum one ref_or_null
        keypart, as TABLE_REF::null_ref_key is only one byte.
      */
      if (!(~used_tables & keyuse->used_tables) &&
          keyparts == keyuse->keypart &&
          !(found_part_ref_or_null & keyuse->optimize))
      {
        DBUG_ASSERT(keyparts < MAX_REF_PARTS);
        chosen_keyuses[keyparts]= keyuse;
        keyparts++;
        length+= keyinfo->key_part[keyuse->keypart].store_length;
        found_part_ref_or_null|= keyuse->optimize;
      }
      keyuse++;
    } while (keyuse->table == table && keyuse->key == key);
    DBUG_ASSERT(length > 0 && keyparts != 0);
  } /* not ftkey */

  DBUG_ASSERT(keyparts > 0);

  /* set up fieldref */
  j->ref.key_parts=keyparts;
  j->ref.key_length=length;
  j->ref.key=(int) key;
  if (!(j->ref.key_buff= (uchar*) thd->calloc(ALIGN_SIZE(length)*2)) ||
      !(j->ref.key_copy= (store_key**) thd->alloc((sizeof(store_key*) *
                                                   (keyparts)))) ||
      !(j->ref.items=    (Item**) thd->alloc(sizeof(Item*)*keyparts)) ||
      !(j->ref.cond_guards= (bool**) thd->alloc(sizeof(uint*)*keyparts)))
  {
    DBUG_RETURN(TRUE);
  }
  j->ref.key_buff2=j->ref.key_buff+ALIGN_SIZE(length);
  j->ref.key_err=1;
  j->ref.has_record= FALSE;
  j->ref.null_rejecting= 0;
  j->ref.use_count= 0;
  j->ref.disable_cache= FALSE;
  keyuse=org_keyuse;

  uchar *key_buff= j->ref.key_buff;
  uchar *null_ref_key= NULL;
  bool keyuse_uses_no_tables= true;
  if (ftkey)
  {
    j->ref.items[0]=((Item_func*)(keyuse->val))->key_item();
    /* Predicates pushed down into subquery can't be used FT access */
    j->ref.cond_guards[0]= NULL;
    if (keyuse->used_tables)
      DBUG_RETURN(TRUE);                        // not supported yet. SerG

    j->type=JT_FT;
    memset(j->ref.key_copy, 0, sizeof(j->ref.key_copy[0]) * keyparts);
  }
  else
  {
    // Set up TABLE_REF based on chosen Key_use-s.
    for (uint part_no= 0 ; part_no < keyparts ; part_no++)
    {
      keyuse= chosen_keyuses[part_no];
      uint maybe_null= test(keyinfo->key_part[part_no].null_bit);

      if (keyuse->val->type() == Item::FIELD_ITEM)
      {
        // Look up the most appropriate field to base the ref access on.
        keyuse->val= get_best_field(static_cast<Item_field *>(keyuse->val),
                                    join->cond_equal);
        keyuse->used_tables= keyuse->val->used_tables();
      }
      j->ref.items[part_no]=keyuse->val;        // Save for cond removal
      j->ref.cond_guards[part_no]= keyuse->cond_guard;
      if (keyuse->null_rejecting) 
        j->ref.null_rejecting |= 1 << part_no;
      keyuse_uses_no_tables= keyuse_uses_no_tables && !keyuse->used_tables;

      store_key* key= get_store_key(thd,
                                    keyuse,join->const_table_map,
                                    &keyinfo->key_part[part_no],
                                    key_buff, maybe_null);
      if (unlikely(!key || thd->is_fatal_error))
        DBUG_RETURN(TRUE);

      if (keyuse->used_tables || thd->lex->describe)
        /* 
          Comparing against a non-constant or executing an EXPLAIN
          query (which refers to this info when printing the 'ref'
          column of the query plan)
        */
        j->ref.key_copy[part_no]= key;
      else
      {
        /* key is const, copy value now and possibly skip it while ::exec() */
        enum store_key::store_key_result result= key->copy();

        /* Depending on 'result' it should be reevaluated in ::exec(), if either:
         *  1) '::copy()' failed, in case we reevaluate - and refail in 
         *       JOIN::exec() where the error can be handled.
         *  2)  Constant evaluated to NULL value which we might need to 
         *      handle as a special case during JOIN::exec()
         *      (As in : 'Full scan on NULL key')
         */
        if (result!=store_key::STORE_KEY_OK  ||    // 1)
            key->null_key)                         // 2)
          j->ref.key_copy[part_no]= key; // Reevaluate in JOIN::exec()
        else
          j->ref.key_copy[part_no]= NULL;
      }
      /*
	Remember if we are going to use REF_OR_NULL
	But only if field _really_ can be null i.e. we force JT_REF
	instead of JT_REF_OR_NULL in case if field can't be null
      */
      if ((keyuse->optimize & KEY_OPTIMIZE_REF_OR_NULL) && maybe_null)
      {
        DBUG_ASSERT(null_ref_key == NULL); // or we would overwrite it below
        null_ref_key= key_buff;
      }
      key_buff+=keyinfo->key_part[part_no].store_length;
    }
  } /* not ftkey */
  if (j->type == JT_FT)
    DBUG_RETURN(false);
  if (j->type == JT_CONST)
    j->table->const_table= 1;
  else if (((keyinfo->flags & (HA_NOSAME | HA_NULL_PART_KEY)) != HA_NOSAME) ||
	   keyparts != keyinfo->key_parts || null_ref_key)
  {
    /* Must read with repeat */
    j->type= null_ref_key ? JT_REF_OR_NULL : JT_REF;
    j->ref.null_ref_key= null_ref_key;
  }
  else if (keyuse_uses_no_tables &&
           !(table->file->ha_table_flags() & HA_BLOCK_CONST_TABLE))
  {
    /*
      This happen if we are using a constant expression in the ON part
      of an LEFT JOIN.
      SELECT * FROM a LEFT JOIN b ON b.key=30
      Here we should not mark the table as a 'const' as a field may
      have a 'normal' value or a NULL value.
    */
    j->type=JT_CONST;
  }
  else
    j->type=JT_EQ_REF;
  DBUG_RETURN(false);
}



static store_key *
get_store_key(THD *thd, Key_use *keyuse, table_map used_tables,
	      KEY_PART_INFO *key_part, uchar *key_buff, uint maybe_null)
{
  if (!((~used_tables) & keyuse->used_tables))		// if const item
  {
    return new store_key_const_item(thd,
				    key_part->field,
				    key_buff + maybe_null,
				    maybe_null ? key_buff : 0,
				    key_part->length,
				    keyuse->val);
  }

  Item_field *field_item= NULL;
  if (keyuse->val->type() == Item::FIELD_ITEM)  
    field_item= static_cast<Item_field*>(keyuse->val->real_item());
  else if (keyuse->val->type() == Item::REF_ITEM)
  {
    Item_ref *item_ref= static_cast<Item_ref*>(keyuse->val);
    if (item_ref->ref_type() == Item_ref::OUTER_REF)
    {
      if ((*item_ref->ref)->type() == Item::FIELD_ITEM)
        field_item= static_cast<Item_field*>(item_ref->real_item());
      else if ((*(Item_ref**)(item_ref)->ref)->ref_type()
               == Item_ref::DIRECT_REF
               && 
               item_ref->real_item()->type() == Item::FIELD_ITEM)
        field_item= static_cast<Item_field*>(item_ref->real_item());
    }
  }
  if (field_item)
    return new store_key_field(thd,
                               key_part->field,
                               key_buff + maybe_null,
                               maybe_null ? key_buff : 0,
                               key_part->length,
                               field_item->field,
                               keyuse->val->full_name());

  return new store_key_item(thd,
			    key_part->field,
			    key_buff + maybe_null,
			    maybe_null ? key_buff : 0,
			    key_part->length,
			    keyuse->val);
}


/**
  Extend e1 by AND'ing e2 to the condition e1 points to. The resulting
  condition is fixed. Requirement: the input Items must already have
  been fixed.

  @param[in,out]   e1 Pointer to condition that will be extended with e2
  @param           e2 Condition that will extend e1

  @retval true   if there was a memory allocation error, in which case
                 e1 remains unchanged
  @retval false  otherwise
*/

bool and_conditions(Item **e1, Item *e2)
{
  DBUG_ASSERT(!(*e1) || (*e1)->fixed);
  DBUG_ASSERT(!e2 || e2->fixed);
  if (*e1)
  {
    if (!e2)
      return false;
    Item *res= new Item_cond_and(*e1, e2);
    if (unlikely(!res))
      return true;

    *e1= res;
    res->quick_fix_field();
    res->update_used_tables();

  }
  else
    *e1= e2;
  return false;
}


#define ICP_COND_USES_INDEX_ONLY 10

/*
  Get a part of the condition that can be checked using only index fields

  SYNOPSIS
    make_cond_for_index()
      cond           The source condition
      table          The table that is partially available
      keyno          The index in the above table. Only fields covered by the index
                     are available
      other_tbls_ok  TRUE <=> Fields of other non-const tables are allowed

  DESCRIPTION
    Get a part of the condition that can be checked when for the given table 
    we have values only of fields covered by some index. The condition may
    refer to other tables, it is assumed that we have values of all of their 
    fields.

    Example:
      make_cond_for_index(
         "cond(t1.field) AND cond(t2.key1) AND cond(t2.non_key) AND cond(t2.key2)",
          t2, keyno(t2.key1)) 
      will return
        "cond(t1.field) AND cond(t2.key2)"

  RETURN
    Index condition, or NULL if no condition could be inferred.
*/

static Item *make_cond_for_index(Item *cond, TABLE *table, uint keyno,
                                 bool other_tbls_ok)
{
  DBUG_ASSERT(cond != NULL);

  if (cond->type() == Item::COND_ITEM)
  {
    uint n_marked= 0;
    if (((Item_cond*) cond)->functype() == Item_func::COND_AND_FUNC)
    {
      table_map used_tables= 0;
      Item_cond_and *new_cond=new Item_cond_and;
      if (!new_cond)
	return NULL;
      List_iterator<Item> li(*((Item_cond*) cond)->argument_list());
      Item *item;
      while ((item=li++))
      {
	Item *fix= make_cond_for_index(item, table, keyno, other_tbls_ok);
	if (fix)
        {
	  new_cond->argument_list()->push_back(fix);
          used_tables|= fix->used_tables();
        }
        n_marked += test(item->marker == ICP_COND_USES_INDEX_ONLY);
      }
      if (n_marked ==((Item_cond*)cond)->argument_list()->elements)
        cond->marker= ICP_COND_USES_INDEX_ONLY;
      switch (new_cond->argument_list()->elements) {
      case 0:
	return NULL;
      case 1:
        new_cond->set_used_tables(used_tables);
	return new_cond->argument_list()->head();
      default:
	new_cond->quick_fix_field();
        new_cond->set_used_tables(used_tables);
	return new_cond;
      }
    }
    else /* It's OR */
    {
      Item_cond_or *new_cond=new Item_cond_or;
      if (!new_cond)
	return NULL;
      List_iterator<Item> li(*((Item_cond*) cond)->argument_list());
      Item *item;
      while ((item=li++))
      {
	Item *fix= make_cond_for_index(item, table, keyno, other_tbls_ok);
	if (!fix)
	  return NULL;
	new_cond->argument_list()->push_back(fix);
        n_marked += test(item->marker == ICP_COND_USES_INDEX_ONLY);
      }
      if (n_marked ==((Item_cond*)cond)->argument_list()->elements)
        cond->marker= ICP_COND_USES_INDEX_ONLY;
      new_cond->quick_fix_field();
      new_cond->set_used_tables(cond->used_tables());
      new_cond->top_level_item();
      return new_cond;
    }
  }

  if (!uses_index_fields_only(cond, table, keyno, other_tbls_ok))
  {
    /* 
      Reset marker since it might have the value
      ICP_COND_USES_INDEX_ONLY if this condition is part of the select
      condition for multiple tables.
    */
    cond->marker= 0;
    return NULL;
  }
  cond->marker= ICP_COND_USES_INDEX_ONLY;
  return cond;
}


static Item *make_cond_remainder(Item *cond, bool exclude_index)
{
  if (exclude_index && cond->marker == ICP_COND_USES_INDEX_ONLY)
    return 0; /* Already checked */

  if (cond->type() == Item::COND_ITEM)
  {
    table_map tbl_map= 0;
    if (((Item_cond*) cond)->functype() == Item_func::COND_AND_FUNC)
    {
      /* Create new top level AND item */
      Item_cond_and *new_cond=new Item_cond_and;
      if (!new_cond)
	return (Item*) 0;
      List_iterator<Item> li(*((Item_cond*) cond)->argument_list());
      Item *item;
      while ((item=li++))
      {
	Item *fix= make_cond_remainder(item, exclude_index);
	if (fix)
        {
	  new_cond->argument_list()->push_back(fix);
          tbl_map |= fix->used_tables();
        }
      }
      switch (new_cond->argument_list()->elements) {
      case 0:
	return (Item*) 0;
      case 1:
	return new_cond->argument_list()->head();
      default:
	new_cond->quick_fix_field();
        new_cond->set_used_tables(tbl_map);
	return new_cond;
      }
    }
    else /* It's OR */
    {
      Item_cond_or *new_cond=new Item_cond_or;
      if (!new_cond)
	return (Item*) 0;
      List_iterator<Item> li(*((Item_cond*) cond)->argument_list());
      Item *item;
      while ((item=li++))
      {
	Item *fix= make_cond_remainder(item, FALSE);
	if (!fix)
	  return (Item*) 0;
	new_cond->argument_list()->push_back(fix);
        tbl_map |= fix->used_tables();
      }
      new_cond->quick_fix_field();
      new_cond->set_used_tables(tbl_map);
      new_cond->top_level_item();
      return new_cond;
    }
  }
  return cond;
}


/**
  Try to extract and push the index condition down to table handler

  @param  tab            A join tab that has tab->table->file and its
                         condition in tab->m_condition
  @param  keyno          Index for which extract and push the condition
  @param  other_tbls_ok  TRUE <=> Fields of other non-const tables are allowed
  @param  trace_obj      trace object where information is to be added
*/

static void push_index_cond(JOIN_TAB *tab, uint keyno, bool other_tbls_ok,
                            Opt_trace_object *trace_obj)
{
  DBUG_ENTER("push_index_cond");

  /*
    We will only attempt to push down an index condition when the
    following criteria are true:
    0. The table has a select condition
    1. The storage engine supports ICP.
    2. The system variable for enabling ICP is ON.
    3. The query is not a multi-table update or delete statement. The reason
       for this requirement is that the same handler will be used 
       both for doing the select/join and the update. The pushed index
       condition might then also be applied by the storage engine
       when doing the update part and result in either not finding
       the record to update or updating the wrong record.
    4. The JOIN_TAB is not part of a subquery that has guarded conditions
       that can be turned on or off during execution of a 'Full scan on NULL 
       key'.
       @see Item_in_optimizer::val_int()
       @see subselect_single_select_engine::exec()
       @see TABLE_REF::cond_guards
       @see setup_join_buffering
    5. The join type is not CONST or SYSTEM. The reason for excluding
       these join types, is that these are optimized to only read the
       record once from the storage engine and later re-use it. In a
       join where a pushed index condition evaluates fields from
       tables earlier in the join sequence, the pushed condition would
       only be evaluated the first time the record value was needed.
    6. The index is not a clustered index. The performance improvement
       of pushing an index condition on a clustered key is much lower 
       than on a non-clustered key. This restriction should be 
       re-evaluated when WL#6061 is implemented.
  */
  if (tab->condition() &&
      tab->table->file->index_flags(keyno, 0, 1) &
      HA_DO_INDEX_COND_PUSHDOWN &&
      tab->join->thd->optimizer_switch_flag(OPTIMIZER_SWITCH_INDEX_CONDITION_PUSHDOWN) &&
      tab->join->thd->lex->sql_command != SQLCOM_UPDATE_MULTI &&
      tab->join->thd->lex->sql_command != SQLCOM_DELETE_MULTI &&
      !tab->has_guarded_conds() &&
      tab->type != JT_CONST && tab->type != JT_SYSTEM &&
      !(keyno == tab->table->s->primary_key &&
        tab->table->file->primary_key_is_clustered()))
  {
    DBUG_EXECUTE("where", print_where(tab->condition(), "full cond",
                 QT_ORDINARY););
    Item *idx_cond= make_cond_for_index(tab->condition(), tab->table,
                                        keyno, other_tbls_ok);
    DBUG_EXECUTE("where", print_where(idx_cond, "idx cond", QT_ORDINARY););
    if (idx_cond)
    {
      Item *idx_remainder_cond= 0;
      tab->pre_idx_push_cond= tab->condition();

      /*
        For BKA cache we store condition to special BKA cache field
        because evaluation of the condition requires additional operations
        before the evaluation. This condition is used in 
        JOIN_CACHE_BKA[_UNIQUE]::skip_index_tuple() functions.
      */
      if (tab->use_join_cache &&
          /*
            if cache is used then the value is TRUE only 
            for BKA[_UNIQUE] cache (see setup_join_buffering() func).
            In this case other_tbls_ok is an equivalent of
            cache->is_key_access().
          */
          other_tbls_ok &&
          (idx_cond->used_tables() &
           ~(tab->table->map | tab->join->const_table_map)))
      {
        tab->cache_idx_cond= idx_cond;
        trace_obj->add("pushed_to_BKA", true);
      }
      else
      {
        idx_remainder_cond= tab->table->file->idx_cond_push(keyno, idx_cond);
        tab->select->icp_cond= idx_cond;
        DBUG_EXECUTE("where",
                     print_where(tab->select->icp_cond, "icp cond", 
                                 QT_ORDINARY););
      }
      /*
        Disable eq_ref's "lookup cache" if we've pushed down an index
        condition. 
        TODO: This check happens to work on current ICP implementations, but
        there may exist a compliant implementation that will not work 
        correctly with it. Sort this out when we stabilize the condition
        pushdown APIs.
      */
      if (idx_remainder_cond != idx_cond)
      {
        tab->ref.disable_cache= TRUE;
        trace_obj->add("pushed_index_condition", idx_cond);
      }

      Item *row_cond= make_cond_remainder(tab->condition(), TRUE);
      DBUG_EXECUTE("where", print_where(row_cond, "remainder cond",
                   QT_ORDINARY););
      
      if (row_cond)
      {
        if (!idx_remainder_cond)
          tab->set_condition(row_cond, __LINE__);
        else
        {
          and_conditions(&row_cond, idx_remainder_cond);
          tab->set_condition(row_cond, __LINE__);
        }
      }
      else
        tab->set_condition(idx_remainder_cond, __LINE__);
      trace_obj->add("table_condition_attached", tab->condition());
      if (tab->select)
      {
        DBUG_EXECUTE("where", print_where(tab->select->cond, "cond",
                     QT_ORDINARY););
        tab->select->cond= tab->condition();
      }
    }
  }
  DBUG_VOID_RETURN;
}


/*
  Deny usage of join buffer for the specified table

  SYNOPSIS
    set_join_cache_denial()
      tab    join table for which join buffer usage is to be denied  
     
  DESCRIPTION
    The function denies usage of join buffer when joining the table 'tab'.
    The table is marked as not employing any join buffer. If a join cache
    object has been already allocated for the table this object is destroyed.

  RETURN
    none    
*/

static
void set_join_cache_denial(JOIN_TAB *join_tab)
{
  if (join_tab->op)
  {
    join_tab->op->free();
    join_tab->op= 0;
  }
  if (join_tab->use_join_cache)
  {
    join_tab->use_join_cache= JOIN_CACHE::ALG_NONE;
    /*
      It could be only sub_select(). It could not be sub_seject_sjm because we
      don't do join buffering for the first table in sjm nest. 
    */
    join_tab[-1].next_select= sub_select;
  }
}


/* 
  Revise usage of join buffer for the specified table and the whole nest   

  SYNOPSIS
    revise_cache_usage()
      tab    join table for which join buffer usage is to be revised  

  DESCRIPTION
    The function revise the decision to use a join buffer for the table 'tab'.
    If this table happened to be among the inner tables of a nested outer join/
    semi-join the functions denies usage of join buffers for all of them

  RETURN
    none    
*/

static
void revise_cache_usage(JOIN_TAB *join_tab)
{
  JOIN_TAB *tab;
  JOIN_TAB *first_inner;

  if (join_tab->first_inner)
  {
    JOIN_TAB *end_tab= join_tab;
    for (first_inner= join_tab->first_inner; 
         first_inner;
         first_inner= first_inner->first_upper)           
    {
      for (tab= end_tab-1; tab >= first_inner; tab--)
        set_join_cache_denial(tab);
      end_tab= first_inner;
    }
  }
  else if (join_tab->get_sj_strategy() == SJ_OPT_FIRST_MATCH)
  {
    first_inner= join_tab->first_sj_inner_tab;
    for (tab= join_tab-1; tab >= first_inner; tab--)
    {
      if (tab->first_sj_inner_tab == first_inner)
        set_join_cache_denial(tab);
    }
  }
  else set_join_cache_denial(join_tab);
}


/**
  Set up join buffering for a specified table, if possible.

  @param tab             joined table to check join buffer usage for
  @param join            join for which the check is performed
  @param options         options of the join
  @param no_jbuf_after   don't use join buffering after table with this number
  @param icp_other_tables_ok[out] TRUE if condition pushdown supports
                                  other tables presence

  @return false if successful, true if error.
          Currently, allocation errors for join cache objects are ignored,
          and regular execution is chosen silently.

  @details
    The function finds out whether the table 'tab' can be joined using a join
    buffer. This check is performed after the best execution plan for 'join'
    has been chosen. If the function decides that a join buffer can be employed
    then it selects the most appropriate join cache object that contains this
    join buffer.
    If it has already been decided to not use join buffering for this table,
    no action is taken.

    Often it is already decided that join buffering will be used earlier in
    the optimization process, and this will also ensure that the most correct
    cost for the operation is calculated, and hence the probability of
    choosing an optimal join plan is higher. However, some join buffering
    decisions cannot currently be taken before this stage, hence we need this
    function to decide the most accurate join buffering strategy.

    @todo Long-term it is the goal that join buffering strategy is decided
    when the plan is selected.

    The result of the check and the type of the the join buffer to be used
    depend on:
      - the access method to access rows of the joined table
      - whether the join table is an inner table of an outer join or semi-join
      - the optimizer_switch settings for join buffering
      - the join 'options'.
    In any case join buffer is not used if the number of the joined table is
    greater than 'no_jbuf_after'. 

    If block_nested_loop is turned on, and if all other criteria for using
    join buffering is fulfilled (see below), then join buffer is used 
    for any join operation (inner join, outer join, semi-join) with 'JT_ALL' 
    access method.  In that case, a JOIN_CACHE_BNL object is always employed.

    If an index is used to access rows of the joined table and batched_key_access
    is on, then a JOIN_CACHE_BKA object is employed. (Unless debug flag,
    test_bka unique, is set, then a JOIN_CACHE_BKA_UNIQUE object is employed
    instead.) 

    If the function decides that a join buffer can be used to join the table
    'tab' then it sets @c tab->use_join_cache to reflect the chosen algorithm 
    and assigns the selected join cache object to the field 'cache' of the 
    previous join table.  After creating a join cache object, it will be 
    initialized. Failure to do so, will cause the decision to use join
    buffering to be reverted.
 
  @note
    For a nested outer join/semi-join, currently, we either use join buffers for
    all inner tables or for none of them. 
   
  @todo
    Support BKA inside SJ-Materialization nests. When doing this, we'll need
    to only store sj-inner tables in the join buffer.
#if 0
        JOIN_TAB *first_tab= join->join_tab+join->const_tables;
        uint n_tables= i-join->const_tables;
        / *
          We normally put all preceding tables into the join buffer, except
          for the constant tables.
          If we're inside a semi-join materialization nest, e.g.

             outer_tbl1  outer_tbl2  ( inner_tbl1, inner_tbl2 ) ...
                                                       ^-- we're here

          then we need to put into the join buffer only the tables from
          within the nest.
        * /
        if (i >= first_sjm_table && i < last_sjm_table)
        {
          n_tables= i - first_sjm_table; // will be >0 if we got here
          first_tab= join->join_tab + first_sjm_table;
        }
#endif

*/

static bool setup_join_buffering(JOIN_TAB *tab, JOIN *join,
                                 ulonglong options, uint no_jbuf_after,
                                 bool *icp_other_tables_ok)
{
  uint flags;
  Cost_estimate cost;
  ha_rows rows;
  uint bufsz= 4096;
  JOIN_CACHE *prev_cache;
  const bool bnl_on= join->thd->optimizer_switch_flag(OPTIMIZER_SWITCH_BNL);
  const bool bka_on= join->thd->optimizer_switch_flag(OPTIMIZER_SWITCH_BKA);
  const uint tableno= tab - join->join_tab;
  const uint tab_sj_strategy= tab->get_sj_strategy();
  bool use_bka_unique= false;
  DBUG_EXECUTE_IF("test_bka_unique", use_bka_unique= true;);
  *icp_other_tables_ok= TRUE;

  if (!(bnl_on || bka_on) || tableno == join->const_tables)
  {
    DBUG_ASSERT(tab->use_join_cache == JOIN_CACHE::ALG_NONE);
    return false;
  }
  if (options & SELECT_NO_JOIN_CACHE)
    goto no_join_cache;
  /* 
    psergey-todo: why the below when execution code seems to handle the
    "range checked for each record" case?
  */
  if (tab->use_quick == QS_DYNAMIC_RANGE)
    goto no_join_cache;

  /* No join buffering if prevented by no_jbuf_after */
  if (tableno > no_jbuf_after)
    goto no_join_cache;

  /*
    An inner table of an outer join nest must not use join buffering if
    the first inner table of that outer join nest does not use join buffering.
    This condition is not handled by earlier optimizer stages.
  */
  if (tab->first_inner != NULL &&
      tab->first_inner != tab &&
      !tab->first_inner->use_join_cache)
    goto no_join_cache;
  /*
    The first inner table of an outer join nest must not use join buffering
    if the tables in the embedding outer join nest do not use join buffering.
    This condition is not handled by earlier optimizer stages.
  */
  if (tab->first_upper != NULL &&
      !tab->first_upper->use_join_cache)
    goto no_join_cache;

  switch (tab_sj_strategy)
  {
  case SJ_OPT_FIRST_MATCH:
    /*
      Use join cache with FirstMatch semi-join strategy only when semi-join
      contains only one table.
    */
    if (!tab->is_single_inner_of_semi_join())
    {
      DBUG_ASSERT(tab->use_join_cache == JOIN_CACHE::ALG_NONE);
      goto no_join_cache;
    }
    break;

  case SJ_OPT_LOOSE_SCAN:
    /* No join buffering if this semijoin nest is handled by loosescan */
    DBUG_ASSERT(tab->use_join_cache == JOIN_CACHE::ALG_NONE);
    goto no_join_cache;

  case SJ_OPT_MATERIALIZE_LOOKUP:
  case SJ_OPT_MATERIALIZE_SCAN:
    /*
      The Materialize strategies reuse the join_tab belonging to the
      first table that was materialized. Neither table can use join buffering:
      - The first table in a join never uses join buffering.
      - The join_tab used for looking up a row in the materialized table, or
        scanning the rows of a materialized table, cannot use join buffering.
      We allow join buffering for the remaining tables of the materialized
      semi-join nest.
    */
    if (tab->first_sj_inner_tab == tab)
    {
      DBUG_ASSERT(tab->use_join_cache == JOIN_CACHE::ALG_NONE);
      goto no_join_cache;
    }
    break;

  case SJ_OPT_DUPS_WEEDOUT:
    // This strategy allows the same join buffering as a regular join would.
  case SJ_OPT_NONE:
    break;
  }

  /*
    Link with the previous join cache, but make sure that we do not link
    join caches of two different operations when the previous operation was
    MaterializeLookup or MaterializeScan, ie if:
     1. the previous join_tab has join buffering enabled, and
     2. the previous join_tab belongs to a materialized semi-join nest, and
     3. this join_tab represents a regular table, or is part of a different
        semi-join interval than the previous join_tab.
  */
  prev_cache= (JOIN_CACHE*)(tab-1)->op;
  if (prev_cache != NULL &&                                       // 1
      sj_is_materialize_strategy((tab-1)->get_sj_strategy()) &&   // 2
      tab->first_sj_inner_tab != (tab-1)->first_sj_inner_tab)     // 3
    prev_cache= NULL;

  /*
    The following code prevents use of join buffering when there is an
    outer join operation and first match semi-join strategy is used, because:

    Outer join needs a "match flag" to track that a row should be
    NULL-complemented, such flag being attached to first inner table's cache
    (tracks whether the cached row from outer table got a match, in which case
    no NULL-complemented row is needed).

    FirstMatch also needs a "match flag", such flag is attached to sj inner
    table's cache (tracks whether the cached row from outer table already got
    a first match in the sj-inner table, in which case we don't need to join
    this cached row again)
     - but a row in a cache has only one "match flag"
     - so if "sj inner table"=="first inner", there is a problem. 
  */
  if (tab_sj_strategy == SJ_OPT_FIRST_MATCH &&
      tab->is_inner_table_of_outer_join())
    goto no_join_cache;

  switch (tab->type) {
  case JT_ALL:
    if (!bnl_on)
    {
      DBUG_ASSERT(tab->use_join_cache == JOIN_CACHE::ALG_NONE);
      goto no_join_cache;
    }

    if ((options & SELECT_DESCRIBE) ||
        ((tab->op= new JOIN_CACHE_BNL(join, tab, prev_cache)) &&
         !tab->op->init()))
    {
      *icp_other_tables_ok= FALSE;
      DBUG_ASSERT(might_do_join_buffering(join_buffer_alg(join->thd), tab));
      tab->use_join_cache= JOIN_CACHE::ALG_BNL;
      return false;
    }
    goto no_join_cache;
  case JT_SYSTEM:
  case JT_CONST:
  case JT_REF:
  case JT_EQ_REF:
    if (!bka_on)
    {
      DBUG_ASSERT(tab->use_join_cache == JOIN_CACHE::ALG_NONE);
      goto no_join_cache;
    }

    /*
      Disable BKA for materializable derived tables/views as they aren't
      instantiated yet.
    */
    if (tab->table->pos_in_table_list->uses_materialization())
      goto no_join_cache;

    /*
      Can't use BKA for subquery if dealing with a subquery that can
      turn a ref access into a "full scan on NULL key" table scan.

      @see Item_in_optimizer::val_int()
      @see subselect_single_select_engine::exec()
      @see TABLE_REF::cond_guards
      @see push_index_cond()

      @todo: This choice to not use BKA should be done before making
      cost estimates, e.g. in set_join_buffer_properties(). That
      happens before cond guards are set up, so instead of doing the
      check below, BKA should be disabled if
       - We are in an IN subquery, and
       - The IN predicate is not a top_level_item, and
       - The left_expr of the IN predicate may contain NULL values 
         (left_expr->maybe_null)
    */
    if (tab->has_guarded_conds())
      goto no_join_cache;

    flags= HA_MRR_NO_NULL_ENDPOINTS;
    if (tab->table->covering_keys.is_set(tab->ref.key))
      flags|= HA_MRR_INDEX_ONLY;
    rows= tab->table->file->multi_range_read_info(tab->ref.key, 10, 20,
                                                  &bufsz, &flags, &cost);
    /*
      Cannot use BKA/BKA_UNIQUE if
      1. MRR scan cannot be performed, or
      2. MRR default implementation is used
      Cannot use BKA if
      3. HA_MRR_NO_ASSOCIATION flag is set
    */
    if ((rows == HA_POS_ERROR) ||                               // 1
        (flags & HA_MRR_USE_DEFAULT_IMPL) ||                    // 2
        ((flags & HA_MRR_NO_ASSOCIATION) && !use_bka_unique))   // 3
      goto no_join_cache;

    if (!(options & SELECT_DESCRIBE))
    {
      if (use_bka_unique)
        tab->op= new JOIN_CACHE_BKA_UNIQUE(join, tab, flags, prev_cache);
      else
        tab->op= new JOIN_CACHE_BKA(join, tab, flags, prev_cache);

      if (!tab->op || tab->op->init())
        goto no_join_cache;
    }
     
    DBUG_ASSERT(might_do_join_buffering(join_buffer_alg(join->thd), tab));
    if (use_bka_unique)
      tab->use_join_cache= JOIN_CACHE::ALG_BKA_UNIQUE;
    else
      tab->use_join_cache= JOIN_CACHE::ALG_BKA;

    return false;
  default : ;
  }

no_join_cache:
  if (bnl_on || bka_on)
    revise_cache_usage(tab);
  tab->use_join_cache= JOIN_CACHE::ALG_NONE;
  return false;
}


/**
  Setup the materialized table for a semi-join nest

  @param tab       join_tab for the materialized semi-join table
  @param tableno   table number of materialized table
  @param inner_pos information about the first inner table of the subquery
  @param sjm_pos   information about the materialized semi-join table,
                   to be filled with data.

  @details
    Setup execution structures for one semi-join materialization nest:
    - Create the materialization temporary table, including TABLE_LIST object.
    - Create a list of Item_field objects per column in the temporary table.
    - Create a keyuse array describing index lookups into the table
      (for MaterializeLookup)

  @return False if OK, True if error
*/

bool JOIN::setup_materialized_table(JOIN_TAB *tab, uint tableno,
                                    const POSITION *inner_pos,
                                    POSITION *sjm_pos)
{
  DBUG_ENTER("JOIN::setup_materialized_table");
  const TABLE_LIST *const emb_sj_nest= inner_pos->table->emb_sj_nest;
  Semijoin_mat_optimize *const sjm_opt= &emb_sj_nest->nested_join->sjm;
  Semijoin_mat_exec *const sjm_exec= tab->sj_mat_exec;
  const uint field_count= sjm_exec->subq_exprs->elements;

  DBUG_ASSERT(inner_pos->sj_strategy == SJ_OPT_MATERIALIZE_LOOKUP ||
              inner_pos->sj_strategy == SJ_OPT_MATERIALIZE_SCAN);

  /* 
    Set up the table to write to, do as select_union::create_result_table does
  */
  sjm_exec->table_param.init();
  sjm_exec->table_param.field_count= field_count;
  sjm_exec->table_param.bit_fields_as_long= true;

  char buffer[NAME_LEN];
  const size_t len= my_snprintf(buffer, sizeof(buffer) - 1, "<subquery%u>",
                                emb_sj_nest->nested_join->query_block_id);
  char *name= (char *)alloc_root(thd->mem_root, len + 1);
  if (name == NULL)
    DBUG_RETURN(true); /* purecov: inspected */

  memcpy(name, buffer, len);
  name[len] = '\0';
  TABLE *table;
  if (!(table= create_tmp_table(thd, &sjm_exec->table_param, 
                                *sjm_exec->subq_exprs, NULL, 
                                true /* distinct */, 
                                true /* save_sum_fields */,
                                thd->variables.option_bits |
                                TMP_TABLE_ALL_COLUMNS, 
                                HA_POS_ERROR /* rows_limit */, 
                                name)))
    DBUG_RETURN(true); /* purecov: inspected */
  sjm_exec->table= table;
  table->tablenr= tableno;
  table->map= (table_map)1 << tableno;
  table->file->extra(HA_EXTRA_WRITE_CACHE);
  table->file->extra(HA_EXTRA_IGNORE_DUP_KEY);
  table->reginfo.join_tab= tab;
  sj_tmp_tables.push_back(table);
  sjm_exec_list.push_back(sjm_exec);

  if (!(sjm_opt->mat_fields=
    (Item_field **) alloc_root(thd->mem_root,
                               field_count * sizeof(Item_field **))))
    DBUG_RETURN(true);

  for (uint fieldno= 0; fieldno < field_count; fieldno++)
  {
    if (!(sjm_opt->mat_fields[fieldno]= new Item_field(table->field[fieldno])))
      DBUG_RETURN(true);
  }

  TABLE_LIST *tl;
  if (!(tl= (TABLE_LIST *) alloc_root(thd->mem_root, sizeof(TABLE_LIST))))
    DBUG_RETURN(true);
  // TODO: May have to setup outer-join info for this TABLE_LIST !!!

  tl->init_one_table("", 0, name, strlen(name), name, TL_IGNORE);

  tl->table= table;

  tab->table= table;  
  tab->position= sjm_pos;
  tab->join= this;

  tab->worst_seeks= 1.0;
  tab->records= (ha_rows)emb_sj_nest->nested_join->sjm.expected_rowcount;
  tab->found_records= tab->records;
  tab->read_time= (ha_rows)emb_sj_nest->nested_join->sjm.scan_cost.total_cost();

  tab->on_expr_ref= tl->join_cond_ref();

  table->pos_in_table_list= tl;
  table->keys_in_use_for_query.set_all();
  sjm_pos->table= tab;
  sjm_pos->sj_strategy= SJ_OPT_NONE;

  sjm_pos->use_join_buffer= false;

  /*
    Key_use objects are required so that create_ref_for_key() can set up
    a proper ref access for this table.
  */
  Key_use_array *keyuse=
   create_keyuse_for_table(thd, table, field_count, sjm_opt->mat_fields,
                           emb_sj_nest->nested_join->sj_outer_exprs);
  if (!keyuse)
    DBUG_RETURN(true);

  double fanout= (tab == join_tab + tab->join->const_tables) ?
                 1.0 : (tab-1)->position->prefix_record_count;
  if (!sjm_exec->is_scan)
  {
    sjm_pos->key= keyuse->begin(); // MaterializeLookup will use the index
    tab->keys.set_bit(0);          // There is one index - use it always
    tab->index= 0;
    sjm_pos->set_prefix_costs(1.0, fanout);
    sjm_pos->records_read= 1.0;   
    sjm_pos->read_time= 1.0;      
  }
  else
  {
    sjm_pos->key= NULL; // No index use for MaterializeScan
    sjm_pos->set_prefix_costs(tab->read_time, tab->records * fanout);
    sjm_pos->records_read= tab->records;
    sjm_pos->read_time= tab->read_time;
  }

  DBUG_RETURN(false);
}


/**
  Plan refinement stage: do various setup things for the executor

  @param join          Join being processed
  @param options       Join's options (checking for SELECT_DESCRIBE, 
                       SELECT_NO_JOIN_CACHE)
  @param no_jbuf_after Don't use join buffering after table with this number.

  @return false if successful, true if error (Out of memory)

  @details
    Plan refinement stage: do various set ups for the executioner
      - setup join buffering use
      - push index conditions
      - increment relevant counters
      - etc
*/

bool
make_join_readinfo(JOIN *join, ulonglong options, uint no_jbuf_after)
{
  const bool statistics= test(!(join->select_options & SELECT_DESCRIBE));

  /* First table sorted if ORDER or GROUP BY was specified */
  bool sorted= (join->order || join->group_list);

  DBUG_ENTER("make_join_readinfo");

  Opt_trace_context * const trace= &join->thd->opt_trace;
  Opt_trace_object wrapper(trace);
  Opt_trace_array trace_refine_plan(trace, "refine_plan");

  if (setup_semijoin_dups_elimination(join, options, no_jbuf_after))
    DBUG_RETURN(TRUE); /* purecov: inspected */

  for (uint i= join->const_tables; i < join->tables; i++)
  {
    JOIN_TAB *const tab= join->join_tab+i;
    TABLE    *const table= tab->table;
    if (!tab->position)
      continue;

    bool icp_other_tables_ok;
    tab->read_record.table= table;
    tab->next_select=sub_select;		/* normal select */
    tab->cache_idx_cond= 0;
    /*
      For eq_ref there is at most one join match for each row from
      previous tables so ordering is not useful.
      NOTE: setup_semijoin_dups_elimination() might have requested 
            'sorted', thus a '|=' is required to preserve that.
    */
    tab->sorted|= (sorted && tab->type != JT_EQ_REF);
    sorted= false;                              // only first must be sorted
    table->status= STATUS_GARBAGE | STATUS_NOT_FOUND;
    tab->read_first_record= NULL; // Access methods not set yet
    tab->read_record.read_record= NULL;
    tab->read_record.unlock_row= rr_unlock_row;

    Opt_trace_object trace_refine_table(trace);
    trace_refine_table.add_utf8_table(table);

    if (tab->do_loosescan())
    {
      if (!(tab->loosescan_buf= (uchar*)join->thd->alloc(tab->
                                                         loosescan_key_len)))
        DBUG_RETURN(TRUE); /* purecov: inspected */
    }
    switch (tab->type) {
    case JT_EQ_REF:
    case JT_REF_OR_NULL:
    case JT_REF:
      if (tab->select)
        tab->select->set_quick(NULL);
      delete tab->quick;
      tab->quick=0;
      /* fall through */
    case JT_SYSTEM: 
    case JT_CONST:
      /* Only happens with outer joins */
      if (setup_join_buffering(tab, join, options, no_jbuf_after,
                               &icp_other_tables_ok))
        DBUG_RETURN(true);
      if (tab->use_join_cache != JOIN_CACHE::ALG_NONE)
        tab[-1].next_select= sub_select_op;

      if (table->covering_keys.is_set(tab->ref.key) &&
	  !table->no_keyread)
        table->set_keyread(TRUE);
      else
        push_index_cond(tab, tab->ref.key, icp_other_tables_ok,
                        &trace_refine_table);
      break;
    case JT_ALL:
      if (setup_join_buffering(tab, join, options, no_jbuf_after,
                               &icp_other_tables_ok))
        DBUG_RETURN(true);
      if (tab->use_join_cache != JOIN_CACHE::ALG_NONE)
        tab[-1].next_select=sub_select_op;

      /* These init changes read_record */
      if (tab->use_quick == QS_DYNAMIC_RANGE)
      {
	join->thd->set_status_no_good_index_used();
	tab->read_first_record= join_init_quick_read_record;
	if (statistics)
	  join->thd->inc_status_select_range_check();
        trace_refine_table.add_alnum("access_type", "dynamic_range");
      }
      else
      {
	tab->read_first_record= join_init_read_record;
	if (i == join->const_tables)
	{
	  if (tab->select && tab->select->quick)
	  {
	    if (statistics)
	      join->thd->inc_status_select_range();
	  }
	  else
	  {
	    join->thd->set_status_no_index_used();
	    if (statistics)
	      join->thd->inc_status_select_scan();
	  }
	}
	else
	{
	  if (tab->select && tab->select->quick)
	  {
	    if (statistics)
	      join->thd->inc_status_select_full_range_join();
	  }
	  else
	  {
	    join->thd->set_status_no_index_used();
	    if (statistics)
	      join->thd->inc_status_select_full_join();
	  }
	}
	if (!table->no_keyread)
	{
	  if (tab->select && tab->select->quick &&
              tab->select->quick->index != MAX_KEY && //not index_merge
	      table->covering_keys.is_set(tab->select->quick->index))
            table->set_keyread(TRUE);
	  else if (!table->covering_keys.is_clear_all() &&
		   !(tab->select && tab->select->quick))
	  {					// Only read index tree
	    /*
            It has turned out that the below change, while speeding things
            up for disk-bound loads, slows them down for cases when the data
            is in disk cache (see BUG#35850):
	    //  See bug #26447: "Using the clustered index for a table scan
	    //  is always faster than using a secondary index".
            if (table->s->primary_key != MAX_KEY &&
                table->file->primary_key_is_clustered())
              tab->index= table->s->primary_key;
            else
              tab->index=find_shortest_key(table, & table->covering_keys);
	    */
            if (!tab->do_loosescan())
              tab->index=find_shortest_key(table, & table->covering_keys);
	    tab->read_first_record= join_read_first;
            tab->type=JT_INDEX_SCAN;      // Read with index_first / index_next
	  }
	}
        if (tab->select && tab->select->quick &&
            tab->select->quick->index != MAX_KEY && ! tab->table->key_read)
          push_index_cond(tab, tab->select->quick->index, icp_other_tables_ok,
                          &trace_refine_table);
        trace_refine_table.add_alnum("access_type",
                                     tab->type == JT_INDEX_SCAN ?
                                     "index_scan" :
                                     (tab->select && tab->select->quick) ?
                                     "range" : "table_scan");
      }
      break;
    case JT_FT:
      break;
    default:
      DBUG_PRINT("error",("Table type %d found",tab->type)); /* purecov: deadcode */
      break;					/* purecov: deadcode */
    case JT_UNKNOWN:
      abort();					/* purecov: deadcode */
    }
    // Materialize derived tables prior to accessing them.
    if (tab->table->pos_in_table_list->uses_materialization())
      tab->materialize_table= join_materialize_derived;
    if (tab->sj_mat_exec)
      tab->materialize_table= join_materialize_semijoin;
  }

  for (uint i= join->const_tables; i < join->primary_tables; i++)
  {
    if (join->join_tab[i].use_join_cache != JOIN_CACHE::ALG_NONE)
    {
      /*
        A join buffer is used for this table. We here inform the optimizer
        that it should not rely on rows of the first non-const table being in
        order thanks to an index scan; indeed join buffering of the present
        table subsequently changes the order of rows.
      */
      if (join->order != NULL)
        join->simple_order= false;
      if (join->group_list != NULL)
        join->simple_group= false;
      break;
    }
  }

  DBUG_RETURN(FALSE);
}


/**
  Give error if we some tables are done with a full join.

  This is used by multi_table_update and multi_table_delete when running
  in safe mode.

  @param join		Join condition

  @retval
    0	ok
  @retval
    1	Error (full join used)
*/

bool error_if_full_join(JOIN *join)
{
  for (uint i= 0; i < join->primary_tables; i++)
  {
    JOIN_TAB *const tab= join->join_tab + i;

    if (tab->type == JT_ALL && (!tab->select || !tab->select->quick))
    {
      /* This error should not be ignored. */
      join->select_lex->no_error= FALSE;
      my_message(ER_UPDATE_WITHOUT_KEY_IN_SAFE_MODE,
                 ER(ER_UPDATE_WITHOUT_KEY_IN_SAFE_MODE), MYF(0));
      return true;
    }
  }
  return false;
}


/**
  Cleanup table of join operation.

  @note
    Notice that this is not a complete cleanup. In some situations, the
    object may be reused after a cleanup operation, hence we cannot set
    the table pointer to NULL in this function.
*/

void JOIN_TAB::cleanup()
{
  delete select;
  select= 0;
  delete quick;
  quick= 0;
  limit= 0;

  // Free select that was created for filesort outside of create_sort_index
  if (filesort && filesort->select && !filesort->own_select)
    delete filesort->select;
  delete filesort;
  filesort= NULL;
  /* Skip non-existing derived tables/views result tables */
  if (table &&
      (table->s->tmp_table != INTERNAL_TMP_TABLE || table->created))
  {
    table->set_keyread(FALSE);
    table->file->ha_index_or_rnd_end();

    free_io_cache(table);
    filesort_free_buffers(table, true);
    /*
      We need to reset this for next select
      (Tested in part_of_refkey)
    */
    table->reginfo.join_tab= NULL;
  }
  end_read_record(&read_record);
  if (op)
  {
    if (op->type() == QEP_operation::OT_TMP_TABLE)
    {
      free_tmp_table(join->thd, table);
      table= NULL;
      delete tmp_table_param;
      tmp_table_param= NULL;
    }
    op->free();
    op= NULL;
  }
}

uint JOIN_TAB::sjm_query_block_id() const
{
  return sj_is_materialize_strategy(get_sj_strategy()) ?
    first_sj_inner_tab->emb_sj_nest->nested_join->query_block_id : 0;
}


/**
  Extend join_tab->m_condition and join_tab->select->cond by AND'ing
  add_cond to them

  @param add_cond   The condition to AND with the existing conditions
  @param line       Code line this method was called from

  @retval true   if there was a memory allocation error
  @retval false  otherwise

*/
bool JOIN_TAB::and_with_jt_and_sel_condition(Item *add_cond, uint line)
{
  if (and_with_condition(add_cond, line))
    return true;

  if (select)
  {
    DBUG_PRINT("info", 
               ("select::cond extended. Change %p -> %p "
                "at line %u tab %p select %p",
                select->cond, m_condition, line, this, select));
    select->cond= m_condition;
  }
  return false;
}

/**
  Extend join_tab->cond by AND'ing add_cond to it

  @param add_cond    The condition to AND with the existing cond
                     for this JOIN_TAB
  @param line        Code line this method was called from

  @retval true   if there was a memory allocation error
  @retval false  otherwise
*/
bool JOIN_TAB::and_with_condition(Item *add_cond, uint line)
{
  Item *old_cond __attribute__((unused))= m_condition;
  if (and_conditions(&m_condition, add_cond))
    return true;
  DBUG_PRINT("info", ("JOIN_TAB::m_condition extended. Change %p -> %p "
                      "at line %u tab %p",
                      old_cond, m_condition, line, this));
  return false;
}


/**
  Partially cleanup JOIN after it has executed: close index or rnd read
  (table cursors), free quick selects.

    This function is called in the end of execution of a JOIN, before the used
    tables are unlocked and closed.

    For a join that is resolved using a temporary table, the first sweep is
    performed against actual tables and an intermediate result is inserted
    into the temprorary table.
    The last sweep is performed against the temporary table. Therefore,
    the base tables and associated buffers used to fill the temporary table
    are no longer needed, and this function is called to free them.

    For a join that is performed without a temporary table, this function
    is called after all rows are sent, but before EOF packet is sent.

    For a simple SELECT with no subqueries this function performs a full
    cleanup of the JOIN and calls mysql_unlock_read_tables to free used base
    tables.

    If a JOIN is executed for a subquery or if it has a subquery, we can't
    do the full cleanup and need to do a partial cleanup only.
    - If a JOIN is not the top level join, we must not unlock the tables
    because the outer select may not have been evaluated yet, and we
    can't unlock only selected tables of a query.
    - Additionally, if this JOIN corresponds to a correlated subquery, we
    should not free quick selects and join buffers because they will be
    needed for the next execution of the correlated subquery.
    - However, if this is a JOIN for a [sub]select, which is not
    a correlated subquery itself, but has subqueries, we can free it
    fully and also free JOINs of all its subqueries. The exception
    is a subquery in SELECT list, e.g: @n
    SELECT a, (select max(b) from t1) group by c @n
    This subquery will not be evaluated at first sweep and its value will
    not be inserted into the temporary table. Instead, it's evaluated
    when selecting from the temporary table. Therefore, it can't be freed
    here even though it's not correlated.

  @todo
    Unlock tables even if the join isn't top level select in the tree
*/

void JOIN::join_free()
{
  SELECT_LEX_UNIT *tmp_unit;
  SELECT_LEX *sl;
  /*
    Optimization: if not EXPLAIN and we are done with the JOIN,
    free all tables.
  */
  bool full= (!select_lex->uncacheable && !thd->lex->describe);
  bool can_unlock= full;
  DBUG_ENTER("JOIN::join_free");

  cleanup(full);

  for (tmp_unit= select_lex->first_inner_unit();
       tmp_unit;
       tmp_unit= tmp_unit->next_unit())
    for (sl= tmp_unit->first_select(); sl; sl= sl->next_select())
    {
      Item_subselect *subselect= sl->master_unit()->item;
      bool full_local= full && (!subselect || subselect->is_evaluated());
      /*
        If this join is evaluated, we can fully clean it up and clean up all
        its underlying joins even if they are correlated -- they will not be
        used any more anyway.
        If this join is not yet evaluated, we still must clean it up to
        close its table cursors -- it may never get evaluated, as in case of
        ... HAVING FALSE OR a IN (SELECT ...))
        but all table cursors must be closed before the unlock.
      */
      sl->cleanup_all_joins(full_local);
      /* Can't unlock if at least one JOIN is still needed */
      can_unlock= can_unlock && full_local;
    }

  /*
    We are not using tables anymore
    Unlock all tables. We may be in an INSERT .... SELECT statement.
  */
  if (can_unlock && lock && thd->lock && ! thd->locked_tables_mode &&
      !(select_options & SELECT_NO_UNLOCK) &&
      !select_lex->subquery_in_having &&
      (select_lex == (thd->lex->unit.fake_select_lex ?
                      thd->lex->unit.fake_select_lex : &thd->lex->select_lex)))
  {
    /*
      TODO: unlock tables even if the join isn't top level select in the
      tree.
    */
    mysql_unlock_read_tables(thd, lock);           // Don't free join->lock
    lock= 0;
  }

  DBUG_VOID_RETURN;
}


/**
  Free resources of given join.

  @param fill   true if we should free all resources, call with full==1
                should be last, before it this function can be called with
                full==0

  @note
    With subquery this function definitely will be called several times,
    but even for simple query it can be called several times.
*/

void JOIN::cleanup(bool full)
{
  DBUG_ENTER("JOIN::cleanup");

<<<<<<< HEAD
  if (join_tab)
  {
    JOIN_TAB *tab,*end;
    /*
      Free resources allocated by filesort() and Unique::get()
    */
    if (tables > const_tables) // Test for not-const tables
      for (uint ix= const_tables; ix < tables; ++ix)
      {
        free_io_cache(join_tab[ix].table);
        filesort_free_buffers(join_tab[ix].table, full);
      }
=======
  DBUG_ASSERT(const_tables <= primary_tables &&
              primary_tables <= tables);

  if (all_tables)
  {
    JOIN_TAB *tab,*end;
>>>>>>> 3bb4df60

    if (full)
    {
      for (tab= join_tab, end= tab + tables; tab < end; tab++)
	tab->cleanup();
    }
    else
    {
      for (tab= join_tab, end= tab + tables; tab < end; tab++)
      {
        if (!tab->table)
          continue;
	if (tab->table->created)
        {
          tab->table->file->ha_index_or_rnd_end();
          if (tab->op &&
              tab->op->type() == QEP_operation::OT_TMP_TABLE)
          {
            int tmp= 0;
            if ((tmp= tab->table->file->extra(HA_EXTRA_NO_CACHE)))
              tab->table->file->print_error(tmp, MYF(0));
          }
        }
        free_io_cache(tab->table);
        filesort_free_buffers(tab->table, full);
      }
    }
  }
  /*
    We are not using tables anymore
    Unlock all tables. We may be in an INSERT .... SELECT statement.
  */
  if (full)
  {
    // Run Cached_item DTORs!
    group_fields.delete_elements();

    /*
      We can't call delete_elements() on copy_funcs as this will cause
      problems in free_elements() as some of the elements are then deleted.
    */
    tmp_table_param.copy_funcs.empty();
    tmp_table_param.cleanup();
  }
  /* Restore ref array to original state */
  if (current_ref_ptrs != items0)
  {
    set_items_ref_array(items0);
    set_group_rpa= false;
  }
  DBUG_VOID_RETURN;
}


/**
  Filter out ORDER items those are equal to constants in WHERE

  This function is a limited version of remove_const() for use
  with non-JOIN statements (i.e. single-table UPDATE and DELETE).


  @param order            Linked list of ORDER BY arguments
  @param cond             WHERE expression

  @return pointer to new filtered ORDER list or NULL if whole list eliminated

  @note
    This function overwrites input order list.
*/

ORDER *simple_remove_const(ORDER *order, Item *where)
{
  if (!order || !where)
    return order;

  ORDER *first= NULL, *prev= NULL;
  for (; order; order= order->next)
  {
    DBUG_ASSERT(!order->item[0]->with_sum_func); // should never happen
    if (!const_expression_in_where(where, order->item[0]))
    {
      if (!first)
        first= order;
      if (prev)
        prev->next= order;
      prev= order;
    }
  }
  if (prev)
    prev->next= NULL;
  return first;
}




/* 
  Check if equality can be used in removing components of GROUP BY/DISTINCT
  
  SYNOPSIS
    test_if_equality_guarantees_uniqueness()
      l          the left comparison argument (a field if any)
      r          the right comparison argument (a const of any)
  
  DESCRIPTION    
    Checks if an equality predicate can be used to take away 
    DISTINCT/GROUP BY because it is known to be true for exactly one 
    distinct value (e.g. <expr> == <const>).
    Arguments must be of the same type because e.g. 
    <string_field> = <int_const> may match more than 1 distinct value from 
    the column. 
    We must take into consideration and the optimization done for various 
    string constants when compared to dates etc (see Item_int_with_ref) as
    well as the collation of the arguments.
  
  RETURN VALUE  
    TRUE    can be used
    FALSE   cannot be used
*/
static bool
test_if_equality_guarantees_uniqueness(Item *l, Item *r)
{
  return r->const_item() &&
    /* elements must be compared as dates */
     (Arg_comparator::can_compare_as_dates(l, r, 0) ||
      /* or of the same result type */
      (r->result_type() == l->result_type() &&
       /* and must have the same collation if compared as strings */
       (l->result_type() != STRING_RESULT ||
        l->collation.collation == r->collation.collation)));
}


/*
  Return TRUE if i1 and i2 (if any) are equal items,
  or if i1 is a wrapper item around the f2 field.
*/

static bool equal(Item *i1, Item *i2, Field *f2)
{
  DBUG_ASSERT((i2 == NULL) ^ (f2 == NULL));

  if (i2 != NULL)
    return i1->eq(i2, 1);
  else if (i1->type() == Item::FIELD_ITEM)
    return f2->eq(((Item_field *) i1)->field);
  else
    return FALSE;
}


/**
  Test if a field or an item is equal to a constant value in WHERE

  @param        cond            WHERE clause expression
  @param        comp_item       Item to find in WHERE expression
                                (if comp_field != NULL)
  @param        comp_field      Field to find in WHERE expression
                                (if comp_item != NULL)
  @param[out]   const_item      intermediate arg, set to Item pointer to NULL 

  @return TRUE if the field is a constant value in WHERE

  @note
    comp_item and comp_field parameters are mutually exclusive.
*/
bool
const_expression_in_where(Item *cond, Item *comp_item, Field *comp_field,
                          Item **const_item)
{
  DBUG_ASSERT((comp_item == NULL) ^ (comp_field == NULL));

  Item *intermediate= NULL;
  if (const_item == NULL)
    const_item= &intermediate;

  if (cond->type() == Item::COND_ITEM)
  {
    bool and_level= (((Item_cond*) cond)->functype()
		     == Item_func::COND_AND_FUNC);
    List_iterator_fast<Item> li(*((Item_cond*) cond)->argument_list());
    Item *item;
    while ((item=li++))
    {
      bool res=const_expression_in_where(item, comp_item, comp_field,
                                         const_item);
      if (res)					// Is a const value
      {
	if (and_level)
	  return 1;
      }
      else if (!and_level)
	return 0;
    }
    return and_level ? 0 : 1;
  }
  else if (cond->eq_cmp_result() != Item::COND_OK)
  {						// boolean compare function
    Item_func* func= (Item_func*) cond;
    if (func->functype() != Item_func::EQUAL_FUNC &&
	func->functype() != Item_func::EQ_FUNC)
      return 0;
    Item *left_item=	((Item_func*) cond)->arguments()[0];
    Item *right_item= ((Item_func*) cond)->arguments()[1];
    if (equal(left_item, comp_item, comp_field))
    {
      if (test_if_equality_guarantees_uniqueness (left_item, right_item))
      {
	if (*const_item)
	  return right_item->eq(*const_item, 1);
	*const_item=right_item;
	return 1;
      }
    }
    else if (equal(right_item, comp_item, comp_field))
    {
      if (test_if_equality_guarantees_uniqueness (right_item, left_item))
      {
	if (*const_item)
	  return left_item->eq(*const_item, 1);
	*const_item=left_item;
	return 1;
      }
    }
  }
  return 0;
}


/**
  Test if one can use the key to resolve ORDER BY.

  @param order                 Sort order
  @param table                 Table to sort
  @param idx                   Index to check
  @param used_key_parts [out]  NULL by default, otherwise return value for
                               used key parts.


  @note
    used_key_parts is set to correct key parts used if return value != 0
    (On other cases, used_key_part may be changed)
    Note that the value may actually be greater than the number of index 
    key parts. This can happen for storage engines that have the primary 
    key parts as a suffix for every secondary key.

  @retval
    1   key is ok.
  @retval
    0   Key can't be used
  @retval
    -1   Reverse key can be used
*/

static int test_if_order_by_key(ORDER *order, TABLE *table, uint idx,
				uint *used_key_parts= NULL)
{
  KEY_PART_INFO *key_part,*key_part_end;
  key_part=table->key_info[idx].key_part;
  key_part_end=key_part+table->key_info[idx].key_parts;
  key_part_map const_key_parts=table->const_key_parts[idx];
  int reverse=0;
  uint key_parts;
  my_bool on_pk_suffix= FALSE;
  DBUG_ENTER("test_if_order_by_key");

  for (; order ; order=order->next, const_key_parts>>=1)
  {
    Field *field=((Item_field*) (*order->item)->real_item())->field;
    int flag;

    /*
      Skip key parts that are constants in the WHERE clause.
      These are already skipped in the ORDER BY by const_expression_in_where()
    */
    for (; const_key_parts & 1 ; const_key_parts>>= 1)
      key_part++; 

    if (key_part == key_part_end)
    {
      /* 
        We are at the end of the key. Check if the engine has the primary
        key as a suffix to the secondary keys. If it has continue to check
        the primary key as a suffix.
      */
      if (!on_pk_suffix &&
          (table->file->ha_table_flags() & HA_PRIMARY_KEY_IN_READ_INDEX) &&
          table->s->primary_key != MAX_KEY &&
          table->s->primary_key != idx)
      {
        on_pk_suffix= TRUE;
        key_part= table->key_info[table->s->primary_key].key_part;
        key_part_end=key_part+table->key_info[table->s->primary_key].key_parts;
        const_key_parts=table->const_key_parts[table->s->primary_key];

        for (; const_key_parts & 1 ; const_key_parts>>= 1)
          key_part++; 
        /*
         The primary and secondary key parts were all const (i.e. there's
         one row).  The sorting doesn't matter.
        */
        if (key_part == key_part_end && reverse == 0)
        {
          key_parts= 0;
          reverse= 1;
          goto ok;
        }
      }
      else
        DBUG_RETURN(0);
    }

    if (key_part->field != field || !field->part_of_sortkey.is_set(idx))
      DBUG_RETURN(0);

    const ORDER::enum_order keypart_order= 
      (key_part->key_part_flag & HA_REVERSE_SORT) ? 
      ORDER::ORDER_DESC : ORDER::ORDER_ASC;
    /* set flag to 1 if we can use read-next on key, else to -1 */
    flag= (order->direction == keypart_order) ? 1 : -1;
    if (reverse && flag != reverse)
      DBUG_RETURN(0);
    reverse=flag;				// Remember if reverse
    key_part++;
  }
  if (on_pk_suffix)
  {
    uint used_key_parts_secondary= table->key_info[idx].key_parts;
    uint used_key_parts_pk=
      (uint) (key_part - table->key_info[table->s->primary_key].key_part);
    key_parts= used_key_parts_pk + used_key_parts_secondary;

    if (reverse == -1 &&
        (!(table->file->index_flags(idx, used_key_parts_secondary - 1, 1) &
           HA_READ_PREV) ||
         !(table->file->index_flags(table->s->primary_key,
                                    used_key_parts_pk - 1, 1) & HA_READ_PREV)))
      reverse= 0;                               // Index can't be used
  }
  else
  {
    key_parts= (uint) (key_part - table->key_info[idx].key_part);
    if (reverse == -1 && 
        !(table->file->index_flags(idx, key_parts-1, 1) & HA_READ_PREV))
      reverse= 0;                               // Index can't be used
  }
ok:
  if (used_key_parts != NULL)
    *used_key_parts= key_parts;
  DBUG_RETURN(reverse);
}


/**
  Find shortest key suitable for full table scan.

  @param table                 Table to scan
  @param usable_keys           Allowed keys

  @note
     As far as 
     1) clustered primary key entry data set is a set of all record
        fields (key fields and not key fields) and
     2) secondary index entry data is a union of its key fields and
        primary key fields (at least InnoDB and its derivatives don't
        duplicate primary key fields there, even if the primary and
        the secondary keys have a common subset of key fields),
     then secondary index entry data is always a subset of primary key entry.
     Unfortunately, key_info[nr].key_length doesn't show the length
     of key/pointer pair but a sum of key field lengths only, thus
     we can't estimate index IO volume comparing only this key_length
     value of secondary keys and clustered PK.
     So, try secondary keys first, and choose PK only if there are no
     usable secondary covering keys or found best secondary key include
     all table fields (i.e. same as PK):

  @return
    MAX_KEY     no suitable key found
    key index   otherwise
*/

uint find_shortest_key(TABLE *table, const key_map *usable_keys)
{
  uint best= MAX_KEY;
  uint usable_clustered_pk= (table->file->primary_key_is_clustered() &&
                             table->s->primary_key != MAX_KEY &&
                             usable_keys->is_set(table->s->primary_key)) ?
                            table->s->primary_key : MAX_KEY;
  if (!usable_keys->is_clear_all())
  {
    uint min_length= (uint) ~0;
    for (uint nr=0; nr < table->s->keys ; nr++)
    {
      if (nr == usable_clustered_pk)
        continue;
      if (usable_keys->is_set(nr))
      {
        if (table->key_info[nr].key_length < min_length)
        {
          min_length=table->key_info[nr].key_length;
          best=nr;
        }
      }
    }
  }
  if (usable_clustered_pk != MAX_KEY)
  {
    /*
     If the primary key is clustered and found shorter key covers all table
     fields then primary key scan normally would be faster because amount of
     data to scan is the same but PK is clustered.
     It's safe to compare key parts with table fields since duplicate key
     parts aren't allowed.
     */
    if (best == MAX_KEY ||
        table->key_info[best].key_parts >= table->s->fields)
      best= usable_clustered_pk;
  }
  return best;
}

/**
  Test if a second key is the subkey of the first one.

  @param key_part              First key parts
  @param ref_key_part          Second key parts
  @param ref_key_part_end      Last+1 part of the second key

  @note
    Second key MUST be shorter than the first one.

  @retval
    1	is a subkey
  @retval
    0	no sub key
*/

inline bool 
is_subkey(KEY_PART_INFO *key_part, KEY_PART_INFO *ref_key_part,
	  KEY_PART_INFO *ref_key_part_end)
{
  for (; ref_key_part < ref_key_part_end; key_part++, ref_key_part++)
    if (!key_part->field->eq(ref_key_part->field))
      return 0;
  return 1;
}

/**
  Test if REF_OR_NULL optimization will be used if the specified
  ref_key is used for REF-access to 'tab'

  @retval
    true	JT_REF_OR_NULL will be used
  @retval
    false	no JT_REF_OR_NULL access
*/
bool
is_ref_or_null_optimized(const JOIN_TAB *tab, uint ref_key)
{
  if (tab->keyuse)
  {
    const Key_use *keyuse= tab->keyuse;
    while (keyuse->key != ref_key && keyuse->table == tab->table)
      keyuse++;

    const table_map const_tables= tab->join->const_table_map;
    while (keyuse->key == ref_key && keyuse->table == tab->table)
    {
      if (!(keyuse->used_tables & ~const_tables))
      {
        if (keyuse->optimize & KEY_OPTIMIZE_REF_OR_NULL)
          return true;
      }
      keyuse++;
    }
  }
  return false;
}

/**
  Test if we can use one of the 'usable_keys' instead of 'ref' key
  for sorting.

  @param ref			Number of key, used for WHERE clause
  @param usable_keys		Keys for testing

  @return
    - MAX_KEY			If we can't use other key
    - the number of found key	Otherwise
*/

static uint
test_if_subkey(ORDER *order, JOIN_TAB *tab, uint ref, uint ref_key_parts,
	       const key_map *usable_keys)
{
  uint nr;
  uint min_length= (uint) ~0;
  uint best= MAX_KEY;
  TABLE *table= tab->table;
  KEY_PART_INFO *ref_key_part= table->key_info[ref].key_part;
  KEY_PART_INFO *ref_key_part_end= ref_key_part + ref_key_parts;

  for (nr= 0 ; nr < table->s->keys ; nr++)
  {
    if (usable_keys->is_set(nr) &&
	table->key_info[nr].key_length < min_length &&
	table->key_info[nr].key_parts >= ref_key_parts &&
	is_subkey(table->key_info[nr].key_part, ref_key_part,
		  ref_key_part_end) &&
        !is_ref_or_null_optimized(tab, nr) &&
	test_if_order_by_key(order, table, nr))
    {
      min_length= table->key_info[nr].key_length;
      best= nr;
    }
  }
  return best;
}


/**
  It is not obvious to see that test_if_skip_sort_order() never changes the
  plan if no_changes is true. So we double-check: creating an instance of this
  class saves some important access-path-related information of the current
  table; when the instance is destroyed, the latest access-path information is
  compared with saved data.
*/
class Plan_change_watchdog
{
#ifndef DBUG_OFF
public:
  /**
    @param tab_arg     table whose access path is being determined
    @param no_changes  whether a change to the access path is allowed
  */
  Plan_change_watchdog(const JOIN_TAB *tab_arg, bool no_changes_arg)
  {
    // Only to keep gcc 4.1.2-44 silent about uninitialized variables
    quick= NULL;
    quick_index= 0;
    if (no_changes_arg)
    {
      tab= tab_arg;
      type= tab->type;
      if ((select= tab->select))
        if ((quick= tab->select->quick))
          quick_index= quick->index;
      use_quick= tab->use_quick;
      ref_key= tab->ref.key;
      ref_key_parts= tab->ref.key_parts;
      index= tab->index;
    }
    else
    {
      tab= NULL;
      // Only to keep gcc 4.1.2-44 silent about uninitialized variables
      type= JT_UNKNOWN;
      select= NULL;
      ref_key= ref_key_parts= index= 0;
      use_quick= QS_NONE;
    }
  }
  ~Plan_change_watchdog()
  {
    if (tab == NULL)
      return;
    // changes are not allowed, we verify:
    DBUG_ASSERT(tab->type == type);
    DBUG_ASSERT(tab->select == select);
    if (select != NULL)
    {
      DBUG_ASSERT(tab->select->quick == quick);
      if (quick != NULL)
        DBUG_ASSERT(tab->select->quick->index == quick_index);
    }
    DBUG_ASSERT(tab->use_quick == use_quick);
    DBUG_ASSERT(tab->ref.key == ref_key);
    DBUG_ASSERT(tab->ref.key_parts == ref_key_parts);
    DBUG_ASSERT(tab->index == index);
  }
private:
  const JOIN_TAB *tab;            ///< table, or NULL if changes are allowed
  enum join_type type;            ///< copy of tab->type
  // "Range / index merge" info
  const SQL_SELECT *select;       ///< copy of tab->select
  const QUICK_SELECT_I *quick;    ///< copy of tab->select->quick
  uint quick_index;               ///< copy of tab->select->quick->index
  enum quick_type use_quick;      ///< copy of tab->use_quick
  // "ref access" info
  int ref_key;                    ///< copy of tab->ref.key
  uint ref_key_parts;/// copy of tab->ref.key_parts
  // Other index-related info
  uint index;                     ///< copy of tab->index
#else // in non-debug build, empty class
public:
  Plan_change_watchdog(const JOIN_TAB *tab_arg, bool no_changes_arg) {}
#endif
};


/**
  Test if we can skip the ORDER BY by using an index.

  SYNOPSIS
    test_if_skip_sort_order()
      tab
      order
      select_limit
      no_changes
      map

  If we can use an index, the JOIN_TAB / tab->select struct
  is changed to use the index.

  The index must cover all fields in <order>, or it will not be considered.

  @param no_changes No changes will be made to the query plan.

  @todo
    - sergeyp: Results of all index merge selects actually are ordered 
    by clustered PK values.

  @retval
    0    We have to use filesort to do the sorting
  @retval
    1    We can use an index.
*/

bool
test_if_skip_sort_order(JOIN_TAB *tab,ORDER *order,ha_rows select_limit,
			bool no_changes, const key_map *map)
{
  int ref_key;
  uint ref_key_parts;
  int order_direction= 0;
  uint used_key_parts;
  TABLE *table=tab->table;
  SQL_SELECT *select=tab->select;
  QUICK_SELECT_I *save_quick= select ? select->quick : NULL;
  int best_key= -1;
  Item *orig_cond;
  bool orig_cond_saved= false, ret, set_up_ref_access_to_key= false;
  int changed_key= -1;
  DBUG_ENTER("test_if_skip_sort_order");
  LINT_INIT(ref_key_parts);
  LINT_INIT(orig_cond);

  /* Check that we are always called with first non-const table */
  DBUG_ASSERT(tab == tab->join->join_tab + tab->join->const_tables); 

  Plan_change_watchdog watchdog(tab, no_changes);

  /* Sorting a single row can always be skipped */
  if (tab->type == JT_EQ_REF ||
      tab->type == JT_CONST  ||
      tab->type == JT_SYSTEM)
  {
    DBUG_RETURN(1);
  }

  /*
    Keys disabled by ALTER TABLE ... DISABLE KEYS should have already
    been taken into account.
  */
  key_map usable_keys= *map;

  for (ORDER *tmp_order=order; tmp_order ; tmp_order=tmp_order->next)
  {
    Item *item= (*tmp_order->item)->real_item();
    if (item->type() != Item::FIELD_ITEM)
    {
      usable_keys.clear_all();
      DBUG_RETURN(0);
    }
    usable_keys.intersect(((Item_field*) item)->field->part_of_sortkey);
    if (usable_keys.is_clear_all())
      DBUG_RETURN(0);					// No usable keys
  }

  ref_key= -1;
  /* Test if constant range in WHERE */
  if (tab->ref.key >= 0 && tab->ref.key_parts)
  {
    if (tab->type == JT_REF_OR_NULL || tab->type == JT_FT)
      DBUG_RETURN(0);
    ref_key=	   tab->ref.key;
    ref_key_parts= tab->ref.key_parts;
  }
  else if (select && select->quick)		// Range found by opt_range
  {
    int quick_type= select->quick->get_type();
    /* 
      assume results are not ordered when index merge is used 
      TODO: sergeyp: Results of all index merge selects actually are ordered 
      by clustered PK values.
    */
  
    if (quick_type == QUICK_SELECT_I::QS_TYPE_INDEX_MERGE || 
        quick_type == QUICK_SELECT_I::QS_TYPE_ROR_UNION || 
        quick_type == QUICK_SELECT_I::QS_TYPE_ROR_INTERSECT)
      DBUG_RETURN(0);
    ref_key=	   select->quick->index;
    ref_key_parts= select->quick->used_key_parts;
  }

  /*
    If part of the select condition has been pushed we use the
    select condition as it was before pushing. The original
    select condition is saved so that it can be restored when
    exiting this function (if we have not changed index).
  */
  if (tab->pre_idx_push_cond)
  {
    orig_cond=
      tab->set_jt_and_sel_condition(tab->pre_idx_push_cond, __LINE__);
    orig_cond_saved= true;
  }

  Opt_trace_context * const trace= &tab->join->thd->opt_trace;
  Opt_trace_object trace_wrapper(trace);
  Opt_trace_object
    trace_skip_sort_order(trace, "reconsidering_access_paths_for_index_ordering");

  if (ref_key >= 0)
  {
    /*
      We come here when there is a REF key.
    */
    if (!usable_keys.is_set(ref_key))
    {
      /*
	We come here when ref_key is not among usable_keys
      */
      uint new_ref_key;
      /*
	If using index only read, only consider other possible index only
	keys
      */
      if (table->covering_keys.is_set(ref_key))
	usable_keys.intersect(table->covering_keys);

      if ((new_ref_key= test_if_subkey(order, tab, ref_key, ref_key_parts,
				       &usable_keys)) < MAX_KEY)
      {
	/* Found key that can be used to retrieve data in sorted order */
	if (tab->ref.key >= 0)
        {
          /*
            We'll use ref access method on key new_ref_key. The actual change
            is done further down in this function where we update the plan.
          */
          set_up_ref_access_to_key= true;
        }
	else
	{
          /*
            The range optimizer constructed QUICK_RANGE for ref_key, and
            we want to use instead new_ref_key as the index. We can't
            just change the index of the quick select, because this may
            result in an incosistent QUICK_SELECT object. Below we
            create a new QUICK_SELECT from scratch so that all its
            parameres are set correctly by the range optimizer.
           */
          key_map new_ref_key_map;  // Force the creation of quick select
          new_ref_key_map.set_bit(new_ref_key); // only for new_ref_key.

          Opt_trace_object
            trace_recest(trace, "rows_estimation");
          trace_recest.add_utf8_table(tab->table).
          add_utf8("index", table->key_info[new_ref_key].name);
          select->quick= 0;
          if (select->test_quick_select(tab->join->thd, 
                                        new_ref_key_map, 
                                        0,       // empty table_map
                                        (tab->join->select_options &
                                         OPTION_FOUND_ROWS) ?
                                        HA_POS_ERROR :
                                        tab->join->unit->select_limit_cnt,
                                        false,   // don't force quick range
                                        order->direction) <= 0)
            goto use_filesort;
	}
        ref_key= new_ref_key;
        changed_key= new_ref_key;
      }
    }
    /* Check if we get the rows in requested sorted order by using the key */
    if (usable_keys.is_set(ref_key) &&
        (order_direction= test_if_order_by_key(order,table,ref_key,
					       &used_key_parts)))
      goto check_reverse_order;
  }
  {
    uint best_key_parts= 0;
    uint saved_best_key_parts= 0;
    int best_key_direction= 0;
    JOIN *join= tab->join;
    ha_rows table_records= table->file->stats.records;

    test_if_cheaper_ordering(tab, order, table, usable_keys,
                             ref_key, select_limit,
                             &best_key, &best_key_direction,
                             &select_limit, &best_key_parts,
                             &saved_best_key_parts);

    /*
      filesort() and join cache are usually faster than reading in 
      index order and not using join cache, except in case that chosen
      index is clustered primary key.
    */
    if ((select_limit >= table_records) &&
        (tab->type == JT_ALL &&
         tab->join->primary_tables > tab->join->const_tables + 1) &&
         ((unsigned) best_key != table->s->primary_key ||
          !table->file->primary_key_is_clustered()))
      goto use_filesort;

    if (best_key >= 0)
    {
      if (select &&
          table->quick_keys.is_set(best_key) &&
          !tab->quick_order_tested.is_set(best_key) &&
          best_key != ref_key)
      {
        tab->quick_order_tested.set_bit(best_key);
        Opt_trace_object
          trace_recest(trace, "rows_estimation");
        trace_recest.add_utf8_table(tab->table).
          add_utf8("index", table->key_info[best_key].name);

        key_map map;           // Force the creation of quick select
        map.set_bit(best_key); // only best_key.
        select->quick= 0;
        select->test_quick_select(join->thd, 
                                  map, 
                                  0,        // empty table_map
                                  join->select_options & OPTION_FOUND_ROWS ?
                                  HA_POS_ERROR :
                                  join->unit->select_limit_cnt,
                                  true,     // force quick range
                                  order->direction);
      }
      order_direction= best_key_direction;
      /*
        saved_best_key_parts is actual number of used keyparts found by the
        test_if_order_by_key function. It could differ from keyinfo->key_parts,
        thus we have to restore it in case of desc order as it affects
        QUICK_SELECT_DESC behaviour.
      */
      used_key_parts= (order_direction == -1) ?
        saved_best_key_parts :  best_key_parts;
      changed_key= best_key;
      // We will use index scan or range scan:
      set_up_ref_access_to_key= false;
    }
    else
      goto use_filesort; 
  } 

check_reverse_order:                  
  DBUG_ASSERT(order_direction != 0);

  if (order_direction == -1)		// If ORDER BY ... DESC
  {
    if (select && select->quick)
    {
      /*
	Don't reverse the sort order, if it's already done.
        (In some cases test_if_order_by_key() can be called multiple times
      */
      if (select->quick->reverse_sorted())
        goto skipped_filesort;

      /*
        test_quick_select() should not create a quick that cannot do
        reverse ordering
      */
      DBUG_ASSERT((select->quick == save_quick) ||
                  select->quick->reverse_sort_possible());
    }
  }

  /*
    Update query plan with access pattern for doing 
    ordered access according to what we have decided
    above.
  */
  if (!no_changes) // We are allowed to update QEP
  {
    if (set_up_ref_access_to_key)
    {
      /*
        We'll use ref access method on key changed_key. In general case 
        the index search tuple for changed_ref_key will be different (e.g.
        when one index is defined as (part1, part2, ...) and another as
        (part1, part2(N), ...) and the WHERE clause contains 
        "part1 = const1 AND part2=const2". 
        So we build tab->ref from scratch here.
      */
      Key_use *keyuse= tab->keyuse;
      while (keyuse->key != (uint)changed_key && keyuse->table == tab->table)
        keyuse++;

      if (create_ref_for_key(tab->join, tab, keyuse, tab->prefix_tables()))
        goto use_filesort;

      DBUG_ASSERT(tab->type != JT_REF_OR_NULL && tab->type != JT_FT);
    }
    else if (best_key >= 0)
    {
      bool quick_created= 
        (select && select->quick && select->quick!=save_quick);

      /*
        If ref_key used index tree reading only ('Using index' in EXPLAIN),
        and best_key doesn't, then revert the decision.
      */
      if(!table->covering_keys.is_set(best_key))
        table->set_keyread(false);
      if (!quick_created)
      {
        if (select)                  // Throw any existing quick select
          select->quick= 0;          // Cleanup either reset to save_quick,
                                     // or 'delete save_quick'
        tab->index= best_key;
        tab->read_first_record= order_direction > 0 ?
                                join_read_first:join_read_last;
        tab->type=JT_INDEX_SCAN;       // Read with index_first(), index_next()

        table->file->ha_index_or_rnd_end();
        if (tab->join->select_options & SELECT_DESCRIBE)
        {
          /*
            @todo this neutralizes add_ref_to_table_cond(); as a result
            EXPLAIN shows no "using where" though real SELECT has one.
          */
          tab->ref.key= -1;
          tab->ref.key_parts= 0;
          if (select_limit < table->file->stats.records) 
            tab->limit= select_limit;
        }
      }
      else if (tab->type != JT_ALL)
      {
        /*
          We're about to use a quick access to the table.
          We need to change the access method so as the quick access
          method is actually used.
        */
        DBUG_ASSERT(tab->select->quick);
        DBUG_ASSERT(tab->select->quick->index==(uint)best_key);
        tab->type=JT_ALL;
        tab->use_quick=QS_RANGE;
        tab->ref.key= -1;
        tab->ref.key_parts=0;		// Don't use ref key.
        tab->read_first_record= join_init_read_record;
        if (tab->is_using_loose_index_scan())
          tab->join->tmp_table_param.precomputed_group_by= TRUE;
        /*
          TODO: update the number of records in tab->position
        */
      }
    } // best_key >= 0

    if (order_direction == -1)		// If ORDER BY ... DESC
    {
      if (select && select->quick)
      {
        /* ORDER BY range_key DESC */
        QUICK_SELECT_I *tmp= select->quick->make_reverse(used_key_parts);
        if (!tmp)
        {
          tab->limit= 0;
          goto use_filesort;            // Reverse sort failed -> filesort
        }
        if (select->quick == save_quick)
          save_quick= 0;                // Because set_quick(tmp) frees it
        select->set_quick(tmp);
      }
      else if (tab->type != JT_INDEX_SCAN && tab->type != JT_REF_OR_NULL &&
               tab->ref.key >= 0 && tab->ref.key_parts <= used_key_parts)
      {
        /*
          SELECT * FROM t1 WHERE a=1 ORDER BY a DESC,b DESC

          Use a traversal function that starts by reading the last row
          with key part (A) and then traverse the index backwards.
        */
        tab->read_first_record= join_read_last_key;
        tab->read_record.read_record= join_read_prev_same;
        tab->read_record.unlock_row= rr_unlock_row;
      }
    }
    else if (select && select->quick)
      select->quick->need_sorted_output(true);

  } // QEP has been modified

  /*
    Cleanup:
    We may have both a 'select->quick' and 'save_quick' (original)
    at this point. Delete the one that we won't use.
  */

skipped_filesort:
  ret= true;
  goto fix_ICP;
use_filesort:
  ret= false;

fix_ICP:
  if (ret && !no_changes)
  {
    // Keep current (ordered) select->quick
    if (select && save_quick != select->quick)
      delete save_quick;
  }
  else
  {
    // Restore original save_quick
    if (select && select->quick != save_quick)
      select->set_quick(save_quick);
  }
  if (changed_key >= 0)
  {
    bool cancelled_ICP= false;
    // switching to another index, makes pushed index condition obsolete
    if (!no_changes && table->file->pushed_idx_cond)
    {
      table->file->cancel_pushed_idx_cond();
      // and thus tab's m_condition must be how it was before ICP
      orig_cond_saved= false;
      cancelled_ICP= true;
    }
    if (unlikely(trace->is_started()))
    {
      Opt_trace_object
        trace_change_index(trace, "index_order_summary");
      trace_change_index.add_utf8_table(tab->table);
      if (cancelled_ICP)
        trace_change_index.add("disabled_pushed_condition_on_old_index", true);
      trace_change_index.add_utf8("index", table->key_info[changed_key].name).
        add_alnum("order_direction", order_direction == 1 ? "asc" :
                  ((order_direction == -1) ? "desc" : "undefined"));
      trace_change_index.add("plan_changed", !no_changes);
      if (!no_changes)
      {
        const char *new_type= tab->type == JT_INDEX_SCAN ? "index_scan" :
          (tab->select && tab->select->quick) ?
          "range" : join_type_str[tab->type];
        trace_change_index.add_alnum("access_type", new_type);
      }
    }
  }
  if (orig_cond_saved)
  {
    // ICP set up prior to the call, is still valid:
    tab->set_jt_and_sel_condition(orig_cond, __LINE__);
  }
  DBUG_RETURN(ret);
}



/**
  Update join with count of the different type of fields.
*/

void
count_field_types(SELECT_LEX *select_lex, TMP_TABLE_PARAM *param, 
                  List<Item> &fields, bool reset_with_sum_func)
{
  List_iterator<Item> li(fields);
  Item *field;

  param->field_count=param->sum_func_count=param->func_count=
    param->hidden_field_count=0;
  param->quick_group=1;
  while ((field=li++))
  {
    Item::Type real_type= field->real_item()->type();
    if (real_type == Item::FIELD_ITEM)
      param->field_count++;
    else if (real_type == Item::SUM_FUNC_ITEM)
    {
      if (! field->const_item())
      {
	Item_sum *sum_item=(Item_sum*) field->real_item();
        if (!sum_item->depended_from() ||
            sum_item->depended_from() == select_lex)
        {
          if (!sum_item->quick_group)
            param->quick_group=0;			// UDF SUM function
          param->sum_func_count++;

          for (uint i=0 ; i < sum_item->get_arg_count() ; i++)
          {
            if (sum_item->get_arg(i)->real_item()->type() == Item::FIELD_ITEM)
              param->field_count++;
            else
              param->func_count++;
          }
        }
        param->func_count++;
      }
    }
    else
    {
      param->func_count++;
      if (reset_with_sum_func)
	field->with_sum_func=0;
    }
  }
}


/**
  Return 1 if second is a subpart of first argument.

  If first parts has different direction, change it to second part
  (group is sorted like order)
*/

bool
test_if_subpart(ORDER *a,ORDER *b)
{
  for (; a && b; a=a->next,b=b->next)
  {
    if ((*a->item)->eq(*b->item,1))
      a->direction= b->direction;
    else
      return 0;
  }
  return test(!b);
}

/**
  calc how big buffer we need for comparing group entries.
*/

void
calc_group_buffer(JOIN *join,ORDER *group)
{
  uint key_length=0, parts=0, null_parts=0;

  if (group)
    join->group= 1;
  for (; group ; group=group->next)
  {
    Item *group_item= *group->item;
    Field *field= group_item->get_tmp_table_field();
    if (field)
    {
      enum_field_types type;
      if ((type= field->type()) == MYSQL_TYPE_BLOB)
	key_length+=MAX_BLOB_WIDTH;		// Can't be used as a key
      else if (type == MYSQL_TYPE_VARCHAR || type == MYSQL_TYPE_VAR_STRING)
        key_length+= field->field_length + HA_KEY_BLOB_LENGTH;
      else if (type == MYSQL_TYPE_BIT)
      {
        /* Bit is usually stored as a longlong key for group fields */
        key_length+= 8;                         // Big enough
      }
      else
	key_length+= field->pack_length();
    }
    else
    { 
      switch (group_item->result_type()) {
      case REAL_RESULT:
        key_length+= sizeof(double);
        break;
      case INT_RESULT:
        key_length+= sizeof(longlong);
        break;
      case DECIMAL_RESULT:
        key_length+= my_decimal_get_binary_size(group_item->max_length - 
                                                (group_item->decimals ? 1 : 0),
                                                group_item->decimals);
        break;
      case STRING_RESULT:
      {
        /*
          As items represented as DATE/TIME fields in the group buffer
          have STRING_RESULT result type, we increase the length 
          by 8 as maximum pack length of such fields.
        */
        if (group_item->is_temporal())
        {
          key_length+= 8;
        }
        else if (group_item->field_type() == MYSQL_TYPE_BLOB)
          key_length+= MAX_BLOB_WIDTH;		// Can't be used as a key
        else
        {
          /*
            Group strings are taken as varstrings and require an length field.
            A field is not yet created by create_tmp_field()
            and the sizes should match up.
          */
          key_length+= group_item->max_length + HA_KEY_BLOB_LENGTH;
        }
        break;
      }
      default:
        /* This case should never be choosen */
        DBUG_ASSERT(0);
        my_error(ER_OUT_OF_RESOURCES, MYF(ME_FATALERROR));
      }
    }
    parts++;
    if (group_item->maybe_null)
      null_parts++;
  }
  join->tmp_table_param.group_length=key_length+null_parts;
  join->tmp_table_param.group_parts=parts;
  join->tmp_table_param.group_null_parts=null_parts;
}



/**
  Make an array of pointers to sum_functions to speed up
  sum_func calculation.

  @retval
    0	ok
  @retval
    1	Error
*/

bool JOIN::alloc_func_list()
{
  uint func_count, group_parts;
  DBUG_ENTER("alloc_func_list");

  func_count= tmp_table_param.sum_func_count;
  /*
    If we are using rollup, we need a copy of the summary functions for
    each level
  */
  if (rollup.state != ROLLUP::STATE_NONE)
    func_count*= (send_group_parts+1);

  group_parts= send_group_parts;
  /*
    If distinct, reserve memory for possible
    disctinct->group_by optimization
  */
  if (select_distinct)
  {
    group_parts+= fields_list.elements;
    /*
      If the ORDER clause is specified then it's possible that
      it also will be optimized, so reserve space for it too
    */
    if (order)
    {
      ORDER *ord;
      for (ord= order; ord; ord= ord->next)
        group_parts++;
    }
  }

  /* This must use calloc() as rollup_make_fields depends on this */
  sum_funcs= (Item_sum**) thd->calloc(sizeof(Item_sum**) * (func_count+1) +
				           sizeof(Item_sum***) * (group_parts+1));
  sum_funcs_end= (Item_sum***) (sum_funcs + func_count + 1);
  DBUG_RETURN(sum_funcs == 0);
}


/**
  Initialize 'sum_funcs' array with all Item_sum objects.

  @param field_list        All items
  @param send_result_set_metadata       Items in select list
  @param before_group_by   Set to 1 if this is called before GROUP BY handling
  @param recompute         Set to TRUE if sum_funcs must be recomputed

  @retval
    0  ok
  @retval
    1  error
*/

bool JOIN::make_sum_func_list(List<Item> &field_list,
                              List<Item> &send_result_set_metadata,
			      bool before_group_by, bool recompute)
{
  List_iterator_fast<Item> it(field_list);
  Item_sum **func;
  Item *item;
  DBUG_ENTER("make_sum_func_list");

  if (*sum_funcs && !recompute)
    DBUG_RETURN(FALSE); /* We have already initialized sum_funcs. */

  func= sum_funcs;
  while ((item=it++))
  {
    if (item->type() == Item::SUM_FUNC_ITEM && !item->const_item() &&
        (!((Item_sum*) item)->depended_from() ||
         ((Item_sum *)item)->depended_from() == select_lex))
      *func++= (Item_sum*) item;
  }
  if (before_group_by && rollup.state == ROLLUP::STATE_INITED)
  {
    rollup.state= ROLLUP::STATE_READY;
    if (rollup_make_fields(field_list, send_result_set_metadata, &func))
      DBUG_RETURN(TRUE);			// Should never happen
  }
  else if (rollup.state == ROLLUP::STATE_NONE)
  {
    for (uint i=0 ; i <= send_group_parts ;i++)
      sum_funcs_end[i]= func;
  }
  else if (rollup.state == ROLLUP::STATE_READY)
    DBUG_RETURN(FALSE);                         // Don't put end marker
  *func=0;					// End marker
  DBUG_RETURN(FALSE);
}


/**
  Free joins of subselect of this select.

  @param thd      THD pointer
  @param select   pointer to st_select_lex which subselects joins we will free
*/

void free_underlaid_joins(THD *thd, SELECT_LEX *select)
{
  for (SELECT_LEX_UNIT *unit= select->first_inner_unit();
       unit;
       unit= unit->next_unit())
    unit->cleanup();
}

/****************************************************************************
  ROLLUP handling
****************************************************************************/

/**
   Wrap all constant Items in GROUP BY list.

   For ROLLUP queries each constant item referenced in GROUP BY list
   is wrapped up into an Item_func object yielding the same value
   as the constant item. The objects of the wrapper class are never
   considered as constant items and besides they inherit all
   properties of the Item_result_field class.
   This wrapping allows us to ensure writing constant items
   into temporary tables whenever the result of the ROLLUP
   operation has to be written into a temporary table, e.g. when
   ROLLUP is used together with DISTINCT in the SELECT list.
   Usually when creating temporary tables for a intermidiate
   result we do not include fields for constant expressions.

   @retval
     0  if ok
   @retval
     1  on error
*/

bool JOIN::rollup_process_const_fields()
{
  ORDER *group_tmp;
  Item *item;
  List_iterator<Item> it(all_fields);

  for (group_tmp= group_list; group_tmp; group_tmp= group_tmp->next)
  {
    if (!(*group_tmp->item)->const_item())
      continue;
    while ((item= it++))
    {
      if (*group_tmp->item == item)
      {
        Item* new_item= new Item_func_rollup_const(item);
        if (!new_item)
          return 1;
        new_item->fix_fields(thd, (Item **) 0);
        thd->change_item_tree(it.ref(), new_item);
        for (ORDER *tmp= group_tmp; tmp; tmp= tmp->next)
        {
          if (*tmp->item == item)
            thd->change_item_tree(tmp->item, new_item);
        }
        break;
      }
    }
    it.rewind();
  }
  return 0;
}
  

/**
  Fill up rollup structures with pointers to fields to use.

  Creates copies of item_sum items for each sum level.

  @param fields_arg		List of all fields (hidden and real ones)
  @param sel_fields		Pointer to selected fields
  @param func			Store here a pointer to all fields

  @retval
    0	if ok;
    In this case func is pointing to next not used element.
  @retval
    1    on error
*/

bool JOIN::rollup_make_fields(List<Item> &fields_arg, List<Item> &sel_fields,
			      Item_sum ***func)
{
  List_iterator_fast<Item> it(fields_arg);
  Item *first_field= sel_fields.head();
  uint level;

  /*
    Create field lists for the different levels

    The idea here is to have a separate field list for each rollup level to
    avoid all runtime checks of which columns should be NULL.

    The list is stored in reverse order to get sum function in such an order
    in func that it makes it easy to reset them with init_sum_functions()

    Assuming:  SELECT a, b, c SUM(b) FROM t1 GROUP BY a,b WITH ROLLUP

    rollup.fields[0] will contain list where a,b,c is NULL
    rollup.fields[1] will contain list where b,c is NULL
    ...
    rollup.ref_pointer_array[#] points to fields for rollup.fields[#]
    ...
    sum_funcs_end[0] points to all sum functions
    sum_funcs_end[1] points to all sum functions, except grand totals
    ...
  */

  for (level=0 ; level < send_group_parts ; level++)
  {
    uint i;
    uint pos= send_group_parts - level -1;
    bool real_fields= 0;
    Item *item;
    List_iterator<Item> new_it(rollup.fields[pos]);
    Ref_ptr_array ref_array_start= rollup.ref_pointer_arrays[pos];
    ORDER *start_group;

    /* Point to first hidden field */
    uint ref_array_ix= fields_arg.elements-1;

    /* Remember where the sum functions ends for the previous level */
    sum_funcs_end[pos+1]= *func;

    /* Find the start of the group for this level */
    for (i= 0, start_group= group_list ;
	 i++ < pos ;
	 start_group= start_group->next)
      ;

    it.rewind();
    while ((item= it++))
    {
      if (item == first_field)
      {
	real_fields= 1;				// End of hidden fields
        ref_array_ix= 0;
      }

      if (item->type() == Item::SUM_FUNC_ITEM && !item->const_item() &&
          (!((Item_sum*) item)->depended_from() ||
           ((Item_sum *)item)->depended_from() == select_lex))
          
      {
	/*
	  This is a top level summary function that must be replaced with
	  a sum function that is reset for this level.

	  NOTE: This code creates an object which is not that nice in a
	  sub select.  Fortunately it's not common to have rollup in
	  sub selects.
	*/
	item= item->copy_or_same(thd);
	((Item_sum*) item)->make_unique();
	*(*func)= (Item_sum*) item;
	(*func)++;
      }
      else 
      {
	/* Check if this is something that is part of this group by */
	ORDER *group_tmp;
	for (group_tmp= start_group, i= pos ;
             group_tmp ; group_tmp= group_tmp->next, i++)
	{
          if (*group_tmp->item == item)
	  {
	    /*
	      This is an element that is used by the GROUP BY and should be
	      set to NULL in this level
	    */
            Item_null_result *null_item= new (thd->mem_root) Item_null_result();
            if (!null_item)
              return 1;
	    item->maybe_null= 1;		// Value will be null sometimes
            null_item->result_field= item->get_tmp_table_field();
            item= null_item;
	    break;
	  }
	}
      }
      ref_array_start[ref_array_ix]= item;
      if (real_fields)
      {
	(void) new_it++;			// Point to next item
	new_it.replace(item);			// Replace previous
	ref_array_ix++;
      }
      else
	ref_array_ix--;
    }
  }
  sum_funcs_end[0]= *func;			// Point to last function
  return 0;
}


/**
  clear results if there are not rows found for group
  (end_send_group/end_write_group)
*/

void JOIN::clear()
{
  for (uint tableno= 0; tableno < primary_tables; tableno++)
  {
    TABLE *const table= (join_tab+tableno)->table;
    if (table)
      mark_as_null_row(table);
  }

  copy_fields(&tmp_table_param);

  if (sum_funcs)
  {
    Item_sum *func, **func_ptr= sum_funcs;
    while ((func= *(func_ptr++)))
      func->clear();
  }
}


/**
  change select_result object of JOIN.

  @param res		new select_result object

  @retval
    FALSE   OK
  @retval
    TRUE    error
*/

bool JOIN::change_result(select_result *res)
{
  DBUG_ENTER("JOIN::change_result");
  result= res;
  if (result->prepare(fields_list, select_lex->master_unit()) ||
      result->prepare2())
  {
    DBUG_RETURN(TRUE);
  }
  DBUG_RETURN(FALSE);
}


/**
  Init tmp tables usage info.

  @details
  This function finalizes execution plan by taking following actions:
    .) tmp tables are created, but not instantiated (this is done during
       execution). JOIN_TABs dedicated to tmp tables are filled appropriately.
       see JOIN::create_intermediate_table.
    .) prepare fields lists (fields, all_fields, ref_pointer_array slices) for
       each required stage of execution. These fields lists are set for
       tmp tables' tabs and for the tab of last table in the join.
    .) fill info for sorting/grouping/dups removal is prepared and saved to
       appropriate tabs. Here is an example:
        SELECT * from t1,t2 WHERE ... GROUP BY t1.f1 ORDER BY t2.f2, t1.f2
        and lets assume that the table order in the plan is t1,t2.
       In this case optimizer will sort for group only the first table as the
       second one isn't mentioned in GROUP BY. The result will be materialized
       in tmp table.  As filesort can't sort join optimizer will sort tmp table
       also. The first sorting (for group) is called simple as is doesn't
       require tmp table.  The Filesort object for it is created here - in
       JOIN::create_intermediate_table.  Filesort for the second case is
       created here, in JOIN::make_tmp_tables_info.
  @returns
  false - Ok
  true  - Error
*/

bool JOIN::make_tmp_tables_info()
{
  List<Item> *curr_all_fields= &all_fields;
  List<Item> *curr_fields_list= &fields_list;
  bool materialize_join= false;
  uint curr_tmp_table= const_tables;
  TABLE *exec_tmp_table= NULL;
  DBUG_ENTER("JOIN::make_tmp_tables_info");
  having_for_explain= having;

  const bool has_group_by= this->group;
  /*
    Setup last table to provide fields and all_fields lists to the next
    node in the plan.
  */
  if (join_tab)
  {
    join_tab[primary_tables - 1].fields= &fields_list;
    join_tab[primary_tables - 1].all_fields= &all_fields;
  }
  /*
    The loose index scan access method guarantees that all grouping or
    duplicate row elimination (for distinct) is already performed
    during data retrieval, and that all MIN/MAX functions are already
    computed for each group. Thus all MIN/MAX functions should be
    treated as regular functions, and there is no need to perform
    grouping in the main execution loop.
    Notice that currently loose index scan is applicable only for
    single table queries, thus it is sufficient to test only the first
    join_tab element of the plan for its access method.
  */
  if (join_tab && join_tab->is_using_loose_index_scan())
    tmp_table_param.precomputed_group_by=
      !join_tab->is_using_agg_loose_index_scan();

  /* Create a tmp table if distinct or if the sort is too complicated */
  if (need_tmp)
  {
    curr_tmp_table= primary_tables;
    tmp_tables++;
    if (plan_is_const())
      first_select= sub_select_op;

    /*
      Create temporary table on first execution of this join.
      (Will be reused if this is a subquery that is executed several times.)
    */
    init_items_ref_array();

    ORDER_with_src tmp_group;
    if (!simple_group && !(test_flags & TEST_NO_KEY_GROUP))
      tmp_group= group_list;
      
    tmp_table_param.hidden_field_count= 
      all_fields.elements - fields_list.elements;

    if (create_intermediate_table(&join_tab[curr_tmp_table],
                                  &all_fields, tmp_group, 
                                  group_list && simple_group))
      DBUG_RETURN(true);
    exec_tmp_table= join_tab[curr_tmp_table].table;

    if (exec_tmp_table->distinct)
      optimize_distinct();

    /*
      If there is no sorting or grouping, one may turn off
      requirement that access method should deliver rows in sorted
      order.  Exception: LooseScan strategy for semijoin requires
      sorted access even if final result is not to be sorted.
    */
    if (!sort_and_group &&
        !plan_is_const() && 
        join_tab[const_tables].position->sj_strategy != SJ_OPT_LOOSE_SCAN)
      disable_sorted_access(&join_tab[const_tables]);
    /*
      We don't have to store rows in temp table that doesn't match HAVING if:
      - we are sorting the table and writing complete group rows to the
        temp table.
      - We are using DISTINCT without resolving the distinct as a GROUP BY
        on all columns.

      If having is not handled here, it will be checked before the row
      is sent to the client.
    */
    if (having &&
        (sort_and_group || (exec_tmp_table->distinct && !group_list)))
    {
      // Attach HAVING to tmp table's condition
      join_tab[curr_tmp_table].having= having;
      having= NULL; // Already done
    }

    /* Change sum_fields reference to calculated fields in tmp_table */
    DBUG_ASSERT(items1.is_null());
    items1= ref_ptr_array_slice(2);
    if (sort_and_group || join_tab[curr_tmp_table].table->group ||
        tmp_table_param.precomputed_group_by)
    {
      if (change_to_use_tmp_fields(thd, items1,
                                   tmp_fields_list1, tmp_all_fields1,
                                   fields_list.elements, all_fields))
        DBUG_RETURN(true);
    }
    else
    {
      if (change_refs_to_tmp_fields(thd, items1,
                                    tmp_fields_list1, tmp_all_fields1,
                                    fields_list.elements, all_fields))
        DBUG_RETURN(true);
    }
    curr_all_fields= &tmp_all_fields1;
    curr_fields_list= &tmp_fields_list1;
    // Need to set them now for correct group_fields setup, reset at the end.
    set_items_ref_array(items1);
    join_tab[curr_tmp_table].ref_array= &items1;
    join_tab[curr_tmp_table].all_fields= &tmp_all_fields1;
    join_tab[curr_tmp_table].fields= &tmp_fields_list1;
    setup_tmptable_write_func(&join_tab[curr_tmp_table]);
 
    tmp_table_param.func_count= 0;
    tmp_table_param.field_count+= tmp_table_param.func_count;
    if (sort_and_group || join_tab[curr_tmp_table].table->group)
    {
      tmp_table_param.field_count+= tmp_table_param.sum_func_count;
      tmp_table_param.sum_func_count= 0;
    }

    if (exec_tmp_table->group)
    {						// Already grouped
      if (!order && !no_order && !skip_sort_order)
        order= group_list;  /* order by group */
      group_list= NULL;
    }
    /*
      If we have different sort & group then we must sort the data by group
      and copy it to another tmp table
      This code is also used if we are using distinct something
      we haven't been able to store in the temporary table yet
      like SEC_TO_TIME(SUM(...)).
    */

    if ((group_list && 
         (!test_if_subpart(group_list, order) || select_distinct)) ||
        (select_distinct && tmp_table_param.using_indirect_summary_function))
    {					/* Must copy to another table */
      DBUG_PRINT("info",("Creating group table"));
      
      calc_group_buffer(this, group_list);
      count_field_types(select_lex, &tmp_table_param, tmp_all_fields1,
                        select_distinct && !group_list);
      tmp_table_param.hidden_field_count= 
        tmp_all_fields1.elements - tmp_fields_list1.elements;
      
      if (!exec_tmp_table->group && !exec_tmp_table->distinct)
      {
        // 1st tmp table were materializing join result
        materialize_join= true;
        explain_flags.set(ESC_BUFFER_RESULT, ESP_USING_TMPTABLE);
      }
      curr_tmp_table++;
      tmp_tables++;

      /* group data to new table */
      /*
        If the access method is loose index scan then all MIN/MAX
        functions are precomputed, and should be treated as regular
        functions. See extended comment above.
      */
      if (join_tab->is_using_loose_index_scan())
        tmp_table_param.precomputed_group_by= TRUE;

      tmp_table_param.hidden_field_count= 
        curr_all_fields->elements - curr_fields_list->elements;
      ORDER_with_src dummy= NULL; //TODO can use table->group here also

      if (create_intermediate_table(&join_tab[curr_tmp_table],
                                    curr_all_fields, dummy, true))
	DBUG_RETURN(true);

      if (group_list)
      {
        explain_flags.set(group_list.src, ESP_USING_TMPTABLE);
        if (!plan_is_const())        // No need to sort a single row
        {
          JOIN_TAB *sort_tab= &join_tab[curr_tmp_table - 1];
          explain_flags.set(group_list.src, ESP_USING_FILESORT);

          // Sort prev tmp table for group
          sort_tab->filesort= new (thd->mem_root) Filesort(group_list,
                                                           HA_POS_ERROR, NULL);
          if (!sort_tab->filesort)
            DBUG_RETURN(true);
          sort_tab->read_first_record= join_init_read_record;
        }

        if (make_group_fields(this, this))
          DBUG_RETURN(true);
      }

      if (!sort_and_group && !plan_is_const())
        disable_sorted_access(&join_tab[const_tables]);
      // Setup sum funcs only when necessary, otherwise we might break info
      // for the first table
      if (group_list || tmp_table_param.sum_func_count)
      {
        if (make_sum_func_list(*curr_all_fields, *curr_fields_list, true, true) ||
            prepare_sum_aggregators(sum_funcs,
                                    !join_tab->is_using_agg_loose_index_scan()))
          DBUG_RETURN(true);
        group_list= NULL;
        if (setup_sum_funcs(thd, sum_funcs))
          DBUG_RETURN(true);
      }
      // No sum funcs anymore
      DBUG_ASSERT(items2.is_null());

      items2= ref_ptr_array_slice(3);
      if (change_to_use_tmp_fields(thd, items2,
                                   tmp_fields_list2, tmp_all_fields2, 
                                   fields_list.elements, tmp_all_fields1))
        DBUG_RETURN(true);

      curr_fields_list= &tmp_fields_list2;
      curr_all_fields= &tmp_all_fields2;
      set_items_ref_array(items2);
      join_tab[curr_tmp_table].ref_array= &items2;
      join_tab[curr_tmp_table].all_fields= &tmp_all_fields2;
      join_tab[curr_tmp_table].fields= &tmp_fields_list2;
      setup_tmptable_write_func(&join_tab[curr_tmp_table]);

      tmp_table_param.field_count+= tmp_table_param.sum_func_count;
      tmp_table_param.sum_func_count= 0;
    }
    if (join_tab[curr_tmp_table].table->distinct)
      select_distinct= false;               /* Each row is unique */

    if (select_distinct && !group_list)
    {
      if (having)
      {
        join_tab[curr_tmp_table].having= having;
        having->update_used_tables();
      }
      join_tab[curr_tmp_table].distinct= true;
      explain_flags.set(ESC_DISTINCT, ESP_DUPS_REMOVAL);
      having= NULL;
      select_distinct= false;
    }
    /* Clean tmp_table_param for the next tmp table. */
    tmp_table_param.field_count= tmp_table_param.sum_func_count=
      tmp_table_param.func_count= 0;

    tmp_table_param.copy_field= tmp_table_param.copy_field_end=0;
    first_record= sort_and_group=0;

    if (!group_optimized_away)
    {
      group= false;
    }
    else
    {
      /*
        If grouping has been optimized away, a temporary table is
        normally not needed unless we're explicitly requested to create
        one (e.g. due to a SQL_BUFFER_RESULT hint or INSERT ... SELECT).

        In this case (grouping was optimized away), temp_table was
        created without a grouping expression and JOIN::exec() will not
        perform the necessary grouping (by the use of end_send_group()
        or end_write_group()) if JOIN::group is set to false.
      */
      // the temporary table was explicitly requested
      DBUG_ASSERT(test(select_options & OPTION_BUFFER_RESULT));
      // the temporary table does not have a grouping expression
      DBUG_ASSERT(!join_tab[curr_tmp_table].table->group); 
    }
    calc_group_buffer(this, group_list);
    count_field_types(select_lex, &tmp_table_param, *curr_all_fields, false);
  }

  if (group || implicit_grouping || tmp_table_param.sum_func_count)
  {
    if (make_group_fields(this, this))
      DBUG_RETURN(true);

    DBUG_ASSERT(items3.is_null());

    if (items0.is_null())
      init_items_ref_array();
    items3= ref_ptr_array_slice(4);
    setup_copy_fields(thd, &tmp_table_param,
                      items3, tmp_fields_list3, tmp_all_fields3,
                      curr_fields_list->elements, *curr_all_fields);

    curr_fields_list= &tmp_fields_list3;
    curr_all_fields= &tmp_all_fields3;
    set_items_ref_array(items3);
    if (join_tab)
    {
      // Set grouped fields on the last table
      join_tab[primary_tables + tmp_tables - 1].ref_array= &items3;
      join_tab[primary_tables + tmp_tables - 1].all_fields= &tmp_all_fields3;
      join_tab[primary_tables + tmp_tables - 1].fields= &tmp_fields_list3;
    }
    if (make_sum_func_list(*curr_all_fields, *curr_fields_list, true, true) || 
        prepare_sum_aggregators(sum_funcs,
                                !join_tab ||
                                !join_tab-> is_using_agg_loose_index_scan()) ||
        setup_sum_funcs(thd, sum_funcs) ||
        thd->is_fatal_error)
      DBUG_RETURN(1);
  }
  if (group_list || order)
  {
    DBUG_PRINT("info",("Sorting for send_result_set_metadata"));
    THD_STAGE_INFO(thd, stage_sorting_result);
    /* If we have already done the group, add HAVING to sorted table */
    if (having && !group_list && !sort_and_group)
    {
      // Some tables may have been const
      having->update_used_tables();
      JOIN_TAB *curr_table= &join_tab[curr_tmp_table];
      table_map used_tables= (const_table_map | curr_table->table->map);

      Item* sort_table_cond= make_cond_for_table(having, used_tables,
                                                 (table_map) 0, false);
      if (sort_table_cond)
      {
	if (!curr_table->select)
	  if (!(curr_table->select= new SQL_SELECT))
	    DBUG_RETURN(true);
	if (!curr_table->select->cond)
	  curr_table->select->cond= sort_table_cond;
	else
	{
	  if (!(curr_table->select->cond=
		new Item_cond_and(curr_table->select->cond,
				  sort_table_cond)))
	    DBUG_RETURN(true);
	  curr_table->select->cond->fix_fields(thd, 0);
	}
        curr_table->set_condition(curr_table->select->cond, __LINE__);
        curr_table->condition()->top_level_item();
	DBUG_EXECUTE("where",print_where(curr_table->select->cond,
					 "select and having",
                                         QT_ORDINARY););

        having= make_cond_for_table(having, ~ (table_map) 0,
                                    ~used_tables, false);
        DBUG_EXECUTE("where",
                     print_where(having, "having after sort", QT_ORDINARY););
      }
    }

    if (group)
      m_select_limit= HA_POS_ERROR;
    else if (!need_tmp)
    {
      /*
        We can abort sorting after thd->select_limit rows if there are no
        filter conditions for any tables after the sorted one.
        Filter conditions come in several forms:
         1. as a condition item attached to the join_tab, or
         2. as a keyuse attached to the join_tab (ref access).
      */
      for (uint i= const_tables + 1; i < primary_tables; i++)
      {
        JOIN_TAB *const tab= join_tab + i;
        if (tab->condition() ||                                // 1
            (tab->keyuse && !tab->first_inner))                // 2
        {
          /* We have to sort all rows */
          m_select_limit= HA_POS_ERROR;
          break;
        }
      }
    }
    /*
      Here we add sorting stage for ORDER BY/GROUP BY clause, if the
      optimiser chose FILESORT to be faster than INDEX SCAN or there is
      no suitable index present.
      OPTION_FOUND_ROWS supersedes LIMIT and is taken into account.
    */
    DBUG_PRINT("info",("Sorting for order by/group by"));
    ORDER_with_src order_arg= group_list ?  group_list : order;
    if (join_tab &&
        ordered_index_usage !=
        (group_list ? ordered_index_group_by : ordered_index_order_by) &&
        join_tab[curr_tmp_table].type != JT_CONST) // Don't sort 1 row
    {
      // Sort either first non-const table or the last tmp table
      JOIN_TAB *sort_tab= &join_tab[curr_tmp_table];
      if (need_tmp && !materialize_join && !exec_tmp_table->group)
        explain_flags.set(order_arg.src, ESP_USING_TMPTABLE);

      if (add_sorting_to_table(sort_tab, &order_arg))
        DBUG_RETURN(true);
      /*
        filesort_limit:	 Return only this many rows from filesort().
        We can use select_limit_cnt only if we have no group_by and 1 table.
        This allows us to use Bounded_queue for queries like:
          "select SQL_CALC_FOUND_ROWS * from t1 order by b desc limit 1;"
        m_select_limit == HA_POS_ERROR (we need a full table scan)
        unit->select_limit_cnt == 1 (we only need one row in the result set)
      */
      sort_tab->filesort->limit=
        (has_group_by || (primary_tables > curr_tmp_table + 1)) ?
         m_select_limit : unit->select_limit_cnt;
      sort_tab->read_first_record= join_init_read_record;
    }
    if (!plan_is_const() &&
        !join_tab[const_tables].table->sort.io_cache)
    {
      /*
        If no IO cache exists for the first table then we are using an
        INDEX SCAN and no filesort. Thus we should not remove the sorted
        attribute on the INDEX SCAN.
      */
      skip_sort_order= true;
    }
  }
  fields= curr_fields_list;
  // Reset before execution
  set_items_ref_array(items0);
  if (join_tab)
    join_tab[primary_tables + tmp_tables - 1].next_select=
      setup_end_select_func(this, NULL);
  group= has_group_by;

  DBUG_RETURN(false);
}


/**
  @brief Add Filesort object to the given table to sort if with filesort

  @param tab   the JOIN_TAB object to attach created Filesort object to
  @param order List of expressions to sort the table by

  @note This function moves tab->select, if any, to filesort->select

  @return false on success, true on OOM
*/

bool
JOIN::add_sorting_to_table(JOIN_TAB *tab, ORDER_with_src *order)
{
  explain_flags.set(order->src, ESP_USING_FILESORT);
  tab->filesort= new (thd->mem_root) Filesort(*order, HA_POS_ERROR, tab->select);
  if (!tab->filesort)
    return true;
  /*
    Select was moved to filesort->select to force join_init_read_record to use
    sorted result instead of reading table through select.
  */
  if (tab->select)
  {
    tab->select= NULL;
    tab->set_condition(NULL, __LINE__);
  }
  return false;
}

/**
  Find a cheaper access key than a given @a key

  @param          tab                 NULL or JOIN_TAB of the accessed table
  @param          order               Linked list of ORDER BY arguments
  @param          table               Table if tab == NULL or tab->table
  @param          usable_keys         Key map to find a cheaper key in
  @param          ref_key             
                * 0 <= key < MAX_KEY   - key number (hint) to start the search
                * -1                   - no key number provided
  @param          select_limit        LIMIT value, or HA_POS_ERROR if no limit
  @param [out]    new_key             Key number if success, otherwise undefined
  @param [out]    new_key_direction   Return -1 (reverse) or +1 if success,
                                      otherwise undefined
  @param [out]    new_select_limit    Return adjusted LIMIT
  @param [out]    new_used_key_parts  NULL by default, otherwise return number
                                      of new_key prefix columns if success
                                      or undefined if the function fails
  @param [out]  saved_best_key_parts  NULL by default, otherwise preserve the
                                      value for further use in QUICK_SELECT_DESC

  @note
    This function takes into account table->quick_condition_rows statistic
    (that is calculated by the make_join_statistics function).
    However, single table procedures such as mysql_update() and mysql_delete()
    never call make_join_statistics, so they have to update it manually
    (@see get_index_for_order()).
*/

static bool
test_if_cheaper_ordering(const JOIN_TAB *tab, ORDER *order, TABLE *table,
                         key_map usable_keys,  int ref_key,
                         ha_rows select_limit,
                         int *new_key, int *new_key_direction,
                         ha_rows *new_select_limit, uint *new_used_key_parts,
                         uint *saved_best_key_parts)
{
  DBUG_ENTER("test_if_cheaper_ordering");
  /*
    Check whether there is an index compatible with the given order
    usage of which is cheaper than usage of the ref_key index (ref_key>=0)
    or a table scan.
    It may be the case if ORDER/GROUP BY is used with LIMIT.
  */
  ha_rows best_select_limit= HA_POS_ERROR;
  JOIN *join= tab ? tab->join : NULL;
  uint nr;
  key_map keys;
  uint best_key_parts= 0;
  int best_key_direction= 0;
  ha_rows best_records= 0;
  double read_time;
  int best_key= -1;
  bool is_best_covering= FALSE;
  double fanout= 1;
  ha_rows table_records= table->file->stats.records;
  bool group= join && join->group && order == join->group_list;
  ha_rows ref_key_quick_rows= HA_POS_ERROR;
  const bool has_limit= (select_limit != HA_POS_ERROR);

  /*
    If not used with LIMIT, only use keys if the whole query can be
    resolved with a key;  This is because filesort() is usually faster than
    retrieving all rows through an index.
  */
  if (select_limit >= table_records)
  {
    keys= *table->file->keys_to_use_for_scanning();
    keys.merge(table->covering_keys);

    /*
      We are adding here also the index specified in FORCE INDEX clause, 
      if any.
      This is to allow users to use index in ORDER BY.
    */
    if (table->force_index) 
      keys.merge(group ? table->keys_in_use_for_group_by :
                         table->keys_in_use_for_order_by);
    keys.intersect(usable_keys);
  }
  else
    keys= usable_keys;

  if (ref_key >= 0 && table->covering_keys.is_set(ref_key))
    ref_key_quick_rows= table->quick_rows[ref_key];

  if (join)
  {
    read_time= tab->position->read_time;
    for (const JOIN_TAB *jt= tab + 1;
         jt < join->join_tab + join->primary_tables; jt++)
      fanout*= jt->position->records_read; // fanout is always >= 1
  }
  else
    read_time= table->file->scan_time();

  for (nr=0; nr < table->s->keys ; nr++)
  {
    int direction;
    uint used_key_parts;

    if (keys.is_set(nr) &&
        (direction= test_if_order_by_key(order, table, nr, &used_key_parts)))
    {
      /*
        At this point we are sure that ref_key is a non-ordering
        key (where "ordering key" is a key that will return rows
        in the order required by ORDER BY).
      */
      DBUG_ASSERT (ref_key != (int) nr);

      bool is_covering= table->covering_keys.is_set(nr) ||
                        (nr == table->s->primary_key &&
                        table->file->primary_key_is_clustered());
      
      /* 
        Don't use an index scan with ORDER BY without limit.
        For GROUP BY without limit always use index scan
        if there is a suitable index. 
        Why we hold to this asymmetry hardly can be explained
        rationally. It's easy to demonstrate that using
        temporary table + filesort could be cheaper for grouping
        queries too.
      */ 
      if (is_covering ||
          select_limit != HA_POS_ERROR || 
          (ref_key < 0 && (group || table->force_index)))
      { 
        double rec_per_key;
        double index_scan_time;
        KEY *keyinfo= table->key_info+nr;
        if (select_limit == HA_POS_ERROR)
          select_limit= table_records;
        if (group)
        {
          /* 
            Used_key_parts can be larger than keyinfo->key_parts
            when using a secondary index clustered with a primary 
            key (e.g. as in Innodb). 
            See Bug #28591 for details.
          */  
          rec_per_key= used_key_parts &&
                       used_key_parts <= keyinfo->key_parts ?
                       keyinfo->rec_per_key[used_key_parts-1] : 1;
          set_if_bigger(rec_per_key, 1);
          /*
            With a grouping query each group containing on average
            rec_per_key records produces only one row that will
            be included into the result set.
          */  
          if (select_limit > table_records/rec_per_key)
            select_limit= table_records;
          else
            select_limit= (ha_rows) (select_limit*rec_per_key);
        }
        /* 
          If tab=tk is not the last joined table tn then to get first
          L records from the result set we can expect to retrieve
          only L/fanout(tk,tn) where fanout(tk,tn) says how many
          rows in the record set on average will match each row tk.
          Usually our estimates for fanouts are too pessimistic.
          So the estimate for L/fanout(tk,tn) will be too optimistic
          and as result we'll choose an index scan when using ref/range
          access + filesort will be cheaper.
        */
        select_limit= (ha_rows) (select_limit < fanout ?
                                 1 : select_limit/fanout);
        /*
          We assume that each of the tested indexes is not correlated
          with ref_key. Thus, to select first N records we have to scan
          N/selectivity(ref_key) index entries. 
          selectivity(ref_key) = #scanned_records/#table_records =
          table->quick_condition_rows/table_records.
          In any case we can't select more than #table_records.
          N/(table->quick_condition_rows/table_records) > table_records 
          <=> N > table->quick_condition_rows.
        */ 
        if (select_limit > table->quick_condition_rows)
          select_limit= table_records;
        else
          select_limit= (ha_rows) (select_limit *
                                   (double) table_records /
                                    table->quick_condition_rows);
        rec_per_key= keyinfo->rec_per_key[keyinfo->key_parts-1];
        set_if_bigger(rec_per_key, 1);
        /*
          Here we take into account the fact that rows are
          accessed in sequences rec_per_key records in each.
          Rows in such a sequence are supposed to be ordered
          by rowid/primary key. When reading the data
          in a sequence we'll touch not more pages than the
          table file contains.
          TODO. Use the formula for a disk sweep sequential access
          to calculate the cost of accessing data rows for one 
          index entry.
        */
        index_scan_time= select_limit/rec_per_key *
                         min(rec_per_key, table->file->scan_time());
        if ((ref_key < 0 && is_covering) || 
            (ref_key < 0 && (group || table->force_index)) ||
            index_scan_time < read_time)
        {
          ha_rows quick_records= table_records;
          if ((is_best_covering && !is_covering) ||
              (is_covering && ref_key_quick_rows < select_limit))
            continue;
          if (table->quick_keys.is_set(nr))
            quick_records= table->quick_rows[nr];
          if (best_key < 0 ||
              (select_limit <= min(quick_records,best_records) ?
               keyinfo->key_parts < best_key_parts :
               quick_records < best_records))
          {
            best_key= nr;
            best_key_parts= keyinfo->key_parts;
            if (saved_best_key_parts)
              *saved_best_key_parts= used_key_parts;
            best_records= quick_records;
            is_best_covering= is_covering;
            best_key_direction= direction; 
            best_select_limit= select_limit;
          }
        }   
      }      
    }
  }

  if (best_key < 0 || best_key == ref_key)
    DBUG_RETURN(FALSE);
  
  *new_key= best_key;
  *new_key_direction= best_key_direction;
  *new_select_limit= has_limit ? best_select_limit : table_records;
  if (new_used_key_parts != NULL)
    *new_used_key_parts= best_key_parts;

  DBUG_RETURN(TRUE);
}


/**
  Find a key to apply single table UPDATE/DELETE by a given ORDER

  @param       order           Linked list of ORDER BY arguments
  @param       table           Table to find a key
  @param       select          Pointer to access/update select->quick (if any)
  @param       limit           LIMIT clause parameter 
  @param [out] need_sort       TRUE if filesort needed
  @param [out] reverse
    TRUE if the key is reversed again given ORDER (undefined if key == MAX_KEY)

  @return
    - MAX_KEY if no key found                        (need_sort == TRUE)
    - MAX_KEY if quick select result order is OK     (need_sort == FALSE)
    - key number (either index scan or quick select) (need_sort == FALSE)

  @note
    Side effects:
    - may deallocate or deallocate and replace select->quick;
    - may set table->quick_condition_rows and table->quick_rows[...]
      to table->file->stats.records. 
*/

uint get_index_for_order(ORDER *order, TABLE *table, SQL_SELECT *select,
                         ha_rows limit, bool *need_sort, bool *reverse)
{
  if (select && select->quick && select->quick->unique_key_range())
  { // Single row select (always "ordered"): Ok to use with key field UPDATE
    *need_sort= FALSE;
    /*
      Returning of MAX_KEY here prevents updating of used_key_is_modified
      in mysql_update(). Use quick select "as is".
    */
    return MAX_KEY;
  }

  if (!order)
  {
    *need_sort= FALSE;
    if (select && select->quick)
      return select->quick->index; // index or MAX_KEY, use quick select as is
    else
      return table->file->key_used_on_scan; // MAX_KEY or index for some engines
  }

  if (!is_simple_order(order)) // just to cut further expensive checks
  {
    *need_sort= TRUE;
    return MAX_KEY;
  }

  if (select && select->quick)
  {
    if (select->quick->index == MAX_KEY)
    {
      *need_sort= TRUE;
      return MAX_KEY;
    }

    uint used_key_parts;
    switch (test_if_order_by_key(order, table, select->quick->index,
                                 &used_key_parts)) {
    case 1: // desired order
      *need_sort= FALSE;
      return select->quick->index;
    case 0: // unacceptable order
      *need_sort= TRUE;
      return MAX_KEY;
    case -1: // desired order, but opposite direction
      {
        QUICK_SELECT_I *reverse_quick;
        if ((reverse_quick=
               select->quick->make_reverse(used_key_parts)))
        {
          select->set_quick(reverse_quick);
          *need_sort= FALSE;
          return select->quick->index;
        }
        else
        {
          *need_sort= TRUE;
          return MAX_KEY;
        }
      }
    }
    DBUG_ASSERT(0);
  }
  else if (limit != HA_POS_ERROR)
  { // check if some index scan & LIMIT is more efficient than filesort
    
    /*
      Update quick_condition_rows since single table UPDATE/DELETE procedures
      don't call make_join_statistics() and leave this variable uninitialized.
    */
    table->quick_condition_rows= table->file->stats.records;
    
    int key, direction;
    if (test_if_cheaper_ordering(NULL, order, table,
                                 table->keys_in_use_for_order_by, -1,
                                 limit,
                                 &key, &direction, &limit) &&
        !is_key_used(table, key, table->write_set))
    {
      *need_sort= FALSE;
      *reverse= (direction < 0);
      return key;
    }
  }
  *need_sort= TRUE;
  return MAX_KEY;
}


/**
  @} (end of group Query_Optimizer)
*/<|MERGE_RESOLUTION|>--- conflicted
+++ resolved
@@ -1391,7 +1391,6 @@
                                    pos_table, best_positions + sjm_index))
         DBUG_RETURN(true);
 
-      all_tables[outer_target]= sjm_exec->table;
       map2table[sjm_exec->table->tablenr]= join_tab + outer_target;
 
       outer_target++;
@@ -1406,17 +1405,12 @@
       (remaining_sjm_inner--) > 0 ? inner_target++ : outer_target++;
     JOIN_TAB *const tab= join_tab + target;
 
-<<<<<<< HEAD
-    TABLE    *const table= tab->table;
-=======
     // Copy data from existing join_tab
     *tab= *best_positions[tableno].table;
 
     tab->position= best_positions + tableno;
 
     TABLE *const table= tab->table;
-    all_tables[target]= table;
->>>>>>> 3bb4df60
     table->reginfo.join_tab= tab;
     if (!*tab->on_expr_ref)
       table->reginfo.not_exists_optimize= false;     // Only with LEFT JOIN
@@ -3174,27 +3168,12 @@
 {
   DBUG_ENTER("JOIN::cleanup");
 
-<<<<<<< HEAD
-  if (join_tab)
-  {
-    JOIN_TAB *tab,*end;
-    /*
-      Free resources allocated by filesort() and Unique::get()
-    */
-    if (tables > const_tables) // Test for not-const tables
-      for (uint ix= const_tables; ix < tables; ++ix)
-      {
-        free_io_cache(join_tab[ix].table);
-        filesort_free_buffers(join_tab[ix].table, full);
-      }
-=======
   DBUG_ASSERT(const_tables <= primary_tables &&
               primary_tables <= tables);
 
-  if (all_tables)
+  if (join_tab)
   {
     JOIN_TAB *tab,*end;
->>>>>>> 3bb4df60
 
     if (full)
     {
