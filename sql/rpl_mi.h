--- conflicted
+++ resolved
@@ -112,11 +112,8 @@
   ulonglong received_heartbeats;  // counter of received heartbeat events
   DYNAMIC_ARRAY ignore_server_ids;
   ulong master_id;
-<<<<<<< HEAD
+  char master_uuid[UUID_LENGTH+1];
   char info_file_name[FN_REFLEN + 128];
-=======
-  char master_uuid[UUID_LENGTH+1];
->>>>>>> 8df1e962
 };
 void init_master_log_pos(Master_info* mi);
 int init_master_info(Master_info* mi, const char* master_info_fname,
