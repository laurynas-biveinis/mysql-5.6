--- conflicted
+++ resolved
@@ -16,7 +16,6 @@
 #ifndef MYSQLD_INCLUDED
 #define MYSQLD_INCLUDED
 
-<<<<<<< HEAD
 #include "my_global.h"
 #include "mysql_com.h"                     // SERVER_VERSION_LENGTH
 #include "my_atomic.h"                     // my_atomic_add64
@@ -24,20 +23,9 @@
 #include "my_thread_local.h"               // my_get_thread_local
 #include "sql_cmd.h"                       // SQLCOM_END
 #include "sql_const.h"                     // UUID_LENGTH
+#include "atomic_class.h"                  /* Atomic_int32 */
 
 class my_decimal;
-=======
-#include "my_global.h" /* MYSQL_PLUGIN_IMPORT, FN_REFLEN, FN_EXTLEN */
-#include "my_bitmap.h"                     /* MY_BITMAP */
-#include "my_decimal.h"                         /* my_decimal */
-#include "mysql_com.h"                     /* SERVER_VERSION_LENGTH */
-#include "my_atomic.h"                     /* my_atomic_add64 */
-#include "sql_cmd.h"                       /* SQLCOM_END */
-#include "my_thread_local.h"               /* my_get_thread_local */
-#include "my_thread.h"                     /* my_thread_attr_t */
-#include "atomic_class.h"                  /* Atomic_int32 */
-
->>>>>>> bf1a52e8
 class THD;
 class Time_zone;
 struct handlerton;
@@ -215,13 +203,7 @@
 extern ulong aborted_threads;
 extern ulong delayed_insert_timeout;
 extern ulong delayed_insert_limit, delayed_queue_size;
-<<<<<<< HEAD
-extern int32 slave_open_temp_tables;
-=======
-extern ulong delayed_insert_threads, delayed_insert_writes;
-extern ulong delayed_rows_in_use,delayed_insert_errors;
 extern Atomic_int32 slave_open_temp_tables;
->>>>>>> bf1a52e8
 extern ulong query_cache_size, query_cache_min_res_unit;
 extern ulong slow_launch_time;
 extern ulong table_cache_size, table_def_size;
