--- conflicted
+++ resolved
@@ -4568,20 +4568,6 @@
       DBUG_RETURN(false);
     }
 
-<<<<<<< HEAD
-    Ndb_dd_client dd_client(m_thd);
-=======
-    for (uint i = 0; i < data_file_list.count; i++)
-    {
-      NDBDICT::List::Element& elmt = data_file_list.elements[i];
-      NdbDictionary::Datafile df = dict->getDatafile(-1, elmt.name);
-      if (strcmp(df.getTablespace(), tablespace_name) == 0)
-      {
-        data_file_names.push_back(elmt.name);
-      }
-    }
-
->>>>>>> a7668dfe
     if (!dd_client.mdl_lock_tablespace_exclusive(tablespace_name))
     {
       ndb_log_error("MDL lock could not be acquired for tablespace '%s'",
