/* Copyright (c) 2015, 2018, Oracle and/or its affiliates. All rights reserved.

   This program is free software; you can redistribute it and/or modify
   it under the terms of the GNU General Public License, version 2.0,
   as published by the Free Software Foundation.

   This program is also distributed with certain software (including
   but not limited to OpenSSL) that is licensed under separate terms,
   as designated in a particular file or component or in included license
   documentation.  The authors of MySQL hereby grant you an additional
   permission to link the program and your derivative works with the
   separately licensed software that they have included with MySQL.

   This program is distributed in the hope that it will be useful,
   but WITHOUT ANY WARRANTY; without even the implied warranty of
   MERCHANTABILITY or FITNESS FOR A PARTICULAR PURPOSE.  See the
   GNU General Public License, version 2.0, for more details.

   You should have received a copy of the GNU General Public License
   along with this program; if not, write to the Free Software
   Foundation, Inc., 51 Franklin St, Fifth Floor, Boston, MA 02110-1301  USA */

#include "sql/rpl_channel_service_interface.h"

#include <stdio.h>
#include <string.h>
#include <sys/types.h>
#include <atomic>
#include <map>
#include <utility>

#include "my_compiler.h"
#include "my_dbug.h"
#include "my_inttypes.h"
#include "my_loglevel.h"
#include "my_sys.h"
#include "my_thread.h"
#include "mysql/components/services/log_builtins.h"
#include "mysql/components/services/psi_stage_bits.h"
#include "mysql/psi/mysql_cond.h"
#include "mysql/psi/mysql_mutex.h"
#include "mysql/psi/psi_base.h"
#include "mysql/service_mysql_alloc.h"
#include "mysql_com.h"
#include "mysqld_error.h"
#include "sql/auth/sql_security_ctx.h"
#include "sql/binlog.h"
#include "sql/current_thd.h"
#include "sql/log.h"
#include "sql/log_event.h"
#include "sql/mysqld.h"              // opt_mts_slave_parallel_workers
#include "sql/mysqld_thd_manager.h"  // Global_THD_manager
#include "sql/rpl_gtid.h"
#include "sql/rpl_info_factory.h"
#include "sql/rpl_info_handler.h"
#include "sql/rpl_mi.h"
#include "sql/rpl_msr.h" /* Multisource replication */
#include "sql/rpl_mts_submode.h"
#include "sql/rpl_rli.h"
#include "sql/rpl_rli_pdb.h"
#include "sql/rpl_slave.h"
#include "sql/rpl_trx_boundary_parser.h"
#include "sql/sql_class.h"
#include "sql/sql_lex.h"

/**
  Auxiliary function to stop all the running channel threads according to the
  given mask.

  @note: The caller shall possess channel_map lock before calling this function,
         and unlock after returning from this function.

  @param mi                   The pointer to Master_info instance
  @param threads_to_stop      The types of threads to be stopped
  @param timeout              The expected time in which the thread should stop

  @return the operation status
    @retval 0      OK
    @retval !=0    Error
*/
int channel_stop(Master_info *mi, int threads_to_stop, long timeout);

int initialize_channel_service_interface() {
  DBUG_ENTER("initialize_channel_service_interface");

  // master info and relay log repositories must be TABLE
  if (opt_mi_repository_id != INFO_REPOSITORY_TABLE ||
      opt_rli_repository_id != INFO_REPOSITORY_TABLE) {
    LogErr(ERROR_LEVEL, ER_RPL_CHANNELS_REQUIRE_TABLES_AS_INFO_REPOSITORIES);
    DBUG_RETURN(1);
  }

  // server id must be different from 0
  if (server_id == 0) {
    LogErr(ERROR_LEVEL, ER_RPL_CHANNELS_REQUIRE_NON_ZERO_SERVER_ID);
    DBUG_RETURN(1);
  }

  DBUG_RETURN(0);
}

static void set_mi_settings(Master_info *mi,
                            Channel_creation_info *channel_info) {
  mysql_mutex_lock(mi->rli->relay_log.get_log_lock());
  mysql_mutex_lock(&mi->data_lock);

  mi->rli->set_thd_tx_priority(channel_info->thd_tx_priority);

  mi->rli->replicate_same_server_id =
      (channel_info->replicate_same_server_id == RPL_SERVICE_SERVER_DEFAULT)
          ? replicate_same_server_id
          : channel_info->replicate_same_server_id;

  mi->rli->opt_slave_parallel_workers =
      (channel_info->channel_mts_parallel_workers == RPL_SERVICE_SERVER_DEFAULT)
          ? opt_mts_slave_parallel_workers
          : channel_info->channel_mts_parallel_workers;

  if (channel_info->channel_mts_parallel_type == RPL_SERVICE_SERVER_DEFAULT) {
    if (mts_parallel_option == MTS_PARALLEL_TYPE_DB_NAME)
      mi->rli->channel_mts_submode = MTS_PARALLEL_TYPE_DB_NAME;
    else
      mi->rli->channel_mts_submode = MTS_PARALLEL_TYPE_LOGICAL_CLOCK;
  } else {
    if (channel_info->channel_mts_parallel_type ==
        CHANNEL_MTS_PARALLEL_TYPE_DB_NAME)
      mi->rli->channel_mts_submode = MTS_PARALLEL_TYPE_DB_NAME;
    else
      mi->rli->channel_mts_submode = MTS_PARALLEL_TYPE_LOGICAL_CLOCK;
  }

  mi->rli->checkpoint_group =
      (channel_info->channel_mts_checkpoint_group == RPL_SERVICE_SERVER_DEFAULT)
          ? opt_mts_checkpoint_group
          : channel_info->channel_mts_checkpoint_group;

  mi->set_mi_description_event(new Format_description_log_event());

  mysql_mutex_unlock(&mi->data_lock);
  mysql_mutex_unlock(mi->rli->relay_log.get_log_lock());
}

static bool init_thread_context() { return my_thread_init(); }

static void clean_thread_context() { my_thread_end(); }

static THD *create_surrogate_thread() {
  THD *thd = NULL;
  thd = new THD;
  thd->thread_stack = (char *)&thd;
  thd->store_globals();
  thd->security_context()->skip_grants();

  return (thd);
}

static void delete_surrogate_thread(THD *thd) {
  thd->release_resources();
  delete thd;
  current_thd = nullptr;
}

void initialize_channel_creation_info(Channel_creation_info *channel_info) {
  channel_info->type = SLAVE_REPLICATION_CHANNEL;
  channel_info->hostname = 0;
  channel_info->port = 0;
  channel_info->user = 0;
  channel_info->password = 0;
  channel_info->ssl_info = 0;
  channel_info->auto_position = RPL_SERVICE_SERVER_DEFAULT;
  channel_info->channel_mts_parallel_type = RPL_SERVICE_SERVER_DEFAULT;
  channel_info->channel_mts_parallel_workers = RPL_SERVICE_SERVER_DEFAULT;
  channel_info->channel_mts_checkpoint_group = RPL_SERVICE_SERVER_DEFAULT;
  channel_info->replicate_same_server_id = RPL_SERVICE_SERVER_DEFAULT;
  channel_info->thd_tx_priority = 0;
  channel_info->sql_delay = RPL_SERVICE_SERVER_DEFAULT;
  channel_info->preserve_relay_logs = false;
  channel_info->retry_count = 0;
  channel_info->connect_retry = 0;
  channel_info->public_key_path = 0;
  channel_info->get_public_key = 0;
}

void initialize_channel_ssl_info(Channel_ssl_info *channel_ssl_info) {
  channel_ssl_info->use_ssl = 0;
  channel_ssl_info->ssl_ca_file_name = 0;
  channel_ssl_info->ssl_ca_directory = 0;
  channel_ssl_info->ssl_cert_file_name = 0;
  channel_ssl_info->ssl_crl_file_name = 0;
  channel_ssl_info->ssl_crl_directory = 0;
  channel_ssl_info->ssl_key = 0;
  channel_ssl_info->ssl_cipher = 0;
  channel_ssl_info->tls_version = 0;
  channel_ssl_info->ssl_verify_server_cert = 0;
}

void initialize_channel_connection_info(Channel_connection_info *channel_info) {
  channel_info->until_condition = CHANNEL_NO_UNTIL_CONDITION;
  channel_info->gtid = 0;
  channel_info->view_id = 0;
}

static void set_mi_ssl_options(LEX_MASTER_INFO *lex_mi,
                               Channel_ssl_info *channel_ssl_info) {
  lex_mi->ssl = (channel_ssl_info->use_ssl) ? LEX_MASTER_INFO::LEX_MI_ENABLE
                                            : LEX_MASTER_INFO::LEX_MI_DISABLE;

  if (channel_ssl_info->ssl_ca_file_name != NULL) {
    lex_mi->ssl_ca = channel_ssl_info->ssl_ca_file_name;
  }

  if (channel_ssl_info->ssl_ca_directory != NULL) {
    lex_mi->ssl_capath = channel_ssl_info->ssl_ca_directory;
  }

  if (channel_ssl_info->tls_version != NULL) {
    lex_mi->tls_version = channel_ssl_info->tls_version;
  }

  if (channel_ssl_info->ssl_cert_file_name != NULL) {
    lex_mi->ssl_cert = channel_ssl_info->ssl_cert_file_name;
  }

  if (channel_ssl_info->ssl_crl_file_name != NULL) {
    lex_mi->ssl_crl = channel_ssl_info->ssl_crl_file_name;
  }

  if (channel_ssl_info->ssl_crl_directory != NULL) {
    lex_mi->ssl_crlpath = channel_ssl_info->ssl_crl_directory;
  }

  if (channel_ssl_info->ssl_key != NULL) {
    lex_mi->ssl_key = channel_ssl_info->ssl_key;
  }

  if (channel_ssl_info->ssl_cipher != NULL) {
    lex_mi->ssl_cipher = channel_ssl_info->ssl_cipher;
  }

  lex_mi->ssl_verify_server_cert = (channel_ssl_info->ssl_verify_server_cert)
                                       ? LEX_MASTER_INFO::LEX_MI_ENABLE
                                       : LEX_MASTER_INFO::LEX_MI_DISABLE;
}

int channel_create(const char *channel, Channel_creation_info *channel_info) {
  DBUG_ENTER("channel_create");

  Master_info *mi = NULL;
  int error = 0;
  LEX_MASTER_INFO *lex_mi = NULL;

  bool thd_created = false;
  THD *thd = current_thd;

  // Don't create default channels
  if (!strcmp(channel_map.get_default_channel(), channel))
    DBUG_RETURN(RPL_CHANNEL_SERVICE_DEFAULT_CHANNEL_CREATION_ERROR);

  /* Service channels are not supposed to use sql_slave_skip_counter */
  mysql_mutex_lock(&LOCK_sql_slave_skip_counter);
  if (sql_slave_skip_counter > 0)
    error = RPL_CHANNEL_SERVICE_SLAVE_SKIP_COUNTER_ACTIVE;
  mysql_mutex_unlock(&LOCK_sql_slave_skip_counter);
  if (error) DBUG_RETURN(error);

  channel_map.wrlock();

  /* Get the Master_info of the channel */
  mi = channel_map.get_mi(channel);

  /* create a new channel if doesn't exist */
  if (!mi) {
    if ((error = add_new_channel(&mi, channel))) goto err;
  }

  lex_mi = new LEX_MASTER_INFO();
  lex_mi->channel = channel;
  lex_mi->host = channel_info->hostname;
  /*
    'group_replication_recovery' channel (*after recovery is done*)
    or 'group_replication_applier' channel wants to set the port number
    to '0' as there is no actual network usage on these channels.
  */
  lex_mi->port_opt = LEX_MASTER_INFO::LEX_MI_ENABLE;
  lex_mi->port = channel_info->port;
  lex_mi->user = channel_info->user;
  lex_mi->password = channel_info->password;
  lex_mi->sql_delay = channel_info->sql_delay;
  lex_mi->connect_retry = channel_info->connect_retry;
  if (channel_info->retry_count) {
    lex_mi->retry_count_opt = LEX_MASTER_INFO::LEX_MI_ENABLE;
    lex_mi->retry_count = channel_info->retry_count;
  }

  if (channel_info->auto_position) {
    lex_mi->auto_position = LEX_MASTER_INFO::LEX_MI_ENABLE;
    if ((mi && mi->is_auto_position()) ||
        channel_info->auto_position == RPL_SERVICE_SERVER_DEFAULT) {
      // So change master allows new configurations with a running SQL thread
      lex_mi->auto_position = LEX_MASTER_INFO::LEX_MI_UNCHANGED;
    }
  }

  if (channel_info->public_key_path) {
    lex_mi->public_key_path = channel_info->public_key_path;
  }

  if (channel_info->get_public_key) {
    lex_mi->get_public_key = LEX_MASTER_INFO::LEX_MI_ENABLE;
    if (mi && mi->get_public_key) {
      // So change master allows new configurations with a running SQL thread
      lex_mi->get_public_key = LEX_MASTER_INFO::LEX_MI_UNCHANGED;
    }
  } else {
    lex_mi->get_public_key = LEX_MASTER_INFO::LEX_MI_DISABLE;
    if (mi && !mi->get_public_key) {
      // So change master allows new configurations with a running SQL thread
      lex_mi->get_public_key = LEX_MASTER_INFO::LEX_MI_UNCHANGED;
    }
  }

  if (channel_info->ssl_info != NULL) {
    set_mi_ssl_options(lex_mi, channel_info->ssl_info);
  }

  if (mi) {
    if (!thd) {
      thd_created = true;
      thd = create_surrogate_thread();
    }

    if ((error = change_master(thd, mi, lex_mi,
                               channel_info->preserve_relay_logs))) {
      goto err;
    }
  }

  set_mi_settings(mi, channel_info);

  if (channel_map.is_group_replication_channel_name(mi->get_channel())) {
    thd->variables.max_allowed_packet = slave_max_allowed_packet;
    thd->get_protocol_classic()->set_max_packet_size(slave_max_allowed_packet +
                                                     MAX_LOG_EVENT_HEADER);
  }

err:
  channel_map.unlock();

  if (thd_created) {
    delete_surrogate_thread(thd);
  }

  delete lex_mi;

  DBUG_RETURN(error);
}

int channel_start(const char *channel, Channel_connection_info *connection_info,
                  int threads_to_start, int wait_for_connection) {
  DBUG_ENTER("channel_start(channel, threads_to_start, wait_for_connection");
  int error = 0;
  int thread_mask = 0;
  LEX_MASTER_INFO lex_mi;
  ulong thread_start_id = 0;
  bool thd_created = false;
  THD *thd = current_thd;

  /* Service channels are not supposed to use sql_slave_skip_counter */
  mysql_mutex_lock(&LOCK_sql_slave_skip_counter);
  if (sql_slave_skip_counter > 0)
    error = RPL_CHANNEL_SERVICE_SLAVE_SKIP_COUNTER_ACTIVE;
  mysql_mutex_unlock(&LOCK_sql_slave_skip_counter);
  if (error) DBUG_RETURN(error);

  channel_map.wrlock();

  Master_info *mi = channel_map.get_mi(channel);

  if (mi == NULL) {
    error = RPL_CHANNEL_SERVICE_CHANNEL_DOES_NOT_EXISTS_ERROR;
    goto err;
  }

  if (threads_to_start & CHANNEL_APPLIER_THREAD) {
    thread_mask |= SLAVE_SQL;
  }
  if (threads_to_start & CHANNEL_RECEIVER_THREAD) {
    thread_mask |= SLAVE_IO;
  }

  // Nothing to be done here
  if (!thread_mask) goto err;

  LEX_SLAVE_CONNECTION lex_connection;
  lex_connection.reset();

  if (connection_info->until_condition != CHANNEL_NO_UNTIL_CONDITION) {
    switch (connection_info->until_condition) {
      case CHANNEL_UNTIL_APPLIER_AFTER_GTIDS:
        lex_mi.gtid_until_condition = LEX_MASTER_INFO::UNTIL_SQL_AFTER_GTIDS;
        lex_mi.gtid = connection_info->gtid;
        break;
      case CHANNEL_UNTIL_APPLIER_BEFORE_GTIDS:
        lex_mi.gtid_until_condition = LEX_MASTER_INFO::UNTIL_SQL_BEFORE_GTIDS;
        lex_mi.gtid = connection_info->gtid;
        break;
      case CHANNEL_UNTIL_APPLIER_AFTER_GAPS:
        lex_mi.until_after_gaps = true;
        break;
      case CHANNEL_UNTIL_VIEW_ID:
        DBUG_ASSERT((thread_mask & SLAVE_SQL) && connection_info->view_id);
        lex_mi.view_id = connection_info->view_id;
        break;
      default:
        DBUG_ASSERT(0);
    }
  }

  if (wait_for_connection && (thread_mask & SLAVE_IO))
    thread_start_id = mi->slave_run_id;

  if (!thd) {
    thd_created = true;
    thd = create_surrogate_thread();
  }

  error = start_slave(thd, &lex_connection, &lex_mi, thread_mask, mi, false);

  if (wait_for_connection && (thread_mask & SLAVE_IO) && !error) {
    mysql_mutex_lock(&mi->run_lock);
    /*
      If the ids are still equal this means the start thread method did not
      wait for the thread to start
    */
    while (thread_start_id == mi->slave_run_id) {
      mysql_cond_wait(&mi->start_cond, &mi->run_lock);
    }
    mysql_mutex_unlock(&mi->run_lock);

    while (mi->slave_running != MYSQL_SLAVE_RUN_CONNECT) {
      // If there is such a state change then there was an error on connection
      if (mi->slave_running == MYSQL_SLAVE_NOT_RUN) {
        error = RPL_CHANNEL_SERVICE_RECEIVER_CONNECTION_ERROR;
        break;
      }
      my_sleep(100);
    }
  }

err:
  channel_map.unlock();

  if (thd_created) {
    delete_surrogate_thread(thd);
  }

  DBUG_RETURN(error);
}

int channel_stop(Master_info *mi, int threads_to_stop, long timeout) {
  DBUG_ENTER("channel_stop(master_info, stop_receiver, stop_applier, timeout");

  channel_map.assert_some_lock();

  if (mi == NULL) {
    DBUG_RETURN(RPL_CHANNEL_SERVICE_CHANNEL_DOES_NOT_EXISTS_ERROR);
  }

<<<<<<< HEAD
  int thread_mask = 0;
  int server_thd_mask = 0;
  int error = 0;
  bool thd_init = false;
=======
  int thread_mask= 0;
  int server_thd_mask= 0;
  int error= 0;
  bool thd_init= false;

  mi->channel_wrlock();
>>>>>>> 41660e07
  lock_slave_threads(mi);

  init_thread_mask(&server_thd_mask, mi, 0 /* not inverse*/);

  if ((threads_to_stop & CHANNEL_APPLIER_THREAD) &&
      (server_thd_mask & SLAVE_SQL)) {
    thread_mask |= SLAVE_SQL;
  }
  if ((threads_to_stop & CHANNEL_RECEIVER_THREAD) &&
      (server_thd_mask & SLAVE_IO)) {
    thread_mask |= SLAVE_IO;
  }

  if (thread_mask == 0) {
    goto end;
  }

  thd_init = init_thread_context();

  error = terminate_slave_threads(mi, thread_mask, timeout, false);

end:
  unlock_slave_threads(mi);

  if (thd_init) {
    clean_thread_context();
  }

  DBUG_RETURN(error);
}

int channel_stop(const char *channel, int threads_to_stop, long timeout) {
  DBUG_ENTER("channel_stop(channel, stop_receiver, stop_applier, timeout");

  channel_map.rdlock();

  Master_info *mi = channel_map.get_mi(channel);

  int error = channel_stop(mi, threads_to_stop, timeout);

  channel_map.unlock();

  DBUG_RETURN(error);
}

int channel_stop_all(int threads_to_stop, long timeout, char **error_message) {
  DBUG_ENTER("channel_stop_all");

  Master_info *mi = 0;

  /* Error related varaiables */
  int error = 0;
  char buf[MYSQL_ERRMSG_SIZE];
  char *ptr = buf;
  size_t error_length = 0;

  if (error_message) {
    error_length = snprintf(ptr, sizeof(buf), "Error stopping channel(s): ");
    ptr += (int)error_length;
  }

  channel_map.rdlock();

  for (mi_map::iterator it = channel_map.begin(); it != channel_map.end();
       it++) {
    mi = it->second;

    if (mi) {
      DBUG_PRINT("info", ("stopping channel_name: %s", mi->get_channel()));

      int channel_error = channel_stop(mi, threads_to_stop, timeout);

      DBUG_EXECUTE_IF("group_replication_stop_all_channels_failure",
                      { channel_error = 1; });

      if (channel_error &&
          channel_error != RPL_CHANNEL_SERVICE_CHANNEL_DOES_NOT_EXISTS_ERROR) {
        error = channel_error;

        mi->report(ERROR_LEVEL, error,
                   "Error stopping channel: %s. Got error: %d",
                   mi->get_channel(), error);

        if (error_message) {
          size_t curr_len =
              snprintf(ptr, sizeof(buf) - error_length,
                       " '%s' [error number: %d],", mi->get_channel(), error);

          if (error_length + curr_len < sizeof(buf)) {
            ptr += (int)curr_len;
            error_length += curr_len;
          }
        }
      }
    }
  }

  if (error_message && error) {
    char append_str[] = " Please check the error log for additional details.";
    int append_len = strlen(append_str);
    size_t total_length = error_length;
    error_length -= 1;  // remove comma at the end

    /* append append_str if buffer has space */
    if (error_length + append_len < sizeof(buf)) {
      total_length += append_len;
      *error_message =
          (char *)my_malloc(PSI_NOT_INSTRUMENTED, total_length + 1, MYF(0));
      snprintf(*error_message, total_length + 1, "%.*s.%s", int(error_length),
               buf, append_str);
    } else {
      *error_message =
          (char *)my_malloc(PSI_NOT_INSTRUMENTED, total_length + 1, MYF(0));
      snprintf(*error_message, total_length + 1, "%.*s.", int(error_length),
               buf);
    }
  }

  channel_map.unlock();
  DBUG_RETURN(error);
}

int channel_purge_queue(const char *channel, bool reset_all) {
  DBUG_ENTER("channel_purge_queue(channel, only_purge");

  channel_map.wrlock();

  Master_info *mi = channel_map.get_mi(channel);

  if (mi == NULL) {
    channel_map.unlock();
    DBUG_RETURN(RPL_CHANNEL_SERVICE_CHANNEL_DOES_NOT_EXISTS_ERROR);
  }

  bool thd_init = init_thread_context();

  int error = reset_slave(current_thd, mi, reset_all);

  channel_map.unlock();

  if (thd_init) {
    clean_thread_context();
  }

  DBUG_RETURN(error);
}

bool channel_is_active(const char *channel,
                       enum_channel_thread_types thd_type) {
  int thread_mask = 0;
  DBUG_ENTER("channel_is_active(channel, thd_type");

  channel_map.rdlock();

  Master_info *mi = channel_map.get_mi(channel);

  if (mi == NULL) {
    channel_map.unlock();
    DBUG_RETURN(false);
  }

  init_thread_mask(&thread_mask, mi, 0 /* not inverse*/);

  channel_map.unlock();

  switch (thd_type) {
    case CHANNEL_NO_THD:
      DBUG_RETURN(true);  // return true as the channel exists
    case CHANNEL_RECEIVER_THREAD:
      DBUG_RETURN(thread_mask & SLAVE_IO);
    case CHANNEL_APPLIER_THREAD:
      DBUG_RETURN(thread_mask & SLAVE_SQL);
    default:
      DBUG_ASSERT(0);
  }
  DBUG_RETURN(false);
}

int channel_get_thread_id(const char *channel,
                          enum_channel_thread_types thd_type,
                          unsigned long **thread_id) {
  DBUG_ENTER("channel_get_thread_id(channel, thread_type ,*thread_id");

  int number_threads = -1;

  channel_map.rdlock();

  Master_info *mi = channel_map.get_mi(channel);

  if (mi == NULL) {
    channel_map.unlock();
    DBUG_RETURN(RPL_CHANNEL_SERVICE_CHANNEL_DOES_NOT_EXISTS_ERROR);
  }

<<<<<<< HEAD
  switch (thd_type) {
=======
  switch(thd_type)
  {
>>>>>>> 41660e07
    case CHANNEL_RECEIVER_THREAD:
      mysql_mutex_lock(&mi->info_thd_lock);
      if (mi->info_thd != NULL) {
        *thread_id = (unsigned long *)my_malloc(
            PSI_NOT_INSTRUMENTED, sizeof(unsigned long), MYF(MY_WME));
        **thread_id = mi->info_thd->thread_id();
        number_threads = 1;
      }
      mysql_mutex_unlock(&mi->info_thd_lock);
      break;
    case CHANNEL_APPLIER_THREAD:
      if (mi->rli != NULL) {
        mysql_mutex_lock(&mi->rli->run_lock);

        if (mi->rli->slave_parallel_workers > 0) {
          // Parallel applier.
          size_t num_workers = mi->rli->get_worker_count();
          number_threads = 1 + num_workers;
          *thread_id = (unsigned long *)my_malloc(
              PSI_NOT_INSTRUMENTED, number_threads * sizeof(unsigned long),
              MYF(MY_WME));
          unsigned long *thread_id_pointer = *thread_id;

          // Set default values on thread_id array.
          for (int i = 0; i < number_threads; i++, thread_id_pointer++)
            *thread_id_pointer = -1;
          thread_id_pointer = *thread_id;

          // Coordinator thread id.
          if (mi->rli->info_thd != NULL) {
            mysql_mutex_lock(&mi->rli->info_thd_lock);
            *thread_id_pointer = mi->rli->info_thd->thread_id();
            mysql_mutex_unlock(&mi->rli->info_thd_lock);
            thread_id_pointer++;
          }

          // Workers thread id.
          if (mi->rli->workers_array_initialized) {
            for (size_t i = 0; i < num_workers; i++, thread_id_pointer++) {
              Slave_worker *worker = mi->rli->get_worker(i);
              if (worker != NULL) {
                mysql_mutex_lock(&worker->jobs_lock);
                if (worker->info_thd != NULL &&
                    worker->running_status != Slave_worker::NOT_RUNNING) {
                  mysql_mutex_lock(&worker->info_thd_lock);
                  *thread_id_pointer = worker->info_thd->thread_id();
                  mysql_mutex_unlock(&worker->info_thd_lock);
                }
                mysql_mutex_unlock(&worker->jobs_lock);
              }
            }
          }
        } else {
          // Sequential applier.
          if (mi->rli->info_thd != NULL) {
            *thread_id = (unsigned long *)my_malloc(
                PSI_NOT_INSTRUMENTED, sizeof(unsigned long), MYF(MY_WME));
            mysql_mutex_lock(&mi->rli->info_thd_lock);
            **thread_id = mi->rli->info_thd->thread_id();
            mysql_mutex_unlock(&mi->rli->info_thd_lock);
            number_threads = 1;
          }
        }
        mysql_mutex_unlock(&mi->rli->run_lock);
      }
      break;
    default:
      break;
  }

  channel_map.unlock();

  DBUG_RETURN(number_threads);
}

long long channel_get_last_delivered_gno(const char *channel, int sidno) {
  DBUG_ENTER("channel_get_last_delivered_gno(channel, sidno)");

  channel_map.rdlock();

  Master_info *mi = channel_map.get_mi(channel);

  if (mi == NULL) {
    channel_map.unlock();
    DBUG_RETURN(RPL_CHANNEL_SERVICE_CHANNEL_DOES_NOT_EXISTS_ERROR);
  }

<<<<<<< HEAD
  rpl_gno last_gno = 0;
=======
  rpl_gno last_gno= 0;
>>>>>>> 41660e07

  Checkable_rwlock *sid_lock = mi->rli->get_sid_lock();
  sid_lock->rdlock();
  last_gno = mi->rli->get_gtid_set()->get_last_gno(sidno);
  sid_lock->unlock();

#if !defined(DBUG_OFF)
  const Gtid_set *retrieved_gtid_set = mi->rli->get_gtid_set();
  char *retrieved_gtid_set_string = NULL;
  sid_lock->wrlock();
  retrieved_gtid_set->to_string(&retrieved_gtid_set_string);
  sid_lock->unlock();
  DBUG_PRINT("info", ("get_last_delivered_gno retrieved_set_string: %s",
                      retrieved_gtid_set_string));
  my_free(retrieved_gtid_set_string);
#endif

  channel_map.unlock();

  DBUG_RETURN(last_gno);
}

int channel_add_executed_gtids_to_received_gtids(const char *channel) {
  DBUG_ENTER("channel_add_executed_gtids_to_received_gtids(channel)");

  channel_map.rdlock();
  Master_info *mi = channel_map.get_mi(channel);
  if (mi == NULL) {
    channel_map.unlock();
    DBUG_RETURN(RPL_CHANNEL_SERVICE_CHANNEL_DOES_NOT_EXISTS_ERROR);
  }

  global_sid_lock->wrlock();

  enum_return_status return_status =
      mi->rli->add_gtid_set(gtid_state->get_executed_gtids());

  global_sid_lock->unlock();
  channel_map.unlock();

  DBUG_RETURN(return_status != RETURN_STATUS_OK);
}

int channel_queue_packet(const char *channel, const char *buf,
                         unsigned long event_len) {
  int result;
  DBUG_ENTER("channel_queue_packet(channel, event_buffer, event_len)");

  channel_map.rdlock();

  Master_info *mi = channel_map.get_mi(channel);

  if (mi == NULL) {
    channel_map.unlock();
    DBUG_RETURN(RPL_CHANNEL_SERVICE_CHANNEL_DOES_NOT_EXISTS_ERROR);
  }

  result = queue_event(mi, buf, event_len, false /*flush_master_info*/);

  channel_map.unlock();

  DBUG_RETURN(result);
}

int channel_wait_until_apply_queue_applied(const char *channel,
                                           double timeout) {
  DBUG_ENTER("channel_wait_until_apply_queue_applied(channel, timeout)");

  channel_map.rdlock();

  Master_info *mi = channel_map.get_mi(channel);

  if (mi == NULL) {
    channel_map.unlock();
    DBUG_RETURN(RPL_CHANNEL_SERVICE_CHANNEL_DOES_NOT_EXISTS_ERROR);
  }

  mi->inc_reference();
  channel_map.unlock();

  /*
    The retrieved_gtid_set (rli->get_gtid_set) has its own sid_map/sid_lock
    and do not use global_sid_map/global_sid_lock. Instead of blocking both
    sid locks on each wait iteration at rli->wait_for_gtid_set(Gtid_set), it
    would be better to use rli->wait_for_gtid_set(char *) that will create a
    new Gtid_set based on global_sid_map.
  */
  char *retrieved_gtid_set_buf;
  mi->rli->get_sid_lock()->wrlock();
  mi->rli->get_gtid_set()->to_string(&retrieved_gtid_set_buf);
  mi->rli->get_sid_lock()->unlock();

  int error = mi->rli->wait_for_gtid_set(current_thd, retrieved_gtid_set_buf,
                                         timeout, false);
  my_free(retrieved_gtid_set_buf);
  mi->dec_reference();

  if (error == -1) DBUG_RETURN(REPLICATION_THREAD_WAIT_TIMEOUT_ERROR);
  if (error == -2) DBUG_RETURN(REPLICATION_THREAD_WAIT_NO_INFO_ERROR);

  DBUG_RETURN(error);
}

int channel_wait_until_transactions_applied(const char *channel,
                                            const char *gtid_set,
                                            double timeout,
                                            bool update_THD_status) {
  DBUG_ENTER(
      "channel_wait_until_transactions_applied(channel, gtid_set, timeout)");

  channel_map.rdlock();

  Master_info *mi = channel_map.get_mi(channel);

  if (mi == NULL) {
    channel_map.unlock(); /* purecov: inspected */
    DBUG_RETURN(
        RPL_CHANNEL_SERVICE_CHANNEL_DOES_NOT_EXISTS_ERROR); /* purecov:
                                                               inspected */
  }

  mi->inc_reference();
  channel_map.unlock();

  int error = mi->rli->wait_for_gtid_set(current_thd, gtid_set, timeout,
                                         update_THD_status);
  mi->dec_reference();

  if (error == -1) DBUG_RETURN(REPLICATION_THREAD_WAIT_TIMEOUT_ERROR);
  if (error == -2) DBUG_RETURN(REPLICATION_THREAD_WAIT_NO_INFO_ERROR);

  DBUG_RETURN(error);
}

int channel_is_applier_waiting(const char *channel) {
  DBUG_ENTER("channel_is_applier_waiting(channel)");
  int result = RPL_CHANNEL_SERVICE_CHANNEL_DOES_NOT_EXISTS_ERROR;

  channel_map.rdlock();

  Master_info *mi = channel_map.get_mi(channel);

  if (mi == NULL) {
    channel_map.unlock();
    DBUG_RETURN(result);
  }

  unsigned long *thread_ids = NULL;
  int number_appliers =
      channel_get_thread_id(channel, CHANNEL_APPLIER_THREAD, &thread_ids);

  if (number_appliers <= 0) {
    goto end;
  }

  if (number_appliers == 1) {
    result = channel_is_applier_thread_waiting(*thread_ids);
  } else if (number_appliers > 1) {
    int waiting = 0;

    // Check if coordinator is waiting.
    waiting += channel_is_applier_thread_waiting(thread_ids[0]);

    // Check if workers are waiting.
    for (int i = 1; i < number_appliers; i++)
      waiting += channel_is_applier_thread_waiting(thread_ids[i], true);

    // Check if all are waiting.
    if (waiting == number_appliers)
      result = 1;
    else
      result = 0;
  }

end:
  channel_map.unlock();
  my_free(thread_ids);

  DBUG_RETURN(result);
}

int channel_is_applier_thread_waiting(unsigned long thread_id, bool worker) {
  DBUG_ENTER("channel_is_applier_thread_waiting(thread_id, worker)");
  int result = -1;

  Find_thd_with_id find_thd_with_id(thread_id);
  THD *thd = Global_THD_manager::get_instance()->find_thd(&find_thd_with_id);
  if (thd) {
    result = 0;

    const char *proc_info = thd->get_proc_info();
    if (proc_info) {
      const char *stage_name = stage_slave_has_read_all_relay_log.m_name;
      if (worker)
        stage_name = stage_slave_waiting_event_from_coordinator.m_name;

      if (!strcmp(proc_info, stage_name)) result = 1;
    }
    mysql_mutex_unlock(&thd->LOCK_thd_data);
  }

  DBUG_RETURN(result);
}

int channel_flush(const char *channel) {
  DBUG_ENTER("channel_flush(channel)");

  channel_map.rdlock();

  Master_info *mi = channel_map.get_mi(channel);

  if (mi == NULL) {
    channel_map.unlock();
    DBUG_RETURN(RPL_CHANNEL_SERVICE_CHANNEL_DOES_NOT_EXISTS_ERROR);
  }

  bool error = flush_relay_logs(mi);

  channel_map.unlock();

  DBUG_RETURN(error ? 1 : 0);
}

int channel_get_retrieved_gtid_set(const char *channel, char **retrieved_set) {
  DBUG_ENTER("channel_get_retrieved_gtid_set(channel,retrieved_set)");

  channel_map.rdlock();

  Master_info *mi = channel_map.get_mi(channel);

  if (mi == NULL) {
    channel_map.unlock();
    DBUG_RETURN(RPL_CHANNEL_SERVICE_CHANNEL_DOES_NOT_EXISTS_ERROR);
  }

  mi->inc_reference();
  channel_map.unlock();

  int error = 0;
  const Gtid_set *receiver_gtid_set = mi->rli->get_gtid_set();
  if (receiver_gtid_set->to_string(retrieved_set, true /*need_lock*/) == -1)
    error = ER_OUTOFMEMORY;

  mi->dec_reference();

  DBUG_RETURN(error);
}

bool channel_is_stopping(const char *channel,
                         enum_channel_thread_types thd_type) {
  bool is_stopping = false;
  DBUG_ENTER("channel_is_stopping(channel, thd_type");

  channel_map.rdlock();
  Master_info *mi = channel_map.get_mi(channel);
  if (mi == NULL) {
    channel_map.unlock();
    DBUG_RETURN(false);
  }

<<<<<<< HEAD
  switch (thd_type) {
=======
  switch(thd_type)
  {
>>>>>>> 41660e07
    case CHANNEL_NO_THD:
      break;
    case CHANNEL_RECEIVER_THREAD:
      is_stopping = likely(mi->atomic_is_stopping);
      break;
    case CHANNEL_APPLIER_THREAD:
      is_stopping = likely(mi->rli->atomic_is_stopping);
      break;
    default:
      DBUG_ASSERT(0);
  }

  channel_map.unlock();

  DBUG_RETURN(is_stopping);
}

bool is_partial_transaction_on_channel_relay_log(const char *channel) {
  DBUG_ENTER("is_partial_transaction_on_channel_relay_log(channel)");
  channel_map.rdlock();
  Master_info *mi = channel_map.get_mi(channel);
  if (mi == NULL) {
    channel_map.unlock();
    DBUG_RETURN(false);
  }
<<<<<<< HEAD
  bool ret = mi->transaction_parser.is_inside_transaction();
=======
  bool ret= mi->transaction_parser.is_inside_transaction();
>>>>>>> 41660e07
  channel_map.unlock();
  DBUG_RETURN(ret);
}

bool is_any_slave_channel_running(int thread_mask) {
  DBUG_ENTER("is_any_slave_channel_running");
  Master_info *mi = 0;
  bool is_running;

  channel_map.rdlock();

  for (mi_map::iterator it = channel_map.begin(); it != channel_map.end();
       it++) {
    mi = it->second;

    if (mi) {
      if ((thread_mask & SLAVE_IO) != 0) {
        mysql_mutex_lock(&mi->run_lock);
        is_running = mi->slave_running;
        mysql_mutex_unlock(&mi->run_lock);
        if (is_running) {
          channel_map.unlock();
          DBUG_RETURN(true);
        }
      }

      if ((thread_mask & SLAVE_SQL) != 0) {
        mysql_mutex_lock(&mi->rli->run_lock);
        is_running = mi->rli->slave_running;
        mysql_mutex_unlock(&mi->rli->run_lock);
        if (is_running) {
          channel_map.unlock();
          DBUG_RETURN(true);
        }
      }
    }
  }

  channel_map.unlock();
  DBUG_RETURN(false);
}

enum_slave_channel_status
has_any_slave_channel_open_temp_table_or_is_its_applier_running() {
  DBUG_ENTER("has_any_slave_channel_open_temp_table_or_is_its_applier_running");
  Master_info *mi = 0;
  bool is_applier_running = false;
  bool has_open_temp_tables = false;
  mi_map::iterator it;

  channel_map.rdlock();

  mi_map::iterator it_end = channel_map.end();
  for (it = channel_map.begin(); it != channel_map.end(); ++it) {
    mi = it->second;

    if (Master_info::is_configured(mi)) {
      mysql_mutex_lock(&mi->rli->run_lock);
      is_applier_running = mi->rli->slave_running;
      if (mi->rli->atomic_channel_open_temp_tables > 0)
        has_open_temp_tables = true;
      if (is_applier_running || has_open_temp_tables) {
        /*
          Stop acquiring more run_locks and start to release the held
          run_locks once finding that a slave channel applier thread
          is running or a slave channel has open temporary table(s),
          and record the stop position.
        */
        it_end = ++it;
        break;
      }
    }
  }

  /*
    Release the held run_locks until the stop position recorded in above
    or the end of the channel_map.
  */
  for (it = channel_map.begin(); it != it_end; ++it) {
    mi = it->second;
    if (Master_info::is_configured(mi)) mysql_mutex_unlock(&mi->rli->run_lock);
  }

  channel_map.unlock();

  if (is_applier_running)
    DBUG_RETURN(SLAVE_CHANNEL_APPLIER_IS_RUNNING);
  else if (has_open_temp_tables)
    DBUG_RETURN(SLAVE_CHANNEL_HAS_OPEN_TEMPORARY_TABLE);

  DBUG_RETURN(SLAVE_CHANNEL_NO_APPLIER_RUNNING_AND_NO_OPEN_TEMPORARY_TABLE);
}<|MERGE_RESOLUTION|>--- conflicted
+++ resolved
@@ -466,19 +466,12 @@
     DBUG_RETURN(RPL_CHANNEL_SERVICE_CHANNEL_DOES_NOT_EXISTS_ERROR);
   }
 
-<<<<<<< HEAD
   int thread_mask = 0;
   int server_thd_mask = 0;
   int error = 0;
   bool thd_init = false;
-=======
-  int thread_mask= 0;
-  int server_thd_mask= 0;
-  int error= 0;
-  bool thd_init= false;
 
   mi->channel_wrlock();
->>>>>>> 41660e07
   lock_slave_threads(mi);
 
   init_thread_mask(&server_thd_mask, mi, 0 /* not inverse*/);
@@ -502,6 +495,7 @@
 
 end:
   unlock_slave_threads(mi);
+  mi->channel_unlock();
 
   if (thd_init) {
     clean_thread_context();
@@ -673,12 +667,7 @@
     DBUG_RETURN(RPL_CHANNEL_SERVICE_CHANNEL_DOES_NOT_EXISTS_ERROR);
   }
 
-<<<<<<< HEAD
   switch (thd_type) {
-=======
-  switch(thd_type)
-  {
->>>>>>> 41660e07
     case CHANNEL_RECEIVER_THREAD:
       mysql_mutex_lock(&mi->info_thd_lock);
       if (mi->info_thd != NULL) {
@@ -766,11 +755,7 @@
     DBUG_RETURN(RPL_CHANNEL_SERVICE_CHANNEL_DOES_NOT_EXISTS_ERROR);
   }
 
-<<<<<<< HEAD
   rpl_gno last_gno = 0;
-=======
-  rpl_gno last_gno= 0;
->>>>>>> 41660e07
 
   Checkable_rwlock *sid_lock = mi->rli->get_sid_lock();
   sid_lock->rdlock();
@@ -1031,12 +1016,7 @@
     DBUG_RETURN(false);
   }
 
-<<<<<<< HEAD
   switch (thd_type) {
-=======
-  switch(thd_type)
-  {
->>>>>>> 41660e07
     case CHANNEL_NO_THD:
       break;
     case CHANNEL_RECEIVER_THREAD:
@@ -1062,11 +1042,7 @@
     channel_map.unlock();
     DBUG_RETURN(false);
   }
-<<<<<<< HEAD
   bool ret = mi->transaction_parser.is_inside_transaction();
-=======
-  bool ret= mi->transaction_parser.is_inside_transaction();
->>>>>>> 41660e07
   channel_map.unlock();
   DBUG_RETURN(ret);
 }
