/*
   Copyright (c) 2010, 2011, Oracle and/or its affiliates. All rights reserved.

   This program is free software; you can redistribute it and/or modify
   it under the terms of the GNU General Public License as published by
   the Free Software Foundation; version 2 of the License.

   This program is distributed in the hope that it will be useful,
   but WITHOUT ANY WARRANTY; without even the implied warranty of
   MERCHANTABILITY or FITNESS FOR A PARTICULAR PURPOSE.  See the
   GNU General Public License for more details.

   You should have received a copy of the GNU General Public License
   along with this program; if not, write to the Free Software
   Foundation, Inc., 51 Franklin St, Fifth Floor, Boston, MA 02110-1301  USA
*/

#include "sql_priv.h"
#include "sql_select.h"
#include "sql_optimizer.h"
#include "abstract_query_plan.h"


namespace AQP
{

  /**
    @param join_tab Array of access methods constituting the nested loop join.
    @param access_count Length of array.
  */
  Join_plan::Join_plan(const JOIN* join)
   : m_join_tabs(join->join_tab),
     m_access_count(join->tables),
     m_table_accesses(NULL)
  {
    /*
      This combination is assumed not to appear. If it does, code must
      be written to handle it.
    */
    DBUG_ASSERT((m_join_tabs[0].use_quick != 2)
                || (m_join_tabs[0].type == JT_ALL)
                || (m_join_tabs[0].select == NULL)
                || (m_join_tabs[0].select->quick == NULL));

    m_table_accesses= new Table_access[m_access_count];
    for(uint i= 0; i < m_access_count; i++)
    {
      m_table_accesses[i].m_join_plan= this; 
      m_table_accesses[i].m_tab_no= i;
    }
  }

  Join_plan::~Join_plan()
  {
    delete[] m_table_accesses;
    m_table_accesses= NULL;
  }

  /** Get the JOIN_TAB of the n'th table access operation.*/
  const JOIN_TAB* Join_plan::get_join_tab(uint join_tab_no) const
  {
    DBUG_ASSERT(join_tab_no < m_access_count);
    return m_join_tabs + join_tab_no;
  }

<<<<<<< HEAD
=======
  /**
   * Check if either a GROUP BY or ORDER BY could be 
   * executed without sorting by reading an ordered index.
   */ 
  void
  Join_plan::find_skippabable_group_or_order() const
  {
    const
    JOIN* const join= m_join_tabs->join;

    if (join->const_tables < join->tables)
    {
      JOIN_TAB* join_head= join->join_tab+join->const_tables;
  
      m_group_by_filesort_is_skippable= join->group_optimized_away;
      m_order_by_filesort_is_skippable= join->skip_sort_order;

      /* A single row don't have to be sorted */
      if (join_head->type == JT_CONST  || 
          join_head->type == JT_SYSTEM || 
          join_head->type == JT_EQ_REF)
      {
        m_group_by_filesort_is_skippable= true;
        m_order_by_filesort_is_skippable= true;
      }
      else if (join->select_options & SELECT_BIG_RESULT)
      {
        /* Excluded from ordered index optimization */
      }
      else if (join->group_list && !m_group_by_filesort_is_skippable)
      {
        if (!join->tmp_table_param.quick_group || join->procedure)
        {
          /* Unsure how to handle - Is disabled in ::compute_type_and_index() */
        }
        if (join->simple_group)
        {
          /**
            test_if_skip_sort_order(...group_list...) already done by JOIN::optimize().
            As we still have a 'simple_group', GROUP BY has been optimized through an
            access path providing an ordered sequence as required by GROUP BY:

            Verify this assumption in ASSERT below:
          */
          DBUG_ASSERT(test_if_skip_sort_order(join_head, join->group_list,
                                              join->unit->select_limit_cnt, true, 
                                              &join_head->table->keys_in_use_for_group_by));
          m_group_by_filesort_is_skippable= true;
        }
      }
      else if (join->order && !m_order_by_filesort_is_skippable)
      {
        if (join->simple_order)
        {
          m_order_by_filesort_is_skippable= 
            test_if_skip_sort_order(join_head,
                                    join->order,
                                    join->unit->select_limit_cnt, false, 
                                    &join_head->table->keys_in_use_for_order_by);
        }
      }
    }
  }

  bool
  Join_plan::group_by_filesort_is_skippable() const
  {
    return (m_group_by_filesort_is_skippable == true);
  }

  bool
  Join_plan::order_by_filesort_is_skippable() const
  {
    return (m_order_by_filesort_is_skippable == true);
  }

>>>>>>> f8e9f636
  /**
    Determine join type between this table access and some other table
    access that preceeds it in the join plan..
  */
  enum_join_type 
  Table_access::get_join_type(const Table_access* predecessor) const
  {
    DBUG_ENTER("get_join_type");
    DBUG_ASSERT(get_access_no() > predecessor->get_access_no());

    if (get_join_tab()->table->pos_in_table_list->outer_join != 0)
    {
      /*
        This cover unnested outer joins such as 
        'select * from t1 left join t2 on t1.attr=t1.pk'.
       */
      DBUG_PRINT("info", ("JT_OUTER_JOIN between %s and %s",
                          predecessor->get_join_tab()->table->alias,
                          get_join_tab()->table->alias));
      DBUG_RETURN(JT_OUTER_JOIN);
    }

    const TABLE_LIST* const child_embedding= 
      get_join_tab()->table->pos_in_table_list->embedding;

    if (child_embedding == NULL)
    {
      // 'this' is not on the inner side of any left join.
      DBUG_PRINT("info", ("JT_INNER_JOIN between %s and %s",
                          predecessor->get_join_tab()->table->alias,
                          get_join_tab()->table->alias));
      DBUG_RETURN(JT_INNER_JOIN);
    }

    DBUG_ASSERT(child_embedding->outer_join != 0);

    const TABLE_LIST *predecessor_embedding= 
      predecessor->get_join_tab()->table->pos_in_table_list->embedding;

    /*
      This covers the nested join case, i.e:
      <table reference> LEFT JOIN (<joined table>).
      
      TABLE_LIST objects form a tree where TABLE_LIST::emebedding points to
      the parent object. Now if child_embedding is non null and not an 
      ancestor of predecessor_embedding in the embedding tree, then 'this'
      must be on the inner side of some left join where 'predecessor' is on 
      the outer side.
     */
    while (true)
    {
      if (predecessor_embedding == child_embedding)
      {
        DBUG_PRINT("info", ("JT_INNER_JOIN between %s and %s",
                            predecessor->get_join_tab()->table->alias,
                            get_join_tab()->table->alias));
        DBUG_RETURN(JT_INNER_JOIN);
      }
      else if (predecessor_embedding == NULL)
      {
        /*
           We reached the root of the tree without finding child_embedding,
           so it must be in another branch and hence on the inner side of some
           left join where 'predecessor' is on the outer side.
         */
        DBUG_PRINT("info", ("JT_OUTER_JOIN between %s and %s",
                            predecessor->get_join_tab()->table->alias,
                            get_join_tab()->table->alias));
        DBUG_RETURN(JT_OUTER_JOIN);
      }
      // Iterate through ancestors of predecessor_embedding.
      predecessor_embedding = predecessor_embedding->embedding;
    }
  }

  /**
    Get the number of key values for this operation. It is an error
    to call this method on an operation that is not an index lookup
    operation.
  */
  uint Table_access::get_no_of_key_fields() const
  {
    DBUG_ASSERT(m_access_type == AT_PRIMARY_KEY ||
                m_access_type == AT_UNIQUE_KEY ||
                m_access_type == AT_MULTI_PRIMARY_KEY ||
                m_access_type == AT_MULTI_UNIQUE_KEY ||
                m_access_type == AT_ORDERED_INDEX_SCAN); // Used as 'range scan'
    return get_join_tab()->ref.key_parts;
  }

  /**
    Get the field_no'th key values for this operation. It is an error
    to call this method on an operation that is not an index lookup
    operation.
  */
  const Item* Table_access::get_key_field(uint field_no) const
  {
    DBUG_ASSERT(field_no < get_no_of_key_fields());
    return get_join_tab()->ref.items[field_no];
  }

  /**
    Get the field_no'th KEY_PART_INFO for this operation. It is an error
    to call this method on an operation that is not an index lookup
    operation.
  */
  const KEY_PART_INFO* Table_access::get_key_part_info(uint field_no) const
  {
    DBUG_ASSERT(field_no < get_no_of_key_fields());
    const KEY* key= &get_join_tab()->table->key_info[get_join_tab()->ref.key];
    return &key->key_part[field_no];
  }

  /**
    Get the table that this operation accesses.
  */
  TABLE* Table_access::get_table() const
  {
    return get_join_tab()->table;
  }

  double Table_access::get_fanout() const
  {
    switch (get_access_type())
    {
      case AT_PRIMARY_KEY:
      case AT_UNIQUE_KEY:
        return 1.0;

      case AT_ORDERED_INDEX_SCAN:
        DBUG_ASSERT(get_join_tab()->join->best_positions[m_tab_no].records_read>0.0);
        return get_join_tab()->join->best_positions[m_tab_no].records_read;

      case AT_MULTI_PRIMARY_KEY:
      case AT_MULTI_UNIQUE_KEY:
      case AT_MULTI_MIXED:
        DBUG_ASSERT(get_join_tab()->join->best_positions[m_tab_no].records_read>0.0);
        return get_join_tab()->join->best_positions[m_tab_no].records_read;

      case AT_TABLE_SCAN:
        DBUG_ASSERT(get_join_tab()->table->file->stats.records>0.0);
        return static_cast<double>(get_join_tab()->table->file->stats.records);

      default:
        return 99999999.0;
    }
  }

  /** Get the JOIN_TAB object that corresponds to this operation.*/
  const JOIN_TAB* Table_access::get_join_tab() const
  {
    return m_join_plan->get_join_tab(m_tab_no);
  }

  /** Get the Item_equal's set relevant for the specified 'Item_field' */
  Item_equal*
  Table_access::get_item_equal(const Item_field* field_item) const
  {
    DBUG_ASSERT(field_item->type() == Item::FIELD_ITEM);

    COND_EQUAL* const cond_equal = get_join_tab()->join->cond_equal;
    if (cond_equal!=NULL)
    {
      return (field_item->item_equal != NULL)
               ? field_item->item_equal
               : const_cast<Item_field*>(field_item)->find_item_equal(cond_equal);
    }
    return NULL;
  }

  /**
    Write an entry in the trace file about the contents of this object.
  */
  void Table_access::dbug_print() const
  {
    DBUG_PRINT("info", ("type:%d", get_join_tab()->type));
    DBUG_PRINT("info", ("ref.key:%d", get_join_tab()->ref.key));
    DBUG_PRINT("info", ("ref.key_parts:%d", get_join_tab()->ref.key_parts));
    DBUG_PRINT("info", ("ref.key_length:%d", get_join_tab()->ref.key_length));

    DBUG_PRINT("info", ("order:%p", get_join_tab()->join->order.order));
    DBUG_PRINT("info", ("skip_sort_order:%d",
                        get_join_tab()->join->skip_sort_order));
    DBUG_PRINT("info", ("no_order:%d", get_join_tab()->join->no_order));
    DBUG_PRINT("info", ("simple_order:%d", get_join_tab()->join->simple_order));

    DBUG_PRINT("info", ("group:%d", get_join_tab()->join->group));
    DBUG_PRINT("info", ("group_list:%p", get_join_tab()->join->group_list.order));
    DBUG_PRINT("info", ("simple_group:%d", get_join_tab()->join->simple_group));
    DBUG_PRINT("info", ("group_optimized_away:%d",
                        get_join_tab()->join->group_optimized_away));

    DBUG_PRINT("info", ("full_join:%d", get_join_tab()->join->full_join));
    DBUG_PRINT("info", ("need_tmp:%d", get_join_tab()->join->need_tmp));
    DBUG_PRINT("info", ("select_distinct:%d",
                        get_join_tab()->join->select_distinct));

    DBUG_PRINT("info", ("use_quick:%d", get_join_tab()->use_quick));
    DBUG_PRINT("info", ("index:%d", get_join_tab()->index));
    DBUG_PRINT("info", ("quick:%p", get_join_tab()->quick));
    DBUG_PRINT("info", ("select:%p", get_join_tab()->select));
    if (get_join_tab()->select && get_join_tab()->select->quick)
    {
      DBUG_PRINT("info", ("select->quick->get_type():%d",
                          get_join_tab()->select->quick->get_type()));
    }
  }


  /**
    Compute the access type and index (if apliccable) of this operation .
  */
  void Table_access::compute_type_and_index() const
  {
    DBUG_ENTER("Table_access::compute_type_and_index");
    const JOIN_TAB* const join_tab= get_join_tab();
    JOIN* const join= join_tab->join;

    /**
     * There are some JOIN arguments we don't fully understand or has 
     * not yet invested time into exploring pushability of:
     */
    if (join->procedure)
    {
      m_access_type= AT_OTHER;
      m_other_access_reason = 
        "'PROCEDURE'-clause post processing cannot be pushed.";
      DBUG_VOID_RETURN;
    }

    /**
     * OLEJA: I think this restriction can be removed
     * now as WL5558 and other changes has cleaned up the 
     * ORDER/GROUP BY optimize + execute path.
     */
    if (join->group_list && !join->tmp_table_param.quick_group)
    {
      m_access_type= AT_OTHER;
      m_other_access_reason = 
        "GROUP BY cannot be done using index on grouped columns.";
      DBUG_VOID_RETURN;
    }

    /* Tables below 'const_tables' has been const'ified, or entirely
     * optimized away due to 'impossible WHERE/ON'
     */
    if (join_tab < join->join_tab+join->const_tables)
    {
      DBUG_PRINT("info", ("Operation %d is const-optimized.", m_tab_no));
      m_access_type= AT_FIXED;
      DBUG_VOID_RETURN;
    }

    /*
      Identify the type of access operation and the index to use (if any).
    */
    switch (join_tab->type)
    {
    case JT_EQ_REF:
      m_index_no= join_tab->ref.key;

      if (m_index_no == static_cast<int>(join_tab->table->s->primary_key))
      {
        DBUG_PRINT("info", ("Operation %d is a primary key lookup.", m_tab_no));
        m_access_type= AT_PRIMARY_KEY;
      }
      else
      {
        DBUG_PRINT("info", ("Operation %d is a unique index lookup.",
                            m_tab_no));
        m_access_type= AT_UNIQUE_KEY;
      }
      break;

    case JT_REF:
    {
      DBUG_ASSERT(join_tab->ref.key >= 0);
      DBUG_ASSERT((uint)join_tab->ref.key < MAX_KEY);
      m_index_no= join_tab->ref.key;

      /*
        All parts of a key are specified for an unique index -> access is a key lookup.
      */
      const KEY *key_info= join_tab->table->s->key_info;
      if (key_info[m_index_no].key_parts == join_tab->ref.key_parts  &&
          key_info[m_index_no].flags & HA_NOSAME)
      {
        m_access_type= 
          (m_index_no == static_cast<int32>(join_tab->table->s->primary_key)) 
              ? AT_PRIMARY_KEY
              : AT_UNIQUE_KEY;
        DBUG_PRINT("info", ("Operation %d is an unique key referrence.", m_tab_no));
      }
      else
      {
        DBUG_ASSERT(join_tab->ref.key_parts > 0);
        DBUG_ASSERT(join_tab->ref.key_parts <= key_info[m_index_no].key_parts);
        m_access_type= AT_ORDERED_INDEX_SCAN;
        DBUG_PRINT("info", ("Operation %d is an ordered index scan.", m_tab_no));
      }
      break;
    }
    case JT_INDEX_SCAN:
      DBUG_ASSERT(join_tab->index < MAX_KEY);
      m_index_no=    join_tab->index;
      m_access_type= AT_ORDERED_INDEX_SCAN;
      DBUG_PRINT("info", ("Operation %d is an ordered index scan.", m_tab_no));
      break;

    case JT_ALL:
      if (join_tab->use_quick == 2)
      {
        /*
          use_quick == 2 means that the decision on which access method to use
          will be taken late (as rows from the preceeding operation arrive).
          This operation is therefor not pushable.
        */
        DBUG_PRINT("info",
                   ("Operation %d has 'use_quick == 2' -> not pushable",
                    m_tab_no));
        m_access_type= AT_UNDECIDED;
        m_index_no=    -1;
      }
      else
      {
        if (join_tab->select != NULL &&
            join_tab->select->quick != NULL)
        {
          QUICK_SELECT_I *quick= join_tab->select->quick;

          /** QUICK_SELECT results in execution of MRR (Multi Range Read).
           *  Depending on each range, it may require execution of
           *  either a PK-lookup or a range scan. To cover both of 
           *  these we may need to prepare both a pushed lookup join
           *  and a pushed range scan. Currently we handle it as
           *  a range scan and convert e PK lookup to a (closed-) range
           *  whenever required.
           **/

          const KEY *key_info= join_tab->table->s->key_info;
          DBUG_EXECUTE("info", quick->dbug_dump(0, TRUE););

          // Temporary assert as we are still investigation the relation between 
          // 'quick->index == MAX_KEY' and the different quick_types
          DBUG_ASSERT ((quick->index == MAX_KEY)  ==
                        ((quick->get_type() == QUICK_SELECT_I::QS_TYPE_INDEX_MERGE) ||
                         (quick->get_type() == QUICK_SELECT_I::QS_TYPE_ROR_INTERSECT) ||
                         (quick->get_type() == QUICK_SELECT_I::QS_TYPE_ROR_UNION)));

          // JT_INDEX_MERGE: We have a set of qualifying PKs as root of pushed joins
          if (quick->index == MAX_KEY) 
          {
            m_index_no=    join_tab->table->s->primary_key;
            m_access_type= AT_MULTI_PRIMARY_KEY;    // Multiple PKs are produced by merge
          }

          // Else JT_RANGE: May be both exact PK and/or index scans when sorted index available
          else if (quick->index == join_tab->table->s->primary_key)
          {
            m_index_no= quick->index;
            if (key_info[m_index_no].algorithm == HA_KEY_ALG_HASH)
              m_access_type= AT_MULTI_PRIMARY_KEY; // MRR w/ multiple PK's
            else
              m_access_type= AT_MULTI_MIXED;       // MRR w/ both range and PKs
          }
          else
          {
            m_index_no= quick->index;
            if (key_info[m_index_no].algorithm == HA_KEY_ALG_HASH)
              m_access_type= AT_MULTI_UNIQUE_KEY; // MRR with multiple unique keys
            else
              m_access_type= AT_MULTI_MIXED;      // MRR w/ both range and unique keys
          }
        }
        else
        {
          DBUG_PRINT("info", ("Operation %d is a table scan.", m_tab_no));
          m_access_type= AT_TABLE_SCAN;
        }
      }
      break;

    case JT_CONST:
    case JT_SYSTEM:
    default:
      /*
        Other join_types either cannot be pushed or the code analyze them is
        not yet in place.
      */
      DBUG_PRINT("info",
                 ("Operation %d has join_type %d. -> Not pushable.",
                  m_tab_no, join_tab->type));
      m_access_type= AT_OTHER;
      m_index_no=    -1;
      m_other_access_reason = "This table access method can not be pushed.";
      break;
    }
    DBUG_VOID_RETURN;
  }
  // Table_access::compute_type_and_index()


  Table_access::Table_access()
    :m_join_plan(NULL),
     m_tab_no(0),
     m_access_type(AT_VOID),
     m_other_access_reason(NULL),
     m_index_no(-1)
  {}

  /**
    Check if the results from this operation will joined with results 
    from the next operation using a join buffer (instead of plain nested loop).
    @return True if using a join buffer. 
  */
  bool Table_access::uses_join_cache() const
  {
    return get_join_tab()->next_select == sub_select_cache;
  }

  /**
   Check if this table will be presorted to an intermediate record storage
   before it is joined with its siblings.
  */
  bool Table_access::filesort_before_join() const
  {
    if (m_access_type == AT_PRIMARY_KEY ||
        m_access_type == AT_UNIQUE_KEY)
    {
      return false;
    }

    const JOIN_TAB* const join_tab= get_join_tab();
    JOIN* const join= join_tab->join;

    /**
     Table will be presorted before joining with child tables, if:
      1) This is the first non-const table
      2) There are more tables to be joined
      3) It is not already decide to write entire join result to temp.
      4a) The GROUP BY is 'simple' and does not match an orderd index
      4b) The ORDER BY is 'simple' and does not match an orderd index

     A 'simple' order/group by contain only column references to
     the first non-const table
    */
    if (join_tab == join->join_tab+join->const_tables &&  // First non-const table
        join->const_tables < join->tables)                // There are more tables
    {
      if (join->need_tmp)
        return false;
      else if (join->group_list && join->simple_group)
        return (join->ordered_index_usage!=JOIN::ordered_index_group_by);
      else if (join->order && join->simple_order)
        return (join->ordered_index_usage!=JOIN::ordered_index_order_by);
      else
        return false;
    }
    return false;
  }

};
// namespace AQP<|MERGE_RESOLUTION|>--- conflicted
+++ resolved
@@ -63,85 +63,6 @@
     return m_join_tabs + join_tab_no;
   }
 
-<<<<<<< HEAD
-=======
-  /**
-   * Check if either a GROUP BY or ORDER BY could be 
-   * executed without sorting by reading an ordered index.
-   */ 
-  void
-  Join_plan::find_skippabable_group_or_order() const
-  {
-    const
-    JOIN* const join= m_join_tabs->join;
-
-    if (join->const_tables < join->tables)
-    {
-      JOIN_TAB* join_head= join->join_tab+join->const_tables;
-  
-      m_group_by_filesort_is_skippable= join->group_optimized_away;
-      m_order_by_filesort_is_skippable= join->skip_sort_order;
-
-      /* A single row don't have to be sorted */
-      if (join_head->type == JT_CONST  || 
-          join_head->type == JT_SYSTEM || 
-          join_head->type == JT_EQ_REF)
-      {
-        m_group_by_filesort_is_skippable= true;
-        m_order_by_filesort_is_skippable= true;
-      }
-      else if (join->select_options & SELECT_BIG_RESULT)
-      {
-        /* Excluded from ordered index optimization */
-      }
-      else if (join->group_list && !m_group_by_filesort_is_skippable)
-      {
-        if (!join->tmp_table_param.quick_group || join->procedure)
-        {
-          /* Unsure how to handle - Is disabled in ::compute_type_and_index() */
-        }
-        if (join->simple_group)
-        {
-          /**
-            test_if_skip_sort_order(...group_list...) already done by JOIN::optimize().
-            As we still have a 'simple_group', GROUP BY has been optimized through an
-            access path providing an ordered sequence as required by GROUP BY:
-
-            Verify this assumption in ASSERT below:
-          */
-          DBUG_ASSERT(test_if_skip_sort_order(join_head, join->group_list,
-                                              join->unit->select_limit_cnt, true, 
-                                              &join_head->table->keys_in_use_for_group_by));
-          m_group_by_filesort_is_skippable= true;
-        }
-      }
-      else if (join->order && !m_order_by_filesort_is_skippable)
-      {
-        if (join->simple_order)
-        {
-          m_order_by_filesort_is_skippable= 
-            test_if_skip_sort_order(join_head,
-                                    join->order,
-                                    join->unit->select_limit_cnt, false, 
-                                    &join_head->table->keys_in_use_for_order_by);
-        }
-      }
-    }
-  }
-
-  bool
-  Join_plan::group_by_filesort_is_skippable() const
-  {
-    return (m_group_by_filesort_is_skippable == true);
-  }
-
-  bool
-  Join_plan::order_by_filesort_is_skippable() const
-  {
-    return (m_order_by_filesort_is_skippable == true);
-  }
-
->>>>>>> f8e9f636
   /**
     Determine join type between this table access and some other table
     access that preceeds it in the join plan..
