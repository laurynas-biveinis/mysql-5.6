#ifndef TABLE_INCLUDED
#define TABLE_INCLUDED

/* Copyright (c) 2000, 2013, Oracle and/or its affiliates. All rights reserved.

   This program is free software; you can redistribute it and/or modify
   it under the terms of the GNU General Public License as published by
   the Free Software Foundation; version 2 of the License.

   This program is distributed in the hope that it will be useful,
   but WITHOUT ANY WARRANTY; without even the implied warranty of
   MERCHANTABILITY or FITNESS FOR A PARTICULAR PURPOSE.  See the
   GNU General Public License for more details.

   You should have received a copy of the GNU General Public License
   along with this program; if not, write to the Free Software
   Foundation, Inc., 51 Franklin St, Fifth Floor, Boston, MA 02110-1301  USA */

#include "my_global.h"                          /* NO_EMBEDDED_ACCESS_CHECKS */
#include "sql_plist.h"
#include "sql_alloc.h"
#include "mdl.h"
#include "datadict.h"

#ifndef MYSQL_CLIENT

#include "hash.h"                               /* HASH */
#include "handler.h"                /* row_type, ha_choice, handler */
#include "mysql_com.h"              /* enum_field_types */
#include "thr_lock.h"                  /* thr_lock_type */
#include "filesort_utils.h"
#include "parse_file.h"
#include "table_id.h"

/* Structs that defines the TABLE */

class Item;				/* Needed by ORDER */
class Item_subselect;
class Item_field;
class GRANT_TABLE;
class st_select_lex_unit;
class st_select_lex;
class partition_info;
class COND_EQUAL;
class Security_context;
struct TABLE_LIST;
class ACL_internal_schema_access;
class ACL_internal_table_access;
class Field;
class Field_temporal_with_date_and_time;
class Table_cache_element;

/*
  Used to identify NESTED_JOIN structures within a join (applicable to
  structures representing outer joins that have not been simplified away).
*/
typedef ulonglong nested_join_map;


#define tmp_file_prefix "#sql"			/**< Prefix for tmp tables */
#define tmp_file_prefix_length 4
#define TMP_TABLE_KEY_EXTRA 8

/**
  Enumerate possible types of a table from re-execution
  standpoint.
  TABLE_LIST class has a member of this type.
  At prepared statement prepare, this member is assigned a value
  as of the current state of the database. Before (re-)execution
  of a prepared statement, we check that the value recorded at
  prepare matches the type of the object we obtained from the
  table definition cache.

  @sa check_and_update_table_version()
  @sa Execute_observer
  @sa Prepared_statement::reprepare()
*/

enum enum_table_ref_type
{
  /** Initial value set by the parser */
  TABLE_REF_NULL= 0,
  TABLE_REF_VIEW,
  TABLE_REF_BASE_TABLE,
  TABLE_REF_I_S_TABLE,
  TABLE_REF_TMP_TABLE
};

/**
 Enumerate possible status of a identifier name while determining
 its validity
*/
enum enum_ident_name_check
{
  IDENT_NAME_OK,
  IDENT_NAME_WRONG,
  IDENT_NAME_TOO_LONG
};
<<<<<<< HEAD

/*************************************************************************/

/**
 Object_creation_ctx -- interface for creation context of database objects
 (views, stored routines, events, triggers). Creation context -- is a set
 of attributes, that should be fixed at the creation time and then be used
 each time the object is parsed or executed.
*/

class Object_creation_ctx
{
public:
  Object_creation_ctx *set_n_backup(THD *thd);

  void restore_env(THD *thd, Object_creation_ctx *backup_ctx);

protected:
  Object_creation_ctx() {}
  virtual Object_creation_ctx *create_backup_ctx(THD *thd) const = 0;

  virtual void change_env(THD *thd) const = 0;

public:
  virtual ~Object_creation_ctx()
  { }
};

/*************************************************************************/

/**
=======

/*************************************************************************/

/**
 Object_creation_ctx -- interface for creation context of database objects
 (views, stored routines, events, triggers). Creation context -- is a set
 of attributes, that should be fixed at the creation time and then be used
 each time the object is parsed or executed.
*/

class Object_creation_ctx
{
public:
  Object_creation_ctx *set_n_backup(THD *thd);

  void restore_env(THD *thd, Object_creation_ctx *backup_ctx);

protected:
  Object_creation_ctx() {}
  virtual Object_creation_ctx *create_backup_ctx(THD *thd) const = 0;

  virtual void change_env(THD *thd) const = 0;

public:
  virtual ~Object_creation_ctx()
  { }
};

/*************************************************************************/

/**
>>>>>>> 85f401c8
 Default_object_creation_ctx -- default implementation of
 Object_creation_ctx.
*/

class Default_object_creation_ctx : public Object_creation_ctx
{
public:
  const CHARSET_INFO *get_client_cs()
  {
    return m_client_cs;
  }

  const CHARSET_INFO *get_connection_cl()
  {
    return m_connection_cl;
  }

protected:
  Default_object_creation_ctx(THD *thd);

  Default_object_creation_ctx(const CHARSET_INFO *client_cs,
                              const CHARSET_INFO *connection_cl);

protected:
  virtual Object_creation_ctx *create_backup_ctx(THD *thd) const;

  virtual void change_env(THD *thd) const;

protected:
  /**
    client_cs stores the value of character_set_client session variable.
    The only character set attribute is used.

    Client character set is included into query context, because we save
    query in the original character set, which is client character set. So,
    in order to parse the query properly we have to switch client character
    set on parsing.
  */
  const CHARSET_INFO *m_client_cs;

  /**
    connection_cl stores the value of collation_connection session
    variable. Both character set and collation attributes are used.

    Connection collation is included into query context, becase it defines
    the character set and collation of text literals in internal
    representation of query (item-objects).
  */
  const CHARSET_INFO *m_connection_cl;
};


/**
 View_creation_ctx -- creation context of view objects.
*/

class View_creation_ctx : public Default_object_creation_ctx,
                          public Sql_alloc
{
public:
  static View_creation_ctx *create(THD *thd);

  static View_creation_ctx *create(THD *thd,
                                   TABLE_LIST *view);

private:
  View_creation_ctx(THD *thd)
    : Default_object_creation_ctx(thd)
  { }
};

/*************************************************************************/

/** Order clause list element */

typedef struct st_order {
  struct st_order *next;
  Item   **item;                        /* Point at item in select fields */
  Item   *item_ptr;                     /* Storage for initial item */
  int    counter;                       /* position in SELECT list, correct
                                           only if counter_used is true */
  enum enum_order {
    ORDER_NOT_RELEVANT,
    ORDER_ASC,
    ORDER_DESC
  };

  enum_order direction;                 /* Requested direction of ordering */
  bool   in_field_list;                 /* true if in select field list */
  bool   counter_used;                  /* parameter was counter of columns */
  /**
     Tells whether this ORDER element was referenced with an alias or with an
     expression, in the query:
     SELECT a AS foo GROUP BY foo: true.
     SELECT a AS foo GROUP BY a: false.
  */
  bool   used_alias;
  Field  *field;                        /* If tmp-table group */
  char   *buff;                         /* If tmp-table group */
  table_map used, depend_map;
} ORDER;

/**
  State information for internal tables grants.
  This structure is part of the TABLE_LIST, and is updated
  during the ACL check process.
  @sa GRANT_INFO
*/
struct st_grant_internal_info
{
  /** True if the internal lookup by schema name was done. */
  bool m_schema_lookup_done;
  /** Cached internal schema access. */
  const ACL_internal_schema_access *m_schema_access;
  /** True if the internal lookup by table name was done. */
  bool m_table_lookup_done;
  /** Cached internal table access. */
  const ACL_internal_table_access *m_table_access;
};
typedef struct st_grant_internal_info GRANT_INTERNAL_INFO;

/**
   @brief The current state of the privilege checking process for the current
   user, SQL statement and SQL object.

   @details The privilege checking process is divided into phases depending on
   the level of the privilege to be checked and the type of object to be
   accessed. Due to the mentioned scattering of privilege checking
   functionality, it is necessary to keep track of the state of the
   process. This information is stored in privilege, want_privilege, and
   orig_want_privilege.

   A GRANT_INFO also serves as a cache of the privilege hash tables. Relevant
   members are grant_table and version.
 */
typedef struct st_grant_info
{
  /**
     @brief A copy of the privilege information regarding the current host,
     database, object and user.

     @details The version of this copy is found in GRANT_INFO::version.
   */
  GRANT_TABLE *grant_table;
  /**
     @brief Used for cache invalidation when caching privilege information.

     @details The privilege information is stored on disk, with dedicated
     caches residing in memory: table-level and column-level privileges,
     respectively, have their own dedicated caches.

     The GRANT_INFO works as a level 1 cache with this member updated to the
     current value of the global variable @c grant_version (@c static variable
     in sql_acl.cc). It is updated Whenever the GRANT_INFO is refreshed from
     the level 2 cache. The level 2 cache is the @c column_priv_hash structure
     (@c static variable in sql_acl.cc)

     @see grant_version
   */
  uint version;
  /**
     @brief The set of privileges that the current user has fulfilled for a
     certain host, database, and object.
     
     @details This field is continually updated throughout the access checking
     process. In each step the "wanted privilege" is checked against the
     fulfilled privileges. When/if the intersection of these sets is empty,
     access is granted.

     The set is implemented as a bitmap, with the bits defined in sql_acl.h.
   */
  ulong privilege;
  /**
     @brief the set of privileges that the current user needs to fulfil in
     order to carry out the requested operation.
   */
  ulong want_privilege;
  /**
    Stores the requested access acl of top level tables list. Is used to
    check access rights to the underlying tables of a view.
  */
  ulong orig_want_privilege;
  /** The grant state for internal tables. */
  GRANT_INTERNAL_INFO m_internal;
} GRANT_INFO;

enum tmp_table_type
{
  NO_TMP_TABLE, NON_TRANSACTIONAL_TMP_TABLE, TRANSACTIONAL_TMP_TABLE,
  INTERNAL_TMP_TABLE, SYSTEM_TMP_TABLE
};
enum release_type { RELEASE_NORMAL, RELEASE_WAIT_FOR_DROP };


class Filesort_info
{
  /// Buffer for sorting keys.
  Filesort_buffer filesort_buffer;

public:
  IO_CACHE *io_cache;           /* If sorted through filesort */
  uchar     *buffpek;           /* Buffer for buffpek structures */
  uint      buffpek_len;        /* Max number of buffpeks in the buffer */
  uchar     *addon_buf;         /* Pointer to a buffer if sorted with fields */
  size_t    addon_length;       /* Length of the buffer */
  struct st_sort_addon_field *addon_field;     /* Pointer to the fields info */
  void    (*unpack)(struct st_sort_addon_field *, uchar *); /* To unpack back */
  uchar     *record_pointers;    /* If sorted in memory */
  ha_rows   found_records;      /* How many records in sort */

  Filesort_info(): record_pointers(0) {};
  /** Sort filesort_buffer */
  void sort_buffer(Sort_param *param, uint count)
  { filesort_buffer.sort_buffer(param, count); }

  /**
     Accessors for Filesort_buffer (which @c).
  */
  uchar *get_record_buffer(uint idx)
  { return filesort_buffer.get_record_buffer(idx); }

  uchar **get_sort_keys()
  { return filesort_buffer.get_sort_keys(); }

  uchar **alloc_sort_buffer(uint num_records, uint record_length)
  { return filesort_buffer.alloc_sort_buffer(num_records, record_length); }

  std::pair<uint, uint> sort_buffer_properties() const
  { return filesort_buffer.sort_buffer_properties(); }

  void free_sort_buffer()
  { filesort_buffer.free_sort_buffer(); }

  void init_record_pointers()
  { filesort_buffer.init_record_pointers(); }

  size_t sort_buffer_size() const
  { return filesort_buffer.sort_buffer_size(); }
};

class Field_blob;
class Table_triggers_list;

/**
  Category of table found in the table share.
*/
enum enum_table_category
{
  /**
    Unknown value.
  */
  TABLE_UNKNOWN_CATEGORY=0,

  /**
    Temporary table.
    The table is visible only in the session.
    Therefore,
    - FLUSH TABLES WITH READ LOCK
    - SET GLOBAL READ_ONLY = ON
    do not apply to this table.
    Note that LOCK TABLE t FOR READ/WRITE
    can be used on temporary tables.
    Temporary tables are not part of the table cache.
  */
  TABLE_CATEGORY_TEMPORARY=1,

  /**
    User table.
    These tables do honor:
    - LOCK TABLE t FOR READ/WRITE
    - FLUSH TABLES WITH READ LOCK
    - SET GLOBAL READ_ONLY = ON
    User tables are cached in the table cache.
  */
  TABLE_CATEGORY_USER=2,

  /**
    System table, maintained by the server.
    These tables do honor:
    - LOCK TABLE t FOR READ/WRITE
    - FLUSH TABLES WITH READ LOCK
    - SET GLOBAL READ_ONLY = ON
    Typically, writes to system tables are performed by
    the server implementation, not explicitly be a user.
    System tables are cached in the table cache.
  */
  TABLE_CATEGORY_SYSTEM=3,

  /**
    Information schema tables.
    These tables are an interface provided by the system
    to inspect the system metadata.
    These tables do *not* honor:
    - LOCK TABLE t FOR READ/WRITE
    - FLUSH TABLES WITH READ LOCK
    - SET GLOBAL READ_ONLY = ON
    as there is no point in locking explicitly
    an INFORMATION_SCHEMA table.
    Nothing is directly written to information schema tables.
    Note that this value is not used currently,
    since information schema tables are not shared,
    but implemented as session specific temporary tables.
  */
  /*
    TODO: Fixing the performance issues of I_S will lead
    to I_S tables in the table cache, which should use
    this table type.
  */
  TABLE_CATEGORY_INFORMATION=4,

  /**
    Log tables.
    These tables are an interface provided by the system
    to inspect the system logs.
    These tables do *not* honor:
    - LOCK TABLE t FOR READ/WRITE
    - FLUSH TABLES WITH READ LOCK
    - SET GLOBAL READ_ONLY = ON
    as there is no point in locking explicitly
    a LOG table.
    An example of LOG tables are:
    - mysql.slow_log
    - mysql.general_log,
    which *are* updated even when there is either
    a GLOBAL READ LOCK or a GLOBAL READ_ONLY in effect.
    User queries do not write directly to these tables
    (there are exceptions for log tables).
    The server implementation perform writes.
    Log tables are cached in the table cache.
  */
  TABLE_CATEGORY_LOG=5,

  /**
    Performance schema tables.
    These tables are an interface provided by the system
    to inspect the system performance data.
    These tables do *not* honor:
    - LOCK TABLE t FOR READ/WRITE
    - FLUSH TABLES WITH READ LOCK
    - SET GLOBAL READ_ONLY = ON
    as there is no point in locking explicitly
    a PERFORMANCE_SCHEMA table.
    An example of PERFORMANCE_SCHEMA tables are:
    - performance_schema.*
    which *are* updated (but not using the handler interface)
    even when there is either
    a GLOBAL READ LOCK or a GLOBAL READ_ONLY in effect.
    User queries do not write directly to these tables
    (there are exceptions for SETUP_* tables).
    The server implementation perform writes.
    Performance tables are cached in the table cache.
  */
  TABLE_CATEGORY_PERFORMANCE=6,

  /**
    Replication Information Tables.
    These tables are used to store replication information.
    These tables do *not* honor:
    - LOCK TABLE t FOR READ/WRITE
    - FLUSH TABLES WITH READ LOCK
    - SET GLOBAL READ_ONLY = ON
    as there is no point in locking explicitly
    a Replication Information table.
    An example of replication tables are:
    - mysql.slave_master_info
    - mysql.slave_relay_log_info,
    which *are* updated even when there is either
    a GLOBAL READ LOCK or a GLOBAL READ_ONLY in effect.
    User queries do not write directly to these tables.
    Replication tables are cached in the table cache.
  */
  TABLE_CATEGORY_RPL_INFO=7
};
typedef enum enum_table_category TABLE_CATEGORY;

TABLE_CATEGORY get_table_category(const LEX_STRING *db,
                                  const LEX_STRING *name);


extern ulong refresh_version;

typedef struct st_table_field_type
{
  LEX_STRING name;
  LEX_STRING type;
  LEX_STRING cset;
} TABLE_FIELD_TYPE;


typedef struct st_table_field_def
{
  uint count;
  const TABLE_FIELD_TYPE *field;
} TABLE_FIELD_DEF;


class Table_check_intact
{
protected:
  virtual void report_error(uint code, const char *fmt, ...)= 0;

public:
  Table_check_intact() {}
  virtual ~Table_check_intact() {}

  /** Checks whether a table is intact. */
  bool check(TABLE *table, const TABLE_FIELD_DEF *table_def);
};


/**
  Class representing the fact that some thread waits for table
  share to be flushed. Is used to represent information about
  such waits in MDL deadlock detector.
*/

class Wait_for_flush : public MDL_wait_for_subgraph
{
  MDL_context *m_ctx;
  TABLE_SHARE *m_share;
  uint m_deadlock_weight;
public:
  Wait_for_flush(MDL_context *ctx_arg, TABLE_SHARE *share_arg,
               uint deadlock_weight_arg)
    : m_ctx(ctx_arg), m_share(share_arg),
      m_deadlock_weight(deadlock_weight_arg)
  {}

  MDL_context *get_ctx() const { return m_ctx; }

  virtual bool accept_visitor(MDL_wait_for_graph_visitor *dvisitor);

  virtual uint get_deadlock_weight() const;

  /**
    Pointers for participating in the list of waiters for table share.
  */
  Wait_for_flush *next_in_share;
  Wait_for_flush **prev_in_share;
};


typedef I_P_List <Wait_for_flush,
                  I_P_List_adapter<Wait_for_flush,
                                   &Wait_for_flush::next_in_share,
                                   &Wait_for_flush::prev_in_share> >
                 Wait_for_flush_list;


/**
  This structure is shared between different table objects. There is one
  instance of table share per one table in the database.
*/

struct TABLE_SHARE
{
  TABLE_SHARE() {}                    /* Remove gcc warning */

  /** Category of this table. */
  TABLE_CATEGORY table_category;

  /* hash of field names (contains pointers to elements of field array) */
  HASH	name_hash;			/* hash of field names */
  MEM_ROOT mem_root;
  TYPELIB keynames;			/* Pointers to keynames */
  TYPELIB fieldnames;			/* Pointer to fieldnames */
  TYPELIB *intervals;			/* pointer to interval info */
  mysql_mutex_t LOCK_ha_data;           /* To protect access to ha_data */
  TABLE_SHARE *next, **prev;            /* Link to unused shares */
  /**
    Array of table_cache_instances pointers to elements of table caches
    respresenting this table in each of Table_cache instances.
    Allocated along with the share itself in alloc_table_share().
    Each element of the array is protected by Table_cache::m_lock in the
    corresponding Table_cache. False sharing should not be a problem in
    this case as elements of this array are supposed to be updated rarely.
  */
  Table_cache_element **cache_element;

  /* The following is copied to each TABLE on OPEN */
  Field **field;
  Field **found_next_number_field;
  KEY  *key_info;			/* data of keys defined for the table */
  uint	*blob_field;			/* Index to blobs in Field arrray*/

  uchar	*default_values;		/* row with default values */
  LEX_STRING comment;			/* Comment about table */
  const CHARSET_INFO *table_charset;	/* Default charset of string fields */

  MY_BITMAP all_set;
  /*
    Key which is used for looking-up table in table cache and in the list
    of thread's temporary tables. Has the form of:
      "database_name\0table_name\0" + optional part for temporary tables.

    Note that all three 'table_cache_key', 'db' and 'table_name' members
    must be set (and be non-zero) for tables in table cache. They also
    should correspond to each other.
    To ensure this one can use set_table_cache() methods.
  */
  LEX_STRING table_cache_key;
  LEX_STRING db;                        /* Pointer to db */
  LEX_STRING table_name;                /* Table name (for open) */
  LEX_STRING path;                	/* Path to .frm file (from datadir) */
  LEX_STRING normalized_path;		/* unpack_filename(path) */
  LEX_STRING connect_string;

  /* 
     Set of keys in use, implemented as a Bitmap.
     Excludes keys disabled by ALTER TABLE ... DISABLE KEYS.
  */
  key_map keys_in_use;
  key_map keys_for_keyread;
  ha_rows min_rows, max_rows;		/* create information */
  ulong   avg_row_length;		/* create information */
  ulong   version;
  ulong   mysql_version;		/* 0 if .frm is created before 5.0 */
  ulong   reclength;			/* Recordlength */

  plugin_ref db_plugin;			/* storage engine plugin */
  inline handlerton *db_type() const	/* table_type for handler */
  { 
    // DBUG_ASSERT(db_plugin);
    return db_plugin ? plugin_data(db_plugin, handlerton*) : NULL;
  }
  enum row_type row_type;		/* How rows are stored */
  enum tmp_table_type tmp_table;

  uint ref_count;                       /* How many TABLE objects uses this */
  uint key_block_size;			/* create key_block_size, if used */
  uint stats_sample_pages;		/* number of pages to sample during
					stats estimation, if used, otherwise 0. */
  enum_stats_auto_recalc stats_auto_recalc; /* Automatic recalc of stats. */
  uint null_bytes, last_null_bit_pos;
  uint fields;				/* Number of fields */
  uint rec_buff_length;                 /* Size of table->record[] buffer */
  uint keys;                            /* Number of keys defined for the table*/
  uint key_parts;                       /* Number of key parts of all keys
                                           defined for the table
                                        */
  uint max_key_length;                  /* Length of the longest key */
  uint max_unique_length;               /* Length of the longest unique key */
  uint total_key_length;
  uint uniques;                         /* Number of UNIQUE index */
  uint null_fields;			/* number of null fields */
  uint blob_fields;			/* number of blob fields */
  uint varchar_fields;                  /* number of varchar fields */
  uint db_create_options;		/* Create options from database */
  uint db_options_in_use;		/* Options in use */
  uint db_record_offset;		/* if HA_REC_IN_SEQ */
  uint rowid_field_offset;		/* Field_nr +1 to rowid field */
  /* Primary key index number, used in TABLE::key_info[] */
  uint primary_key;                     
  uint next_number_index;               /* autoincrement key number */
  uint next_number_key_offset;          /* autoinc keypart offset in a key */
  uint next_number_keypart;             /* autoinc keypart number in a key */
  uint error, open_errno, errarg;       /* error from open_table_def() */
  uint column_bitmap_size;
  uchar frm_version;
  bool null_field_first;
  bool system;                          /* Set if system table (one record) */
  bool crypted;                         /* If .frm file is crypted */
  bool db_low_byte_first;		/* Portable row format */
  bool crashed;
  bool is_view;
  Table_id table_map_id;                   /* for row-based replication */

  /*
    Cache for row-based replication table share checks that does not
    need to be repeated. Possible values are: -1 when cache value is
    not calculated yet, 0 when table *shall not* be replicated, 1 when
    table *may* be replicated.
  */
  int cached_row_logging_check;

  /*
    Storage media to use for this table (unless another storage
    media has been specified on an individual column - in versions
    where that is supported)
  */
  enum ha_storage_media default_storage_media;

  /* Name of the tablespace used for this table */
  char *tablespace;

#ifdef WITH_PARTITION_STORAGE_ENGINE
  /* filled in when reading from frm */
  bool auto_partitioned;
  char *partition_info_str;
  uint  partition_info_str_len;
  uint  partition_info_buffer_size;
  handlerton *default_part_db_type;
#endif

  /**
    Cache the checked structure of this table.

    The pointer data is used to describe the structure that
    a instance of the table must have. Each element of the
    array specifies a field that must exist on the table.

    The pointer is cached in order to perform the check only
    once -- when the table is loaded from the disk.
  */
  const TABLE_FIELD_DEF *table_field_def_cache;

  /** Main handler's share */
  Handler_share *ha_share;

  /** Instrumentation for this table share. */
  PSI_table_share *m_psi;

  /**
    List of tickets representing threads waiting for the share to be flushed.
  */
  Wait_for_flush_list m_flush_tickets;

  /**
    For shares representing views File_parser object with view
    definition read from .FRM file.
  */ 
  const File_parser *view_def;


  /*
    Set share's table cache key and update its db and table name appropriately.

    SYNOPSIS
      set_table_cache_key()
        key_buff    Buffer with already built table cache key to be
                    referenced from share.
        key_length  Key length.

    NOTES
      Since 'key_buff' buffer will be referenced from share it should has same
      life-time as share itself.
      This method automatically ensures that TABLE_SHARE::table_name/db have
      appropriate values by using table cache key as their source.
  */

  void set_table_cache_key(char *key_buff, uint key_length)
  {
    table_cache_key.str= key_buff;
    table_cache_key.length= key_length;
    /*
      Let us use the fact that the key is "db/0/table_name/0" + optional
      part for temporary tables.
    */
    db.str=            table_cache_key.str;
    db.length=         strlen(db.str);
    table_name.str=    db.str + db.length + 1;
    table_name.length= strlen(table_name.str);
  }


  /*
    Set share's table cache key and update its db and table name appropriately.

    SYNOPSIS
      set_table_cache_key()
        key_buff    Buffer to be used as storage for table cache key
                    (should be at least key_length bytes).
        key         Value for table cache key.
        key_length  Key length.

    NOTE
      Since 'key_buff' buffer will be used as storage for table cache key
      it should has same life-time as share itself.
  */

  void set_table_cache_key(char *key_buff, const char *key, uint key_length)
  {
    memcpy(key_buff, key, key_length);
    set_table_cache_key(key_buff, key_length);
  }

  inline bool honor_global_locks()
  {
    return ((table_category == TABLE_CATEGORY_USER)
            || (table_category == TABLE_CATEGORY_SYSTEM));
  }

  inline ulonglong get_table_def_version()
  {
    return table_map_id;
  }


  /** Is this table share being expelled from the table definition cache?  */
  inline bool has_old_version() const
  {
    return version != refresh_version;
  }
  /**
    Convert unrelated members of TABLE_SHARE to one enum
    representing its type.

    @todo perhaps we need to have a member instead of a function.
  */
  enum enum_table_ref_type get_table_ref_type() const
  {
    if (is_view)
      return TABLE_REF_VIEW;
    switch (tmp_table) {
    case NO_TMP_TABLE:
      return TABLE_REF_BASE_TABLE;
    case SYSTEM_TMP_TABLE:
      return TABLE_REF_I_S_TABLE;
    default:
      return TABLE_REF_TMP_TABLE;
    }
  }
  /**
    Return a table metadata version.
     * for base tables and views, we return table_map_id.
       It is assigned from a global counter incremented for each
       new table loaded into the table definition cache (TDC).
     * for temporary tables it's table_map_id again. But for
       temporary tables table_map_id is assigned from
       thd->query_id. The latter is assigned from a thread local
       counter incremented for every new SQL statement. Since
       temporary tables are thread-local, each temporary table
       gets a unique id.
     * for everything else (e.g. information schema tables),
       the version id is zero.

   This choice of version id is a large compromise
   to have a working prepared statement validation in 5.1. In
   future version ids will be persistent, as described in WL#4180.

   Let's try to explain why and how this limited solution allows
   to validate prepared statements.

   Firstly, sets (in mathematical sense) of version numbers
   never intersect for different table types. Therefore,
   version id of a temporary table is never compared with
   a version id of a view, and vice versa.

   Secondly, for base tables and views, we know that each DDL flushes
   the respective share from the TDC. This ensures that whenever
   a table is altered or dropped and recreated, it gets a new
   version id.
   Unfortunately, since elements of the TDC are also flushed on
   LRU basis, this choice of version ids leads to false positives.
   E.g. when the TDC size is too small, we may have a SELECT
   * FROM INFORMATION_SCHEMA.TABLES flush all its elements, which
   in turn will lead to a validation error and a subsequent
   reprepare of all prepared statements.  This is
   considered acceptable, since as long as prepared statements are
   automatically reprepared, spurious invalidation is only
   a performance hit. Besides, no better simple solution exists.

   For temporary tables, using thd->query_id ensures that if
   a temporary table was altered or recreated, a new version id is
   assigned. This suits validation needs very well and will perhaps
   never change.

   Metadata of information schema tables never changes.
   Thus we can safely assume 0 for a good enough version id.

   Finally, by taking into account table type, we always
   track that a change has taken place when a view is replaced
   with a base table, a base table is replaced with a temporary
   table and so on.

   @sa TABLE_LIST::is_table_ref_id_equal()
  */
  ulonglong get_table_ref_version() const
  {
    return (tmp_table == SYSTEM_TMP_TABLE) ? 0 : table_map_id.id();
  }

  bool visit_subgraph(Wait_for_flush *waiting_ticket,
                      MDL_wait_for_graph_visitor *gvisitor);

  bool wait_for_old_version(THD *thd, struct timespec *abstime,
                            uint deadlock_weight);
  /** Release resources and free memory occupied by the table share. */
  void destroy();
};


/**
   Class is used as a BLOB field value storage for
   intermediate GROUP_CONCAT results. Used only for
   GROUP_CONCAT with  DISTINCT or ORDER BY options.
 */

class Blob_mem_storage: public Sql_alloc
{
private:
  MEM_ROOT storage;
  /**
    Sign that some values were cut
    during saving into the storage.
  */
  bool truncated_value;
public:
  Blob_mem_storage() :truncated_value(false)
  {
    init_alloc_root(&storage, MAX_FIELD_VARCHARLENGTH, 0);
  }
  ~ Blob_mem_storage()
  {
    free_root(&storage, MYF(0));
  }
  void reset()
  {
    free_root(&storage, MYF(MY_MARK_BLOCKS_FREE));
    truncated_value= false;
  }
  /**
     Fuction creates duplicate of 'from'
     string in 'storage' MEM_ROOT.

     @param from           string to copy
     @param length         string length

     @retval Pointer to the copied string.
     @retval 0 if an error occured.
  */
  char *store(const char *from, uint length)
  {
    return (char*) memdup_root(&storage, from, length);
  }
  void set_truncated_value(bool is_truncated_value)
  {
    truncated_value= is_truncated_value;
  }
  bool is_truncated_value() { return truncated_value; }
};


/* Information for one open table */
enum index_hint_type
{
  INDEX_HINT_IGNORE,
  INDEX_HINT_USE,
  INDEX_HINT_FORCE
};

/* Bitmap of table's fields */
typedef Bitmap<MAX_FIELDS> Field_map;

struct TABLE
{
  TABLE() {}                               /* Remove gcc warning */
  /*
    Since TABLE instances are often cleared using memset(), do not
    add virtual members and do not inherit from TABLE.
    Otherwise memset() will start overwriting the vtable pointer.
  */

  TABLE_SHARE	*s;
  handler	*file;
  TABLE *next, *prev;

private:
  /**
     Links for the lists of used/unused TABLE objects for the particular
     table in the specific instance of Table_cache (in other words for
     specific Table_cache_element object).
     Declared as private to avoid direct manipulation with those objects.
     One should use methods of I_P_List template instead.
  */
  TABLE *cache_next, **cache_prev;

  /*
    Give Table_cache_element access to the above two members to allow
    using them for linking TABLE objects in a list.
  */
  friend class Table_cache_element;

public:

  THD	*in_use;                        /* Which thread uses this */
  Field **field;			/* Pointer to fields */

  uchar *record[2];			/* Pointer to records */
  uchar *write_row_record;		/* Used as optimisation in
					   THD::write_row */
  uchar *insert_values;                  /* used by INSERT ... UPDATE */
  /* 
    Map of keys that can be used to retrieve all data from this table 
    needed by the query without reading the row.
  */
  key_map covering_keys;
  key_map quick_keys, merge_keys;
  key_map used_keys;  /* Indexes that cover all fields used by the query */
  
  /*
    possible_quick_keys is a superset of quick_keys to use with EXPLAIN of
    JOIN-less commands (single-table UPDATE and DELETE).
    
    When explaining regular JOINs, we use JOIN_TAB::keys to output the 
    "possible_keys" column value. However, it is not available for
    single-table UPDATE and DELETE commands, since they don't use JOIN
    optimizer at the top level. OTOH they directly use the range optimizer,
    that collects all keys usable for range access here.
  */
  key_map possible_quick_keys;

  /*
    A set of keys that can be used in the query that references this
    table.

    All indexes disabled on the table's TABLE_SHARE (see TABLE::s) will be 
    subtracted from this set upon instantiation. Thus for any TABLE t it holds
    that t.keys_in_use_for_query is a subset of t.s.keys_in_use. Generally we 
    must not introduce any new keys here (see setup_tables).

    The set is implemented as a bitmap.
  */
  key_map keys_in_use_for_query;
  /* Map of keys that can be used to calculate GROUP BY without sorting */
  key_map keys_in_use_for_group_by;
  /* Map of keys that can be used to calculate ORDER BY without sorting */
  key_map keys_in_use_for_order_by;
  KEY  *key_info;			/* data of keys defined for the table */

  Field *next_number_field;		/* Set if next_number is activated */
  Field *found_next_number_field;	/* Set on open */

  /* Table's triggers, 0 if there are no of them */
  Table_triggers_list *triggers;
  TABLE_LIST *pos_in_table_list;/* Element referring to this table */
  /* Position in thd->locked_table_list under LOCK TABLES */
  TABLE_LIST *pos_in_locked_tables;
  ORDER		*group;
  const char	*alias;            	  /* alias or table name */
  uchar		*null_flags;
  my_bitmap_map	*bitmap_init_value;
  MY_BITMAP     def_read_set, def_write_set, tmp_set; /* containers */
  MY_BITMAP     *read_set, *write_set;          /* Active column sets */
  /*
   The ID of the query that opened and is using this table. Has different
   meanings depending on the table type.

   Temporary tables:

   table->query_id is set to thd->query_id for the duration of a statement
   and is reset to 0 once it is closed by the same statement. A non-zero
   table->query_id means that a statement is using the table even if it's
   not the current statement (table is in use by some outer statement).

   Non-temporary tables:

   Under pre-locked or LOCK TABLES mode: query_id is set to thd->query_id
   for the duration of a statement and is reset to 0 once it is closed by
   the same statement. A non-zero query_id is used to control which tables
   in the list of pre-opened and locked tables are actually being used.
  */
  query_id_t	query_id;

  /* 
    For each key that has quick_keys.is_set(key) == TRUE: estimate of #records
    and max #key parts that range access would use.
  */
  ha_rows	quick_rows[MAX_KEY];

  /* Bitmaps of key parts that =const for the entire join. */
  key_part_map  const_key_parts[MAX_KEY];

  uint		quick_key_parts[MAX_KEY];
  uint		quick_n_ranges[MAX_KEY];

  /* 
    Estimate of number of records that satisfy SARGable part of the table
    condition, or table->file->records if no SARGable condition could be
    constructed.
    This value is used by join optimizer as an estimate of number of records
    that will pass the table condition (condition that depends on fields of 
    this table and constants)
  */
  ha_rows       quick_condition_rows;
  table_map	map;                    /* ID bit of table (1,2,4,8,16...) */

  uint          lock_position;          /* Position in MYSQL_LOCK.table */
  uint          lock_data_start;        /* Start pos. in MYSQL_LOCK.locks */
  uint          lock_count;             /* Number of locks */
  uint		tablenr,used_fields;
  uint          temp_pool_slot;		/* Used by intern temp tables */
  uint		db_stat;		/* mode of file as in handler.h */
  int		current_lock;           /* Type of lock on table */

  /*
    0 or JOIN_TYPE_{LEFT|RIGHT}. Currently this is only compared to 0.
    If maybe_null !=0, this table is inner w.r.t. some outer join operation,
    and null_row may be true.
  */
  uint maybe_null;
  /*
    If true, the current table row is considered to have all columns set to 
    NULL, including columns declared as "not null" (see maybe_null).
  */
  my_bool null_row;

  uint8   status;                       /* What's in record[0] */
  my_bool copy_blobs;                   /* copy_blobs when storing */

  /*
    TODO: Each of the following flags take up 8 bits. They can just as easily
    be put into one single unsigned long and instead of taking up 18
    bytes, it would take up 4.
  */
  my_bool force_index;

  /**
    Flag set when the statement contains FORCE INDEX FOR ORDER BY
    See TABLE_LIST::process_index_hints().
  */
  my_bool force_index_order;

  /**
    Flag set when the statement contains FORCE INDEX FOR GROUP BY
    See TABLE_LIST::process_index_hints().
  */
  my_bool force_index_group;
  my_bool distinct,const_table,no_rows;

  /**
     If set, the optimizer has found that row retrieval should access index 
     tree only.
   */
  my_bool key_read;
  my_bool no_keyread;
  my_bool locked_by_logger;
  /**
    If set, indicate that the table is not replicated by the server.
  */
  my_bool no_replicate;
  my_bool locked_by_name;
  my_bool fulltext_searched;
  my_bool no_cache;
  /* To signal that the table is associated with a HANDLER statement */
  my_bool open_by_handler;
  /*
    To indicate that a non-null value of the auto_increment field
    was provided by the user or retrieved from the current record.
    Used only in the MODE_NO_AUTO_VALUE_ON_ZERO mode.
  */
  my_bool auto_increment_field_not_null;
  my_bool insert_or_update;             /* Can be used by the handler */
  my_bool alias_name_used;		/* true if table_name is alias */
  my_bool get_fields_in_item_tree;      /* Signal to fix_field */
  my_bool m_needs_reopen;
private:
  bool created; /* For tmp tables. TRUE <=> tmp table has been instantiated.*/
public:
  uint max_keys; /* Size of allocated key_info array. */

  REGINFO reginfo;			/* field connections */
  /**
     @todo This member should not be declared in-line. That makes it
     impossible for any function that does memory allocation to take a const
     reference to a TABLE object.
   */
  MEM_ROOT mem_root;
  /**
     Initialized in Item_func_group_concat::setup for appropriate
     temporary table if GROUP_CONCAT is used with ORDER BY | DISTINCT
     and BLOB field count > 0.
   */
  Blob_mem_storage *blob_storage;
  GRANT_INFO grant;
  Filesort_info sort;
#ifdef WITH_PARTITION_STORAGE_ENGINE
  partition_info *part_info;            /* Partition related information */
  /* If true, all partitions have been pruned away */
  bool all_partitions_pruned_away;
#endif
  MDL_ticket *mdl_ticket;

  void init(THD *thd, TABLE_LIST *tl);
  bool fill_item_list(List<Item> *item_list) const;
  void reset_item_list(List<Item> *item_list) const;
  void clear_column_bitmaps(void);
  void prepare_for_position(void);
  void mark_columns_used_by_index_no_reset(uint index, MY_BITMAP *map);
  void mark_columns_used_by_index(uint index);
  void mark_auto_increment_column(void);
  void mark_columns_needed_for_update(void);
  void mark_columns_needed_for_delete(void);
  void mark_columns_needed_for_insert(void);
  void mark_columns_per_binlog_row_image(void);
  inline void column_bitmaps_set(MY_BITMAP *read_set_arg,
                                 MY_BITMAP *write_set_arg)
  {
    read_set= read_set_arg;
    write_set= write_set_arg;
    if (file && created)
      file->column_bitmaps_signal();
  }
  inline void column_bitmaps_set_no_signal(MY_BITMAP *read_set_arg,
                                           MY_BITMAP *write_set_arg)
  {
    read_set= read_set_arg;
    write_set= write_set_arg;
  }
  inline void use_all_columns()
  {
    column_bitmaps_set(&s->all_set, &s->all_set);
  }
  inline void default_column_bitmaps()
  {
    read_set= &def_read_set;
    write_set= &def_write_set;
  }
  /** Should this instance of the table be reopened? */
  inline bool needs_reopen()
  { return !db_stat || m_needs_reopen; }
  bool alloc_keys(uint key_count);
  bool add_tmp_key(Field_map *key_parts, char *key_name);
  void use_index(int key_to_save);

  void set_keyread(bool flag)
  {
    DBUG_ASSERT(file);
    if (flag && !key_read)
    {
      key_read= 1;
      if (is_created())
        file->extra(HA_EXTRA_KEYREAD);
    }
    else if (!flag && key_read)
    {
      key_read= 0;
      if (is_created())
        file->extra(HA_EXTRA_NO_KEYREAD);
    }
  }

  bool update_const_key_parts(Item *conds);

  bool check_read_removal(uint index);

  /// Return true if table is instantiated, and false otherwise.
  bool is_created() const { return created; }

  /**
    Set the table as "created", and enable flags in storage engine
    that could not be enabled without an instantiated table.
  */
  void set_created()
  {
    if (created)
      return;
    if (key_read)
      file->extra(HA_EXTRA_KEYREAD);
    created= true;
  }
  /**
    Set the contents of table to be "deleted", ie "not created", after having
    deleted the contents.
  */
  void set_deleted()
  {
    created= false;
  }
};


enum enum_schema_table_state
{ 
  NOT_PROCESSED= 0,
  PROCESSED_BY_CREATE_SORT_INDEX,
  PROCESSED_BY_JOIN_EXEC
};

typedef struct st_foreign_key_info
{
  LEX_STRING *foreign_id;
  LEX_STRING *foreign_db;
  LEX_STRING *foreign_table;
  LEX_STRING *referenced_db;
  LEX_STRING *referenced_table;
  LEX_STRING *update_method;
  LEX_STRING *delete_method;
  LEX_STRING *referenced_key_name;
  List<LEX_STRING> foreign_fields;
  List<LEX_STRING> referenced_fields;
} FOREIGN_KEY_INFO;

#define MY_I_S_MAYBE_NULL 1
#define MY_I_S_UNSIGNED   2


#define SKIP_OPEN_TABLE 0                // do not open table
#define OPEN_FRM_ONLY   1                // open FRM file only
#define OPEN_FULL_TABLE 2                // open FRM,MYD, MYI files

typedef struct st_field_info
{
  /** 
      This is used as column name. 
  */
  const char* field_name;
  /**
     For string-type columns, this is the maximum number of
     characters. Otherwise, it is the 'display-length' for the column.
  */
  uint field_length;
  /**
     This denotes data type for the column. For the most part, there seems to
     be one entry in the enum for each SQL data type, although there seem to
     be a number of additional entries in the enum.
  */
  enum enum_field_types field_type;
  int value;
  /**
     This is used to set column attributes. By default, columns are @c NOT
     @c NULL and @c SIGNED, and you can deviate from the default
     by setting the appopriate flags. You can use either one of the flags
     @c MY_I_S_MAYBE_NULL and @cMY_I_S_UNSIGNED or
     combine them using the bitwise or operator @c |. Both flags are
     defined in table.h.
   */
  uint field_flags;        // Field atributes(maybe_null, signed, unsigned etc.)
  const char* old_name;
  /**
     This should be one of @c SKIP_OPEN_TABLE,
     @c OPEN_FRM_ONLY or @c OPEN_FULL_TABLE.
  */
  uint open_method;
} ST_FIELD_INFO;


struct TABLE_LIST;

typedef struct st_schema_table
{
  const char* table_name;
  ST_FIELD_INFO *fields_info;
  /* Create information_schema table */
  TABLE *(*create_table)  (THD *thd, TABLE_LIST *table_list);
  /* Fill table with data */
  int (*fill_table) (THD *thd, TABLE_LIST *tables, Item *cond);
  /* Handle fileds for old SHOW */
  int (*old_format) (THD *thd, struct st_schema_table *schema_table);
  int (*process_table) (THD *thd, TABLE_LIST *tables, TABLE *table,
                        bool res, LEX_STRING *db_name, LEX_STRING *table_name);
  int idx_field1, idx_field2; 
  bool hidden;
  uint i_s_requested_object;  /* the object we need to open(TABLE | VIEW) */
} ST_SCHEMA_TABLE;


#define JOIN_TYPE_LEFT	1
#define JOIN_TYPE_RIGHT	2

enum enum_derived_type {
  VIEW_ALGORITHM_UNDEFINED = 0,
  VIEW_ALGORITHM_TMPTABLE,
  VIEW_ALGORITHM_MERGE,
  DERIVED_ALGORITHM_TMPTABLE
};

#define VIEW_SUID_INVOKER               0
#define VIEW_SUID_DEFINER               1
#define VIEW_SUID_DEFAULT               2

/* view WITH CHECK OPTION parameter options */
#define VIEW_CHECK_NONE       0
#define VIEW_CHECK_LOCAL      1
#define VIEW_CHECK_CASCADED   2

/* result of view WITH CHECK OPTION parameter check */
#define VIEW_CHECK_OK         0
#define VIEW_CHECK_ERROR      1
#define VIEW_CHECK_SKIP       2

/** The threshold size a blob field buffer before it is freed */
#define MAX_TDC_BLOB_SIZE 65536

class select_union;
class TMP_TABLE_PARAM;

struct Field_translator
{
  Item *item;
  const char *name;
};


/*
  Column reference of a NATURAL/USING join. Since column references in
  joins can be both from views and stored tables, may point to either a
  Field (for tables), or a Field_translator (for views).
*/

class Natural_join_column: public Sql_alloc
{
public:
  Field_translator *view_field;  /* Column reference of merge view. */
  Item_field       *table_field; /* Column reference of table or temp view. */
  TABLE_LIST *table_ref; /* Original base table/view reference. */
  /*
    True if a common join column of two NATURAL/USING join operands. Notice
    that when we have a hierarchy of nested NATURAL/USING joins, a column can
    be common at some level of nesting but it may not be common at higher
    levels of nesting. Thus this flag may change depending on at which level
    we are looking at some column.
  */
  bool is_common;
public:
  Natural_join_column(Field_translator *field_param, TABLE_LIST *tab);
  Natural_join_column(Item_field *field_param, TABLE_LIST *tab);
  const char *name();
  Item *create_item(THD *thd);
  Field *field();
  const char *table_name();
  const char *db_name();
  GRANT_INFO *grant();
};


/**
   Type of table which can be open for an element of table list.
*/

enum enum_open_type
{
  OT_TEMPORARY_OR_BASE= 0, OT_TEMPORARY_ONLY, OT_BASE_ONLY
};

/**
  This structure is used to keep info about possible key for the result table
  of a derived table/view.
  The 'referenced_by' is the table map of tables to which this possible
    key corresponds.
  The 'used_field' is a map of fields of which this key consists of.
  See also the comment for the TABLE_LIST::update_derived_keys function.
*/

class Derived_key: public Sql_alloc {
public:
  table_map referenced_by;
  Field_map used_fields;
};

class Index_hint;
class Item_exists_subselect;


/*
  Table reference in the FROM clause.

  These table references can be of several types that correspond to
  different SQL elements. Below we list all types of TABLE_LISTs with
  the necessary conditions to determine when a TABLE_LIST instance
  belongs to a certain type.

  1) table (TABLE_LIST::view == NULL)
     - base table
       (TABLE_LIST::derived == NULL)
     - subquery - TABLE_LIST::table is a temp table
       (TABLE_LIST::derived != NULL)
     - information schema table
       (TABLE_LIST::schema_table != NULL)
       NOTICE: for schema tables TABLE_LIST::field_translation may be != NULL
  2) view (TABLE_LIST::view != NULL)
     - merge    (TABLE_LIST::effective_algorithm == VIEW_ALGORITHM_MERGE)
           also (TABLE_LIST::field_translation != NULL)
     - tmptable (TABLE_LIST::effective_algorithm == VIEW_ALGORITHM_TMPTABLE)
           also (TABLE_LIST::field_translation == NULL)
  3) nested table reference (TABLE_LIST::nested_join != NULL)
     - table sequence - e.g. (t1, t2, t3)
       TODO: how to distinguish from a JOIN?
     - general JOIN
       TODO: how to distinguish from a table sequence?
     - NATURAL JOIN
       (TABLE_LIST::natural_join != NULL)
       - JOIN ... USING
         (TABLE_LIST::join_using_fields != NULL)
     - semi-join
       ;
*/

struct Name_resolution_context;
struct LEX;
struct TABLE_LIST
{
  TABLE_LIST() {}                          /* Remove gcc warning */

  /**
    Prepare TABLE_LIST that consists of one table instance to use in
    simple_open_and_lock_tables
  */
  inline void init_one_table(const char *db_name_arg,
                             size_t db_length_arg,
                             const char *table_name_arg,
                             size_t table_name_length_arg,
                             const char *alias_arg,
                             enum thr_lock_type lock_type_arg)
  {
    memset(this, 0, sizeof(*this));
    db= (char*) db_name_arg;
    db_length= db_length_arg;
    table_name= (char*) table_name_arg;
    table_name_length= table_name_length_arg;
    alias= (char*) alias_arg;
    lock_type= lock_type_arg;
    mdl_request.init(MDL_key::TABLE, db, table_name,
                     (lock_type >= TL_WRITE_ALLOW_WRITE) ?
                     MDL_SHARED_WRITE : MDL_SHARED_READ,
                     MDL_TRANSACTION);
    callback_func= 0;
  }

  /// Create a TABLE_LIST object representing a nested join
  static TABLE_LIST *new_nested_join(MEM_ROOT *allocator,
                                     const char *alias,
                                     TABLE_LIST *embedding,
                                     List<TABLE_LIST> *belongs_to,
                                     class st_select_lex *select);

  /*
    List of tables local to a subquery or the top-level SELECT (used by
    SQL_I_List). Considers views as leaves (unlike 'next_leaf' below).
    Created at parse time in st_select_lex::add_table_to_list() ->
    table_list.link_in_list().
  */
  TABLE_LIST *next_local;
  /* link in a global list of all queries tables */
  TABLE_LIST *next_global, **prev_global;
  char		*db, *alias, *table_name, *schema_table_name;
  char          *option;                /* Used by cache index  */
  /**
     Context which should be used to resolve identifiers contained in the ON
     condition of the embedding join nest.
     @todo When name resolution contexts are created after parsing, we should
     be able to store this in the embedding join nest instead.
  */
  Name_resolution_context *context_of_embedding;

private:
  Item		*m_join_cond;           /* Used with outer join */
public:
  Item         **join_cond_ref() { return &m_join_cond; }
  Item          *join_cond() const { return m_join_cond; }
  Item          *set_join_cond(Item *val)
                 { return m_join_cond= val; }
  /*
    The structure of the join condition presented in the member above
    can be changed during certain optimizations. This member
    contains a snapshot of AND-OR structure of the join condition
    made after permanent transformations of the parse tree, and is
    used to restore the join condition before every reexecution of a prepared
    statement or stored procedure.
  */
  Item          *prep_join_cond;

  Item          *sj_on_expr;            /* Synthesized semijoin condition */
  /*
    (Valid only for semi-join nests) Bitmap of tables that are within the
    semi-join (this is different from bitmap of all nest's children because
    tables that were pulled out of the semi-join nest remain listed as
    nest's children).
  */
  table_map     sj_inner_tables;

  COND_EQUAL    *cond_equal;            /* Used with outer join */
  /*
    During parsing - left operand of NATURAL/USING join where 'this' is
    the right operand. After parsing (this->natural_join == this) iff
    'this' represents a NATURAL or USING join operation. Thus after
    parsing 'this' is a NATURAL/USING join iff (natural_join != NULL).
  */
  TABLE_LIST *natural_join;
  /*
    True if 'this' represents a nested join that is a NATURAL JOIN.
    For one of the operands of 'this', the member 'natural_join' points
    to the other operand of 'this'.
  */
  bool is_natural_join;
  /* Field names in a USING clause for JOIN ... USING. */
  List<String> *join_using_fields;
  /*
    Explicitly store the result columns of either a NATURAL/USING join or
    an operand of such a join.
  */
  List<Natural_join_column> *join_columns;
  /* TRUE if join_columns contains all columns of this table reference. */
  bool is_join_columns_complete;

  /*
    List of nodes in a nested join tree, that should be considered as
    leaves with respect to name resolution. The leaves are: views,
    top-most nodes representing NATURAL/USING joins, subqueries, and
    base tables. All of these TABLE_LIST instances contain a
    materialized list of columns. The list is local to a subquery.
  */
  TABLE_LIST *next_name_resolution_table;
  /* Index names in a "... JOIN ... USE/IGNORE INDEX ..." clause. */
  List<Index_hint> *index_hints;
  TABLE        *table;                          /* opened table */
  Table_id table_id; /* table id (from binlog) for opened table */
  /*
    select_result for derived table to pass it from table creation to table
    filling procedure
  */
  select_union  *derived_result;
  /*
    Reference from aux_tables to local list entry of main select of
    multi-delete statement:
    delete t1 from t2,t1 where t1.a<'B' and t2.b=t1.b;
    here it will be reference of first occurrence of t1 to second (as you
    can see this lists can't be merged)
  */
  TABLE_LIST	*correspondent_table;
  /**
     @brief Normally, this field is non-null for anonymous derived tables only.

     @details This field is set to non-null for 
     
     - Anonymous derived tables, In this case it points to the SELECT_LEX_UNIT
     representing the derived table. E.g. for a query
     
     @verbatim SELECT * FROM (SELECT a FROM t1) b @endverbatim
     
     For the @c TABLE_LIST representing the derived table @c b, @c derived
     points to the SELECT_LEX_UNIT representing the result of the query within
     parenteses.
     
     - Views. This is set for views with @verbatim ALGORITHM = TEMPTABLE
     @endverbatim by mysql_make_view().
     
     @note Inside views, a subquery in the @c FROM clause is not allowed.
     @note Do not use this field to separate views/base tables/anonymous
     derived tables. Use TABLE_LIST::is_anonymous_derived_table().
  */
  st_select_lex_unit *derived;		/* SELECT_LEX_UNIT of derived table */
  /*
    TRUE <=> all possible keys for a derived table were collected and
    could be re-used while statement re-execution.
  */
  bool derived_keys_ready;
  ST_SCHEMA_TABLE *schema_table;        /* Information_schema table */
  st_select_lex	*schema_select_lex;
  /*
    True when the view field translation table is used to convert
    schema table fields for backwards compatibility with SHOW command.
  */
  bool schema_table_reformed;
  TMP_TABLE_PARAM *schema_table_param;
  /* link to select_lex where this table was used */
  st_select_lex	*select_lex;
  LEX *view;                    /* link on VIEW lex for merging */
  Field_translator *field_translation;	/* array of VIEW fields */
  /* pointer to element after last one in translation table above */
  Field_translator *field_translation_end;
  /*
    List (based on next_local) of underlying tables of this view. I.e. it
    does not include the tables of subqueries used in the view. Is set only
    for merged views.
  */
  TABLE_LIST	*merge_underlying_list;
  /*
    - 0 for base tables
    - in case of the view it is the list of all (not only underlying
    tables but also used in subquery ones) tables of the view.
  */
  List<TABLE_LIST> *view_tables;
  /* most upper view this table belongs to */
  TABLE_LIST	*belong_to_view;
  /*
    The view directly referencing this table
    (non-zero only for merged underlying tables of a view).
  */
  TABLE_LIST	*referencing_view;
  /* Ptr to parent MERGE table list item. See top comment in ha_myisammrg.cc */
  TABLE_LIST    *parent_l;
  /*
    Security  context (non-zero only for tables which belong
    to view with SQL SECURITY DEFINER)
  */
  Security_context *security_ctx;
  /*
    This view security context (non-zero only for views with
    SQL SECURITY DEFINER)
  */
  Security_context *view_sctx;
  /*
    List of all base tables local to a subquery including all view
    tables. Unlike 'next_local', this in this list views are *not*
    leaves. Created in setup_tables() -> make_leaves_list().
  */
  bool allowed_show;
  TABLE_LIST	*next_leaf;
  Item          *where;                 /* VIEW WHERE clause condition */
  Item          *check_option;          /* WITH CHECK OPTION condition */
  LEX_STRING	select_stmt;		/* text of (CREATE/SELECT) statement */
  LEX_STRING	md5;			/* md5 of query text */
  LEX_STRING	source;			/* source of CREATE VIEW */
  LEX_STRING	view_db;		/* saved view database */
  LEX_STRING	view_name;		/* saved view name */
  LEX_STRING	timestamp;		/* GMT time stamp of last operation */
  st_lex_user   definer;                /* definer of view */
  ulonglong	file_version;		/* version of file's field set */
  ulonglong     updatable_view;         /* VIEW can be updated */
  /** 
      @brief The declared algorithm, if this is a view.
      @details One of
      - VIEW_ALGORITHM_UNDEFINED
      - VIEW_ALGORITHM_TMPTABLE
      - VIEW_ALGORITHM_MERGE
      @to do Replace with an enum 
  */
  ulonglong	algorithm;
  ulonglong     view_suid;              /* view is suid (TRUE dy default) */
  ulonglong     with_check;             /* WITH CHECK OPTION */
  /*
    effective value of WITH CHECK OPTION (differ for temporary table
    algorithm)
  */
  uint8         effective_with_check;
  /** 
      @brief The view algorithm that is actually used, if this is a view.
      @details One of
      - VIEW_ALGORITHM_UNDEFINED
      - VIEW_ALGORITHM_TMPTABLE
      - VIEW_ALGORITHM_MERGE
      @to do Replace with an enum 
  */
  enum_derived_type effective_algorithm;
  GRANT_INFO	grant;
  /* data need by some engines in query cache*/
  ulonglong     engine_data;
  /* call back function for asking handler about caching in query cache */
  qc_engine_callback callback_func;
  thr_lock_type lock_type;
  uint		outer_join;		/* Which join type */
  uint		shared;			/* Used in multi-upd */
  size_t        db_length;
  size_t        table_name_length;
  bool          updatable;		/* VIEW/TABLE can be updated now */
  bool		straight;		/* optimize with prev table */
  bool          updating;               /* for replicate-do/ignore table */
  bool		force_index;		/* prefer index over table scan */
  bool          ignore_leaves;          /* preload only non-leaf nodes */
  table_map     dep_tables;             /* tables the table depends on      */
  table_map     on_expr_dep_tables;     /* tables on expression depends on  */
  struct st_nested_join *nested_join;   /* if the element is a nested join  */
  TABLE_LIST *embedding;             /* nested join containing the table */
  List<TABLE_LIST> *join_list;/* join list the table belongs to   */
  bool		cacheable_table;	/* stop PS caching */
  /* used in multi-upd/views privilege check */
  bool		table_in_first_from_clause;
  /**
     Specifies which kind of table should be open for this element
     of table list.
  */
  enum enum_open_type open_type;
  /* TRUE if this merged view contain auto_increment field */
  bool          contain_auto_increment;
  bool          multitable_view;        /* TRUE iff this is multitable view */
  bool          compact_view_format;    /* Use compact format for SHOW CREATE VIEW */
  /* view where processed */
  bool          where_processed;
  /* TRUE <=> VIEW CHECK OPTION expression has been processed */
  bool          check_option_processed;
  /* FRMTYPE_ERROR if any type is acceptable */
  enum frm_type_enum required_type;
  char		timestamp_buffer[20];	/* buffer for timestamp (19+1) */
  /*
    This TABLE_LIST object is just placeholder for prelocking, it will be
    used for implicit LOCK TABLES only and won't be used in real statement.
  */
  bool          prelocking_placeholder;
  /**
     Indicates that if TABLE_LIST object corresponds to the table/view
     which requires special handling.
  */
  enum
  {
    /* Normal open. */
    OPEN_NORMAL= 0,
    /* Associate a table share only if the the table exists. */
    OPEN_IF_EXISTS,
    /* Don't associate a table share. */
    OPEN_STUB
  } open_strategy;
  bool          internal_tmp_table;
  /** TRUE if an alias for this table was specified in the SQL. */
  bool          is_alias;
  /** TRUE if the table is referred to in the statement using a fully
      qualified name (<db_name>.<table_name>).
  */
  bool          is_fqtn;


  /* View creation context. */

  View_creation_ctx *view_creation_ctx;

  /*
    Attributes to save/load view creation context in/from frm-file.

    Ther are required only to be able to use existing parser to load
    view-definition file. As soon as the parser parsed the file, view
    creation context is initialized and the attributes become redundant.

    These attributes MUST NOT be used for any purposes but the parsing.
  */

  LEX_STRING view_client_cs_name;
  LEX_STRING view_connection_cl_name;

  /*
    View definition (SELECT-statement) in the UTF-form.
  */

  LEX_STRING view_body_utf8;

   /* End of view definition context. */
  /* List of possible keys. Valid only for materialized derived tables/views. */
  List<Derived_key> derived_key_list;

  /**
    Indicates what triggers we need to pre-load for this TABLE_LIST
    when opening an associated TABLE. This is filled after
    the parsed tree is created.
  */
  uint8 trg_event_map;
  /* TRUE <=> this table is a const one and was optimized away. */
  bool optimized_away;
  uint i_s_requested_object;
  bool has_db_lookup_value;
  bool has_table_lookup_value;
  uint table_open_method;
  enum enum_schema_table_state schema_table_state;

  MDL_request mdl_request;

#ifdef WITH_PARTITION_STORAGE_ENGINE
  /* List to carry partition names from PARTITION (...) clause in statement */
  List<String> *partition_names;
#endif /* WITH_PARTITION_STORAGE_ENGINE */

  void calc_md5(char *buffer);
  void set_underlying_merge();
  int view_check_option(THD *thd, bool ignore_failure) const;
  bool setup_underlying(THD *thd);
  void cleanup_items();
  bool placeholder()
  {
    return derived || view || schema_table || !table;
  }
  void print(THD *thd, String *str, enum_query_type query_type);
  bool check_single_table(TABLE_LIST **table, table_map map,
                          TABLE_LIST *view);
  bool set_insert_values(MEM_ROOT *mem_root);
  void hide_view_error(THD *thd);
  TABLE_LIST *find_underlying_table(TABLE *table);
  TABLE_LIST *first_leaf_for_name_resolution();
  TABLE_LIST *last_leaf_for_name_resolution();
  bool is_leaf_for_name_resolution();
  inline const TABLE_LIST *top_table() const
    { return belong_to_view ? belong_to_view : this; }

  inline TABLE_LIST *top_table()
  {
    return
      const_cast<TABLE_LIST*>(const_cast<const TABLE_LIST*>(this)->top_table());
  }

  inline bool prepare_check_option(THD *thd)
  {
    bool res= FALSE;
    if (effective_with_check)
      res= prep_check_option(thd, effective_with_check);
    return res;
  }
  inline bool prepare_where(THD *thd, Item **conds,
                            bool no_where_clause)
  {
    if (effective_algorithm == VIEW_ALGORITHM_MERGE)
      return prep_where(thd, conds, no_where_clause);
    return FALSE;
  }
  /**
    @returns
      TRUE  this is a materializable derived table/view.
      FALSE otherwise.
  */
  inline bool uses_materialization() const
  {
    return (effective_algorithm == VIEW_ALGORITHM_TMPTABLE ||
            effective_algorithm == DERIVED_ALGORITHM_TMPTABLE);
  }
  inline bool is_view_or_derived() const
  {
    return (effective_algorithm != VIEW_ALGORITHM_UNDEFINED);
  }
  /**
    @returns true if materializable table contains one or zero rows.

    Returning true implies that the table is materialized during optimization,
    so it need not be optimized during execution.
  */
  bool materializable_is_const() const;

  void register_want_access(ulong want_access);
  bool prepare_security(THD *thd);
#ifndef NO_EMBEDDED_ACCESS_CHECKS
  Security_context *find_view_security_context(THD *thd);
  bool prepare_view_securety_context(THD *thd);
#endif
  /*
    Cleanup for re-execution in a prepared statement or a stored
    procedure.
  */
  void reinit_before_use(THD *thd);
  Item_subselect *containing_subselect();

  /* 
    Compiles the tagged hints list and fills up TABLE::keys_in_use_for_query,
    TABLE::keys_in_use_for_group_by, TABLE::keys_in_use_for_order_by,
    TABLE::force_index and TABLE::covering_keys.
  */
  bool process_index_hints(TABLE *table);

  /**
    Compare the version of metadata from the previous execution
    (if any) with values obtained from the current table
    definition cache element.

    @sa check_and_update_table_version()
  */
  inline
  bool is_table_ref_id_equal(TABLE_SHARE *s) const
  {
    return (m_table_ref_type == s->get_table_ref_type() &&
            m_table_ref_version == s->get_table_ref_version());
  }

  /**
    Record the value of metadata version of the corresponding
    table definition cache element in this parse tree node.

    @sa check_and_update_table_version()
  */
  inline
  void set_table_ref_id(TABLE_SHARE *s)
  { set_table_ref_id(s->get_table_ref_type(), s->get_table_ref_version()); }

  inline
  void set_table_ref_id(enum_table_ref_type table_ref_type_arg,
                        ulonglong table_ref_version_arg)
  {
    m_table_ref_type= table_ref_type_arg;
    m_table_ref_version= table_ref_version_arg;
  }

  /**
     @brief True if this TABLE_LIST represents an anonymous derived table,
     i.e.  the result of a subquery.
  */
  bool is_anonymous_derived_table() const { return derived && !view; }

  /// returns query block id for derived table, and zero if not derived.
  uint query_block_id() const;

  /**
     @brief Returns the name of the database that the referenced table belongs
     to.
  */
  char *get_db_name() const { return view != NULL ? view_db.str : db; }

  /**
     @brief Returns the name of the table that this TABLE_LIST represents.

     @details The unqualified table name or view name for a table or view,
     respectively.
   */
  char *get_table_name() const { return view != NULL ? view_name.str : table_name; }
  int fetch_number_of_rows();
  bool update_derived_keys(Field*, Item**, uint);
  bool generate_keys();
  bool handle_derived(LEX *lex, bool (*processor)(THD*, LEX*, TABLE_LIST*));
  st_select_lex_unit *get_unit() const;

  /**
    @brief Returns the outer join nest that this TABLE_LIST belongs to, if any.

    @details There are two kinds of join nests, outer-join nests and semi-join 
    nests.  This function returns non-NULL in the following cases:
      @li 1. If this table/nest is embedded in a nest and this nest IS NOT a 
             semi-join nest.  (In other words, it is an outer-join nest.)
      @li 2. If this table/nest is embedded in a nest and this nest IS a 
             semi-join nest, but this semi-join nest is embedded in another 
             nest. (This other nest will be an outer-join nest, since all inner 
             joined nested semi-join nests have been merged in 
             @c simplify_joins() ).
    Note: This function assumes that @c simplify_joins() has been performed.
    Before that, join nests will be present for all types of join.

    @return outer join nest, or NULL if none.
   */
  TABLE_LIST *outer_join_nest() const
  {
    if (!embedding)
      return NULL;
    if (embedding->sj_on_expr)
      return embedding->embedding;
    return embedding;
  }

private:
  bool prep_check_option(THD *thd, uint8 check_opt_type);
  bool prep_where(THD *thd, Item **conds, bool no_where_clause);
  /** See comments for set_metadata_id() */
  enum enum_table_ref_type m_table_ref_type;
  /** See comments for TABLE_SHARE::get_table_ref_version() */
  ulonglong m_table_ref_version;
};

<<<<<<< HEAD
=======

>>>>>>> 85f401c8
struct st_position;
  
class Item;

/*
  Iterator over the fields of a generic table reference.
*/

class Field_iterator: public Sql_alloc
{
public:
  Field_iterator() {}                         /* Remove gcc warning */
  virtual ~Field_iterator() {}
  virtual void set(TABLE_LIST *)= 0;
  virtual void next()= 0;
  virtual bool end_of_fields()= 0;              /* Return 1 at end of list */
  virtual const char *name()= 0;
  virtual Item *create_item(THD *)= 0;
  virtual Field *field()= 0;
};


/* 
  Iterator over the fields of a base table, view with temporary
  table, or subquery.
*/

class Field_iterator_table: public Field_iterator
{
  Field **ptr;
public:
  Field_iterator_table() :ptr(0) {}
  void set(TABLE_LIST *table) { ptr= table->table->field; }
  void set_table(TABLE *table) { ptr= table->field; }
  void next() { ptr++; }
  bool end_of_fields() { return *ptr == 0; }
  const char *name();
  Item *create_item(THD *thd);
  Field *field() { return *ptr; }
};


/* Iterator over the fields of a merge view. */

class Field_iterator_view: public Field_iterator
{
  Field_translator *ptr, *array_end;
  TABLE_LIST *view;
public:
  Field_iterator_view() :ptr(0), array_end(0) {}
  void set(TABLE_LIST *table);
  void next() { ptr++; }
  bool end_of_fields() { return ptr == array_end; }
  const char *name();
  Item *create_item(THD *thd);
  Item **item_ptr() {return &ptr->item; }
  Field *field() { return 0; }
  inline Item *item() { return ptr->item; }
  Field_translator *field_translator() { return ptr; }
};


/*
  Field_iterator interface to the list of materialized fields of a
  NATURAL/USING join.
*/

class Field_iterator_natural_join: public Field_iterator
{
  List_iterator_fast<Natural_join_column> column_ref_it;
  Natural_join_column *cur_column_ref;
public:
  Field_iterator_natural_join() :cur_column_ref(NULL) {}
  ~Field_iterator_natural_join() {}
  void set(TABLE_LIST *table);
  void next();
  bool end_of_fields() { return !cur_column_ref; }
  const char *name() { return cur_column_ref->name(); }
  Item *create_item(THD *thd) { return cur_column_ref->create_item(thd); }
  Field *field() { return cur_column_ref->field(); }
  Natural_join_column *column_ref() { return cur_column_ref; }
};


/*
  Generic iterator over the fields of an arbitrary table reference.

  DESCRIPTION
    This class unifies the various ways of iterating over the columns
    of a table reference depending on the type of SQL entity it
    represents. If such an entity represents a nested table reference,
    this iterator encapsulates the iteration over the columns of the
    members of the table reference.

  IMPLEMENTATION
    The implementation assumes that all underlying NATURAL/USING table
    references already contain their result columns and are linked into
    the list TABLE_LIST::next_name_resolution_table.
*/

class Field_iterator_table_ref: public Field_iterator
{
  TABLE_LIST *table_ref, *first_leaf, *last_leaf;
  Field_iterator_table        table_field_it;
  Field_iterator_view         view_field_it;
  Field_iterator_natural_join natural_join_it;
  Field_iterator *field_it;
  void set_field_iterator();
public:
  Field_iterator_table_ref() :field_it(NULL) {}
  void set(TABLE_LIST *table);
  void next();
  bool end_of_fields()
  { return (table_ref == last_leaf && field_it->end_of_fields()); }
  const char *name() { return field_it->name(); }
  const char *get_table_name();
  const char *get_db_name();
  GRANT_INFO *grant();
  Item *create_item(THD *thd) { return field_it->create_item(thd); }
  Field *field() { return field_it->field(); }
  Natural_join_column *get_or_create_column_ref(THD *thd, TABLE_LIST *parent_table_ref);
  Natural_join_column *get_natural_column_ref();
};

/**
  Semijoin_mat_optimize collects data used when calculating the cost of
  executing a semijoin operation using a materialization strategy.
  It is used during optimization phase only.
*/

struct Semijoin_mat_optimize
{
  /// Optimal join order calculated for inner tables of this semijoin op.
  struct st_position *positions;
  /// True if data types allow the MaterializeLookup semijoin strategy
  bool lookup_allowed;
  /// True if data types allow the MaterializeScan semijoin strategy
  bool scan_allowed;
  /// Expected #rows in the materialized table
  double expected_rowcount;
  /// Materialization cost - execute sub-join and write rows to temp.table
  Cost_estimate materialization_cost;
  /// Cost to make one lookup in the temptable
  Cost_estimate lookup_cost;
  /// Cost of scanning the materialized table
  Cost_estimate scan_cost;
  /// Array of pointers to fields in the materialized table.
  Item_field **mat_fields;
};

/**
  Struct st_nested_join is used to represent how tables are connected through
  outer join operations and semi-join operations to form a query block.
  Out of the parser, inner joins are also represented by st_nested_join
  structs, but these are later flattened out by simplify_joins().
  Some outer join nests are also flattened, when it can be determined that
  they can be processed as inner joins instead of outer joins.
*/
typedef struct st_nested_join
{
  List<TABLE_LIST>  join_list;       /* list of elements in the nested join */
  table_map         used_tables;     /* bitmap of tables in the nested join */
  table_map         not_null_tables; /* tables that rejects nulls           */
  /**
    Used for pointing out the first table in the plan being covered by this
    join nest. It is used exclusively within make_outerjoin_info().
   */
  struct st_join_table *first_nested;
  /**
    Number of tables and outer join nests administered by this nested join
    object for the sake of cost analysis. Includes direct member tables as
    well as tables included through semi-join nests, but notice that semi-join
    nests themselves are not counted.
  */
  uint              nj_total;
  /**
    Used to count tables in the nested join in 2 isolated places:
    1. In make_outerjoin_info(). 
    2. check_interleaving_with_nj/backout_nj_state (these are called
       by the join optimizer. 
    Before each use the counters are zeroed by reset_nj_counters.
  */
  uint              nj_counter;
  /**
    Bit identifying this nested join. Only nested joins representing the
    outer join structure need this, other nests have bit set to zero.
  */
  nested_join_map   nj_map;
  /**
    Tables outside the semi-join that are used within the semi-join's
    ON condition (ie. the subquery WHERE clause and optional IN equalities).
  */
  table_map         sj_depends_on;
  /**
    Outer non-trivially correlated tables, a true subset of sj_depends_on
  */
  table_map         sj_corr_tables;
  /**
    Query block id if this struct is generated from a subquery transform.
  */
  uint query_block_id;
  /*
    Lists of trivially-correlated expressions from the outer and inner tables
    of the semi-join, respectively.
  */
  List<Item>        sj_outer_exprs, sj_inner_exprs;
  Semijoin_mat_optimize sjm;
} NESTED_JOIN;


typedef struct st_changed_table_list
{
  struct	st_changed_table_list *next;
  char		*key;
  uint32        key_length;
} CHANGED_TABLE_LIST;


typedef struct st_open_table_list{
  struct st_open_table_list *next;
  char	*db,*table;
  uint32 in_use,locked;
} OPEN_TABLE_LIST;


static inline my_bitmap_map *tmp_use_all_columns(TABLE *table,
                                                 MY_BITMAP *bitmap)
{
  my_bitmap_map *old= bitmap->bitmap;
  bitmap->bitmap= table->s->all_set.bitmap;// does not repoint last_word_ptr
  return old;
}


static inline void tmp_restore_column_map(MY_BITMAP *bitmap,
                                          my_bitmap_map *old)
{
  bitmap->bitmap= old;
}

/* The following is only needed for debugging */

static inline my_bitmap_map *dbug_tmp_use_all_columns(TABLE *table,
                                                      MY_BITMAP *bitmap)
{
#ifndef DBUG_OFF
  return tmp_use_all_columns(table, bitmap);
#else
  return 0;
#endif
}

static inline void dbug_tmp_restore_column_map(MY_BITMAP *bitmap,
                                               my_bitmap_map *old)
{
#ifndef DBUG_OFF
  tmp_restore_column_map(bitmap, old);
#endif
}


/* 
  Variant of the above : handle both read and write sets.
  Provide for the possiblity of the read set being the same as the write set
*/
static inline void dbug_tmp_use_all_columns(TABLE *table,
                                            my_bitmap_map **save,
                                            MY_BITMAP *read_set,
                                            MY_BITMAP *write_set)
{
#ifndef DBUG_OFF
  save[0]= read_set->bitmap;
  save[1]= write_set->bitmap;
  (void) tmp_use_all_columns(table, read_set);
  (void) tmp_use_all_columns(table, write_set);
#endif
}


static inline void dbug_tmp_restore_column_maps(MY_BITMAP *read_set,
                                                MY_BITMAP *write_set,
                                                my_bitmap_map **old)
{
#ifndef DBUG_OFF
  tmp_restore_column_map(read_set, old[0]);
  tmp_restore_column_map(write_set, old[1]);
#endif
}


size_t max_row_length(TABLE *table, const uchar *data);


void init_mdl_requests(TABLE_LIST *table_list);

int open_table_from_share(THD *thd, TABLE_SHARE *share, const char *alias,
                          uint db_stat, uint prgflag, uint ha_open_flags,
                          TABLE *outparam, bool is_create_table);
TABLE_SHARE *alloc_table_share(TABLE_LIST *table_list, const char *key,
                               uint key_length);
void init_tmp_table_share(THD *thd, TABLE_SHARE *share, const char *key,
                          uint key_length,
                          const char *table_name, const char *path);
void free_table_share(TABLE_SHARE *share);
int open_table_def(THD *thd, TABLE_SHARE *share, uint db_flags);
void open_table_error(TABLE_SHARE *share, int error, int db_errno, int errarg);
void update_create_info_from_table(HA_CREATE_INFO *info, TABLE *form);
enum_ident_name_check check_and_convert_db_name(LEX_STRING *db,
                                                bool preserve_lettercase);
bool check_column_name(const char *name);
enum_ident_name_check check_table_name(const char *name, size_t length,
                                       bool check_for_path_chars);
int rename_file_ext(const char * from,const char * to,const char * ext);
char *get_field(MEM_ROOT *mem, Field *field);
bool get_field(MEM_ROOT *mem, Field *field, class String *res);

int closefrm(TABLE *table, bool free_share);
int read_string(File file, uchar* *to, size_t length);
void free_blobs(TABLE *table);
void free_field_buffers_larger_than(TABLE *table, uint32 size);
int set_zone(int nr,int min_zone,int max_zone);
ulong get_form_pos(File file, uchar *head, TYPELIB *save_names);
ulong make_new_entry(File file,uchar *fileinfo,TYPELIB *formnames,
		     const char *newname);
ulong next_io_size(ulong pos);
void append_unescaped(String *res, const char *pos, uint length);
File create_frm(THD *thd, const char *name, const char *db,
                const char *table, uint reclength, uchar *fileinfo,
  		HA_CREATE_INFO *create_info, uint keys, KEY *key_info);
char *fn_rext(char *name);

/* performance schema */
extern LEX_STRING PERFORMANCE_SCHEMA_DB_NAME;

extern LEX_STRING GENERAL_LOG_NAME;
extern LEX_STRING SLOW_LOG_NAME;

/* information schema */
extern LEX_STRING INFORMATION_SCHEMA_NAME;
extern LEX_STRING MYSQL_SCHEMA_NAME;

/* replication's tables */
extern LEX_STRING RLI_INFO_NAME;
extern LEX_STRING MI_INFO_NAME;
extern LEX_STRING WORKER_INFO_NAME;

inline bool is_infoschema_db(const char *name, size_t len)
{
  return (INFORMATION_SCHEMA_NAME.length == len &&
          !my_strcasecmp(system_charset_info,
                         INFORMATION_SCHEMA_NAME.str, name));
}

inline bool is_infoschema_db(const char *name)
{
  return !my_strcasecmp(system_charset_info,
                        INFORMATION_SCHEMA_NAME.str, name);
}

TYPELIB *typelib(MEM_ROOT *mem_root, List<String> &strings);

/**
  return true if the table was created explicitly.
*/
inline bool is_user_table(TABLE * table)
{
  const char *name= table->s->table_name.str;
  return strncmp(name, tmp_file_prefix, tmp_file_prefix_length);
}

inline void mark_as_null_row(TABLE *table)
{
  table->null_row=1;
  table->status|=STATUS_NULL_ROW;
}

bool is_simple_order(ORDER *order);

#endif /* MYSQL_CLIENT */

#endif /* TABLE_INCLUDED */<|MERGE_RESOLUTION|>--- conflicted
+++ resolved
@@ -96,7 +96,6 @@
   IDENT_NAME_WRONG,
   IDENT_NAME_TOO_LONG
 };
-<<<<<<< HEAD
 
 /*************************************************************************/
 
@@ -128,39 +127,6 @@
 /*************************************************************************/
 
 /**
-=======
-
-/*************************************************************************/
-
-/**
- Object_creation_ctx -- interface for creation context of database objects
- (views, stored routines, events, triggers). Creation context -- is a set
- of attributes, that should be fixed at the creation time and then be used
- each time the object is parsed or executed.
-*/
-
-class Object_creation_ctx
-{
-public:
-  Object_creation_ctx *set_n_backup(THD *thd);
-
-  void restore_env(THD *thd, Object_creation_ctx *backup_ctx);
-
-protected:
-  Object_creation_ctx() {}
-  virtual Object_creation_ctx *create_backup_ctx(THD *thd) const = 0;
-
-  virtual void change_env(THD *thd) const = 0;
-
-public:
-  virtual ~Object_creation_ctx()
-  { }
-};
-
-/*************************************************************************/
-
-/**
->>>>>>> 85f401c8
  Default_object_creation_ctx -- default implementation of
  Object_creation_ctx.
 */
@@ -2078,10 +2044,7 @@
   ulonglong m_table_ref_version;
 };
 
-<<<<<<< HEAD
-=======
-
->>>>>>> 85f401c8
+
 struct st_position;
   
 class Item;
