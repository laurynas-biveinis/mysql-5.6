--- conflicted
+++ resolved
@@ -428,10 +428,7 @@
 
 void free_tmp_table(THD *thd, TABLE *entry);
 
-<<<<<<< HEAD
-=======
 class Prepared_statement;
->>>>>>> 528c3310
 
 /*
   State of a single command executed against this connection.
@@ -449,46 +446,29 @@
 
 class Statement
 {
-<<<<<<< HEAD
-=======
   Statement(const Statement &rhs);              /* not implemented: */
   Statement &operator=(const Statement &rhs);   /* non-copyable */
->>>>>>> 528c3310
 public:
   /* FIXME: must be private */
   LEX     main_lex;
 public:
   /*
     Uniquely identifies each statement object in thread scope; change during
-<<<<<<< HEAD
-    statement lifetime.
-=======
     statement lifetime. FIXME: must be const
->>>>>>> 528c3310
   */
    ulong id;
 
   /*
-<<<<<<< HEAD
-    Id of current query. Statement can be reused to execute several queries.
-    query_id is global in context of the whole MySQL server.
-    Id is automatically generated from mutex-protected counter.
-=======
     Id of current query. Statement can be reused to execute several queries
     query_id is global in context of the whole MySQL server.
     ID is automatically generated from mutex-protected counter.
->>>>>>> 528c3310
     It's used in handler code for various purposes: to check which columns
     from table are necessary for this select, to check if it's necessary to
     update auto-updatable fields (like auto_increment and timestamp).
   */
   ulong query_id;
   /*
-<<<<<<< HEAD
-    - if set_query_id == 1, we set field->query_id for all fields. In that case 
-=======
     - if set_query_id=1, we set field->query_id for all fields. In that case 
->>>>>>> 528c3310
     field list can not contain duplicates.
   */
   bool set_query_id;
@@ -506,13 +486,8 @@
   */
   bool allow_sum_func;
   /*
-<<<<<<< HEAD
-    Type of current query: COM_PREPARE, COM_QUERY, etc. Set from the
-    first byte of the incoming packet in do_command()
-=======
     Type of current query: COM_PREPARE, COM_QUERY, etc. Set from 
     first byte of the packet in do_command()
->>>>>>> 528c3310
   */
   enum enum_server_command command;
 
@@ -531,9 +506,6 @@
   Item *free_list;
   MEM_ROOT mem_root;
 
-<<<<<<< HEAD
-protected:
-=======
 public:
   /* We build without RTTI, so dynamic_cast can't be used. */
   enum Type
@@ -542,17 +514,11 @@
     PREPARED_STATEMENT
   };
 
->>>>>>> 528c3310
   /*
     This constructor is called when statement is a subobject of THD:
     some variables are initialized in THD::init due to locking problems
   */
   Statement();
-<<<<<<< HEAD
-public:
-  Statement(THD *thd);
-  virtual ~Statement();
-=======
 
   Statement(THD *thd);
   virtual ~Statement();
@@ -561,17 +527,12 @@
   void set_statement(Statement *stmt);
   /* return class type */
   virtual Type type() const;
->>>>>>> 528c3310
 };
 
 
 /*
   Used to seek all existing statements in the connection
-<<<<<<< HEAD
-  Not responsible for statements memory.
-=======
   Deletes all statements in destructor.
->>>>>>> 528c3310
 */
 
 class Statement_map
@@ -581,22 +542,6 @@
   
   int insert(Statement *statement)
   {
-<<<<<<< HEAD
-    return my_hash_insert(&st_hash, (byte *) statement);
-  }
-  Statement *seek(ulong id)
-  {
-    return (Statement *) hash_search(&st_hash, (byte *) &id, sizeof(id));
-  }
-  void erase(Statement *statement)
-  {
-    hash_delete(&st_hash, (byte *) statement);
-  }
-
-  ~Statement_map() { hash_free(&st_hash); }
-private:
-  HASH st_hash;
-=======
     int rc= my_hash_insert(&st_hash, (byte *) statement);
     if (rc == 0)
       last_found_statement= statement;
@@ -624,7 +569,6 @@
 private:
   HASH st_hash;
   Statement *last_found_statement;
->>>>>>> 528c3310
 };
 
 
@@ -658,8 +602,6 @@
   struct  system_variables variables;	// Changeable local variables
   pthread_mutex_t LOCK_delete;		// Locked before thd is deleted
 
-<<<<<<< HEAD
-=======
   /* all prepared statements and cursors of this connection */
   Statement_map stmt_map; 
   /*
@@ -668,7 +610,6 @@
     special cleanup for it in THD destructor.
   */
   Statement stmt_backup;
->>>>>>> 528c3310
   /*
     A pointer to the stack frame of handle_one_connection(),
     which is called first in the thread for handling a client
@@ -793,13 +734,8 @@
   /*
     FIXME: this, and some other variables like 'count_cuted_fields'
     maybe should be statement/cursor local, that is, moved to Statement
-<<<<<<< HEAD
-    class.  With current implementation warnings produced in each prepared
-    statement/ cursor settle here.
-=======
     class. With current implementation warnings produced in each prepared
     statement/cursor settle here.
->>>>>>> 528c3310
   */
   List	     <MYSQL_ERROR> warn_list;
   uint	     warn_count[(uint) MYSQL_ERROR::WARN_LEVEL_END];
