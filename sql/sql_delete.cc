--- conflicted
+++ resolved
@@ -431,18 +431,10 @@
       goto exit_without_my_ok;
     }
 
-<<<<<<< HEAD
     if (usable_index==MAX_KEY || qep_tab.quick())
       error= init_read_record(&info, thd, NULL, &qep_tab, 1, 1, FALSE);
     else
       error= init_read_record_idx(&info, thd, table, 1, usable_index, reverse);
-=======
-  if ((table->file->ha_table_flags() & HA_READ_BEFORE_WRITE_REMOVAL) &&
-      !using_limit &&
-      !(table->triggers && table->triggers->has_delete_triggers()) &&
-      select && select->quick && select->quick->index != MAX_KEY)
-    read_removal= table->check_read_removal(select->quick->index);
->>>>>>> 1fb5c7a2
 
     if (error)
     {
@@ -472,6 +464,7 @@
 
     if ((table->file->ha_table_flags() & HA_READ_BEFORE_WRITE_REMOVAL) &&
         !using_limit &&
+        !(table->triggers && table->triggers->has_delete_triggers()) &&
         qep_tab.quick() && qep_tab.quick()->index != MAX_KEY)
       read_removal= table->check_read_removal(qep_tab.quick()->index);
 
