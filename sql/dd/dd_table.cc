--- conflicted
+++ resolved
@@ -2380,48 +2380,24 @@
 }
 
 
-<<<<<<< HEAD
-bool add_foreign_keys(THD *thd,
-                      const dd::String_type &schema_name,
-                      const dd::String_type &table_name,
-                      const FOREIGN_KEY *fk_keyinfo, uint fk_keys,
-                      bool commit_dd_changes)
-{
-  DBUG_ENTER("dd::add_foreign_keys");
-  std::unique_ptr<dd::Table> table;
-=======
 bool add_foreign_keys_and_triggers(THD *thd,
                                    const dd::String_type &schema_name,
                                    const dd::String_type &table_name,
                                    const FOREIGN_KEY *fk_keyinfo, uint fk_keys,
-                                   Prealloced_array<dd::Trigger*, 1> *trg_info)
-{
-  DBUG_ENTER("dd::add_foreign_keys");
+                                   Prealloced_array<dd::Trigger*, 1> *trg_info,
+                                   bool commit_dd_changes)
+{
+  std::unique_ptr<dd::Table> table;
+
+  DBUG_ENTER("dd::add_foreign_keys_and_triggers");
   DBUG_ASSERT((fk_keys > 0 && fk_keyinfo != nullptr) ||
               (trg_info != nullptr && !trg_info->empty()));
 
-  dd::cache::Dictionary_client *client= thd->dd_client();
-  dd::cache::Dictionary_client::Auto_releaser releaser(client);
->>>>>>> d98536ef
 
   if (!(table= acquire_uncached_uncommitted_table<dd::Table>(thd,
                  schema_name.c_str(), table_name.c_str())))
     DBUG_RETURN(true);
 
-<<<<<<< HEAD
-  if (fill_dd_foreign_keys_from_create_fields(table.get(), fk_keys, fk_keyinfo))
-    DBUG_RETURN(true);
-
-  if (thd->dd_client()->update_uncached_and_invalidate(table.get()))
-    DBUG_RETURN(true);
-
-  Disable_gtid_state_update_guard disabler(thd);
-
-  if (commit_dd_changes &&
-      (trans_commit_stmt(thd) || trans_commit(thd)))
-=======
-  std::unique_ptr<dd::Table> table(const_table->clone());
-
   if (fk_keys > 0 &&
       fill_dd_foreign_keys_from_create_fields(table.get(), fk_keys, fk_keyinfo))
     DBUG_RETURN(true);
@@ -2429,8 +2405,13 @@
   if (trg_info != nullptr && !trg_info->empty())
     table->move_triggers(trg_info);
 
-  if (client->update(&const_table, table.get()))
->>>>>>> d98536ef
+  if (thd->dd_client()->update_uncached_and_invalidate(table.get()))
+    DBUG_RETURN(true);
+
+  Disable_gtid_state_update_guard disabler(thd);
+
+  if (commit_dd_changes &&
+      (trans_commit_stmt(thd) || trans_commit(thd)))
     DBUG_RETURN(true);
 
   DBUG_RETURN(false);
