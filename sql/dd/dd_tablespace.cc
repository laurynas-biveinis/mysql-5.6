--- conflicted
+++ resolved
@@ -15,15 +15,8 @@
 
 #include "dd_tablespace.h"
 
-<<<<<<< HEAD
-#include "sql_class.h"                        // THD
-#include "transaction.h"                      // trans_commit
-#include "sql_table.h"                        // validate_comment_length
-=======
 #include <stddef.h>
-#include <memory>
 #include <string>
->>>>>>> 5541490f
 
 #include "dd/cache/dictionary_client.h"       // dd::cache::Dictionary_client
 #include "dd/dd.h"                            // dd::create_object
@@ -43,6 +36,7 @@
 #include "mysqld_error.h"
 #include "sql_class.h"                        // THD
 #include "sql_plugin_ref.h"
+#include "sql_table.h"                        // validate_comment_length
 #include "table.h"
 #include "transaction.h"                      // trans_commit
 
@@ -225,7 +219,7 @@
                                 ts_info->tablespace_name))
       DBUG_RETURN(std::unique_ptr<dd::Tablespace>(nullptr));
 
-    tablespace->set_comment(std::string(comment.str, comment.length));
+    tablespace->set_comment(String_type(comment.str, comment.length));
   }
 
   if (strlen(ts_info->data_file_name) > FN_REFLEN)
