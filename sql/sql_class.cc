--- conflicted
+++ resolved
@@ -1846,14 +1846,9 @@
 bool select_to_file::send_eof()
 {
   int error= test(end_io_cache(&cache));
-<<<<<<< HEAD
-  if (mysql_file_close(file, MYF(MY_WME)))
-    error= 1;
-=======
   if (mysql_file_close(file, MYF(MY_WME)) || thd->is_error())
     error= true;
 
->>>>>>> 20ca15d4
   if (!error)
   {
     ::my_ok(thd,row_count);
@@ -2894,8 +2889,6 @@
   if (! row_count)
     push_warning(thd, MYSQL_ERROR::WARN_LEVEL_WARN,
                  ER_SP_FETCH_NO_DATA, ER(ER_SP_FETCH_NO_DATA));
-<<<<<<< HEAD
-=======
   /*
     Don't send EOF if we're in error condition (which implies we've already
     sent or are sending an error)
@@ -2903,7 +2896,6 @@
   if (thd->is_error())
     return true;
 
->>>>>>> 20ca15d4
   ::my_ok(thd,row_count);
   return 0;
 }
@@ -3431,8 +3423,6 @@
   mysql_mutex_lock(&LOCK_thd_data);
   Statement::set_statement(stmt);
   mysql_mutex_unlock(&LOCK_thd_data);
-<<<<<<< HEAD
-=======
 }
 
 
@@ -3443,7 +3433,6 @@
   if (PSI_server)
     PSI_server->set_thread_command(m_command);
 #endif
->>>>>>> 20ca15d4
 }
 
 
@@ -3454,14 +3443,11 @@
   mysql_mutex_lock(&LOCK_thd_data);
   set_query_inner(query_arg, query_length_arg);
   mysql_mutex_unlock(&LOCK_thd_data);
-<<<<<<< HEAD
-=======
 
 #ifdef HAVE_PSI_INTERFACE
   if (PSI_server)
     PSI_server->set_thread_info(query_arg, query_length_arg);
 #endif
->>>>>>> 20ca15d4
 }
 
 /** Assign a new value to thd->query and thd->query_id.  */
