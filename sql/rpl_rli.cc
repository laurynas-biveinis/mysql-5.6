--- conflicted
+++ resolved
@@ -1286,20 +1286,12 @@
       It could be done only after necessarily closing tables which dictates
       the following placement.
     */
-<<<<<<< HEAD
     XID_STATE *xid_state = thd->get_transaction()->xid_state();
     if (!xid_state->has_state(XID_STATE::XA_NOTR)) {
-      DBUG_ASSERT(DBUG_EVALUATE_IF("simulate_commit_failure", 1,
-                                   xid_state->has_state(XID_STATE::XA_ACTIVE)));
-=======
-    XID_STATE *xid_state= thd->get_transaction()->xid_state();
-    if (!xid_state->has_state(XID_STATE::XA_NOTR))
-    {
-      DBUG_ASSERT(DBUG_EVALUATE_IF("simulate_commit_failure",1,
-                                   xid_state->has_state(XID_STATE::XA_ACTIVE) ||
-                                   xid_state->has_state(XID_STATE::XA_IDLE)
-                                   ));
->>>>>>> ed15c0fa
+      DBUG_ASSERT(
+          DBUG_EVALUATE_IF("simulate_commit_failure", 1,
+                           xid_state->has_state(XID_STATE::XA_ACTIVE) ||
+                               xid_state->has_state(XID_STATE::XA_IDLE)));
 
       xa_trans_force_rollback(thd);
       xid_state->reset();
