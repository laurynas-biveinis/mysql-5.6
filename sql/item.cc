--- conflicted
+++ resolved
@@ -1643,13 +1643,8 @@
 
 Item_field::Item_field(Field *f)
   :Item_ident(0, NullS, *f->table_name, f->field_name),
-<<<<<<< HEAD
    item_equal(0), no_const_subst(0),
-   have_privileges(0), any_privileges(0), fixed_as_field(0)
-=======
-  item_equal(0), no_const_subst(0),
    have_privileges(0), any_privileges(0)
->>>>>>> 7d71d580
 {
   set_field(f);
   /*
