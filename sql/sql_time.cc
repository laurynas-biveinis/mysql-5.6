--- conflicted
+++ resolved
@@ -1,8 +1,4 @@
-<<<<<<< HEAD
-/* Copyright (c) 2000, 2013, Oracle and/or its affiliates. All rights reserved.
-=======
 /* Copyright (c) 2000, 2014, Oracle and/or its affiliates. All rights reserved.
->>>>>>> a9800d0d
 
    This program is free software; you can redistribute it and/or modify
    it under the terms of the GNU General Public License as published by
@@ -542,10 +538,6 @@
   Convert decimal number to TIME
   @param      decimal_value  The number to convert from.
   @param[out] ltime          The variable to convert to.
-<<<<<<< HEAD
-  @param      flags          Conversion flags.
-=======
->>>>>>> a9800d0d
   @return     False on success, true on error.
 */
 bool my_decimal_to_time_with_warn(const my_decimal *decimal, MYSQL_TIME *ltime)
@@ -573,10 +565,6 @@
 
   @param      nr      The number to convert from.
   @param[out] ltime   The variable to convert to.
-<<<<<<< HEAD
-  @param      flags   Conversion flags.
-=======
->>>>>>> a9800d0d
   @return     False on success, true on error.
 */
 bool my_double_to_time_with_warn(double nr, MYSQL_TIME *ltime)
@@ -604,10 +592,6 @@
   Convert longlong number to TIME
   @param      nr     The number to convert from.
   @param[out] ltime  The variable to convert to.
-<<<<<<< HEAD
-  @param      flags  Conversion flags.
-=======
->>>>>>> a9800d0d
   @return     False on success, true on error.
 */
 bool my_longlong_to_time_with_warn(longlong nr, MYSQL_TIME *ltime)
