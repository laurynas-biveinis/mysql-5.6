--- conflicted
+++ resolved
@@ -155,15 +155,10 @@
   }
   remove_db_from_cache(db);
 
-<<<<<<< HEAD
   error = -1;
   if ((deleted=mysql_rm_known_files(thd, dirp, db, path,0)) >= 0 && thd)
-=======
-  ha_drop_database(path);
-
-  if ((deleted=mysql_rm_known_files(thd, dirp, path,0)) >= 0)
->>>>>>> 1d7747aa
-  {
+  {
+    ha_drop_database(path);
     if (!silent)
     {
       if (!thd->query)
