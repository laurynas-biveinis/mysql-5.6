--- conflicted
+++ resolved
@@ -226,10 +226,7 @@
     slave_open_temp_tables += inc;
   }
 }
-<<<<<<< HEAD
-=======
-
->>>>>>> b7fc4388
+
 
 HASH table_def_cache;
 static TABLE_SHARE *oldest_unused_share, end_of_unused_share;
@@ -246,83 +243,9 @@
 has_write_table_with_auto_increment_and_select(TABLE_LIST *tables);
 static bool has_write_table_auto_increment_not_first_in_pk(TABLE_LIST *tables);
 
-<<<<<<< HEAD
-uint cached_open_tables(void)
-{
-  return table_cache_count;
-}
-
-
-#ifdef EXTRA_DEBUG
-static void check_unused(void)
-{
-  uint count= 0, open_files= 0, idx= 0;
-  TABLE *cur_link, *start_link, *entry;
-  TABLE_SHARE *share;
-
-  if ((start_link=cur_link=unused_tables))
-  {
-    do
-    {
-      if (cur_link != cur_link->next->prev || cur_link != cur_link->prev->next)
-      {
-	DBUG_PRINT("error",("Unused_links aren't linked properly")); /* purecov: inspected */
-	return; /* purecov: inspected */
-      }
-    } while (count++ < table_cache_count &&
-	     (cur_link=cur_link->next) != start_link);
-    if (cur_link != start_link)
-    {
-      DBUG_PRINT("error",("Unused_links aren't connected")); /* purecov: inspected */
-    }
-  }
-  for (idx=0 ; idx < table_def_cache.records ; idx++)
-  {
-    share= (TABLE_SHARE*) my_hash_element(&table_def_cache, idx);
-
-    TABLE_SHARE::TABLE_list::Iterator it(share->free_tables);
-    while ((entry= it++))
-    {
-      /* We must not have TABLEs in the free list that have their file closed. */
-      DBUG_ASSERT(entry->db_stat && entry->file);
-      /* Merge children should be detached from a merge parent */
-      DBUG_ASSERT(! entry->file->extra(HA_EXTRA_IS_ATTACHED_CHILDREN));
-
-      if (entry->in_use)
-      {
-        DBUG_PRINT("error",("Used table is in share's list of unused tables")); /* purecov: inspected */
-      }
-      count--;
-      open_files++;
-    }
-    it.init(share->used_tables);
-    while ((entry= it++))
-    {
-      if (!entry->in_use)
-      {
-        DBUG_PRINT("error",("Unused table is in share's list of used tables")); /* purecov: inspected */
-      }
-      open_files++;
-    }
-  }
-  if (count != 0)
-  {
-    DBUG_PRINT("error",("Unused_links doesn't match open_cache: diff: %d", /* purecov: inspected */
-			count)); /* purecov: inspected */
-  }
-}
-#else
-#define check_unused()
-#endif
-
-
-/**
-  Create a table cache key
-=======
 
 /**
   Create a table cache/table definition cache key
->>>>>>> b7fc4388
 
   @param thd        Thread context
   @param key        Buffer for the key to be created (must be of
@@ -499,126 +422,6 @@
 
 
 /*
-<<<<<<< HEAD
-  Auxiliary routines for manipulating with per-share used/unused and
-  global unused lists of TABLE objects and table_cache_count counter.
-  Responsible for preserving invariants between those lists, counter
-  and TABLE::in_use member.
-  In fact those routines implement sort of implicit table cache as
-  part of table definition cache.
-*/
-
-
-/**
-   Add newly created TABLE object for table share which is going
-   to be used right away.
-*/
-
-static void table_def_add_used_table(THD *thd, TABLE *table)
-{
-  DBUG_ASSERT(table->in_use == thd);
-  table->s->used_tables.push_front(table);
-  table_cache_count++;
-}
-
-
-/**
-   Prepare used or unused TABLE instance for destruction by removing
-   it from share's and global list.
-*/
-
-static void table_def_remove_table(TABLE *table)
-{
-  if (table->in_use)
-  {
-    /* Remove from per-share chain of used TABLE objects. */
-    table->s->used_tables.remove(table);
-  }
-  else
-  {
-    /* Remove from per-share chain of unused TABLE objects. */
-    table->s->free_tables.remove(table);
-
-    /* And global unused chain. */
-    table->next->prev=table->prev;
-    table->prev->next=table->next;
-    if (table == unused_tables)
-    {
-      unused_tables=unused_tables->next;
-      if (table == unused_tables)
-	unused_tables=0;
-    }
-    check_unused();
-  }
-  table_cache_count--;
-}
-
-
-/**
-   Mark already existing TABLE instance as used.
-*/
-
-static void table_def_use_table(THD *thd, TABLE *table)
-{
-  DBUG_ASSERT(!table->in_use);
-
-  /* Unlink table from list of unused tables for this share. */
-  table->s->free_tables.remove(table);
-  /* Unlink able from global unused tables list. */
-  if (table == unused_tables)
-  {						// First unused
-    unused_tables=unused_tables->next;	        // Remove from link
-    if (table == unused_tables)
-      unused_tables=0;
-  }
-  table->prev->next=table->next;		/* Remove from unused list */
-  table->next->prev=table->prev;
-  check_unused();
-  /* Add table to list of used tables for this share. */
-  table->s->used_tables.push_front(table);
-  table->in_use= thd;
-  /* The ex-unused table must be fully functional. */
-  DBUG_ASSERT(table->db_stat && table->file);
-  /* The children must be detached from the table. */
-  DBUG_ASSERT(! table->file->extra(HA_EXTRA_IS_ATTACHED_CHILDREN));
-}
-
-
-/**
-   Mark already existing used TABLE instance as unused.
-*/
-
-static void table_def_unuse_table(TABLE *table)
-{
-  DBUG_ASSERT(table->in_use);
-  DBUG_ASSERT(table->file);
-
-  /* We shouldn't put the table to 'unused' list if the share is old. */
-  DBUG_ASSERT(! table->s->has_old_version());
-
-  table->in_use= 0;
-
-  /* Remove table from the list of tables used in this share. */
-  table->s->used_tables.remove(table);
-  /* Add table to the list of unused TABLE objects for this share. */
-  table->s->free_tables.push_front(table);
-  /* Also link it last in the global list of unused TABLE objects. */
-  if (unused_tables)
-  {
-    table->next=unused_tables;
-    table->prev=unused_tables->prev;
-    unused_tables->prev=table;
-    table->prev->next=table;
-  }
-  else
-    unused_tables=table->next=table->prev=table;
-  check_unused();
-}
-
-
-/*
-=======
->>>>>>> b7fc4388
   Get TABLE_SHARE for a table.
 
   get_table_share()
@@ -944,10 +747,6 @@
   TABLE_LIST table_list;
   DBUG_ENTER("list_open_tables");
 
-<<<<<<< HEAD
-  mysql_mutex_lock(&LOCK_open);
-=======
->>>>>>> b7fc4388
   memset(&table_list, 0, sizeof(table_list));
   start_list= &open_list;
   open_list=0;
@@ -982,11 +781,7 @@
 		  share->db.str)+1,
 	   share->table_name.str);
     (*start_list)->in_use= 0;
-<<<<<<< HEAD
-    TABLE_SHARE::TABLE_list::Iterator it(share->used_tables);
-=======
     Table_cache_iterator it(share);
->>>>>>> b7fc4388
     while (it++)
       ++(*start_list)->in_use;
     (*start_list)->locked= 0;                   /* Obsolete. */
@@ -1045,12 +840,7 @@
 
 static void kill_delayed_threads_for_table(TABLE_SHARE *share)
 {
-<<<<<<< HEAD
-  TABLE_SHARE::TABLE_list::Iterator it(share->used_tables);
-  TABLE *tab;
-=======
   table_cache_manager.assert_owner_all();
->>>>>>> b7fc4388
 
   Table_cache_iterator it(share);
   TABLE *tab;
@@ -1706,13 +1496,9 @@
   if (table->file != NULL)
     table->file->unbind_psi();
 
-<<<<<<< HEAD
-  mysql_mutex_lock(&LOCK_open);
-=======
   Table_cache *tc= table_cache_manager.get_cache(thd);
 
   tc->lock();
->>>>>>> b7fc4388
 
   if (table->s->has_old_version() || table->needs_reopen() ||
       table_def_shutdown_in_progress)
@@ -2741,11 +2527,6 @@
 
   @param thd            Thread context.
   @param table_list     Open first table in list.
-<<<<<<< HEAD
-  @param mem_root       Temporary MEM_ROOT to be used for
-                        parsing .FRMs for views.
-=======
->>>>>>> b7fc4388
   @param ot_ctx         Context with flags which modify how open works
                         and which is used to recover from a failed
                         open_table() attempt.
@@ -2774,12 +2555,7 @@
                 TABLE_LIST::view is set for views).
 */
 
-<<<<<<< HEAD
-bool open_table(THD *thd, TABLE_LIST *table_list, MEM_ROOT *mem_root,
-                Open_table_context *ot_ctx)
-=======
 bool open_table(THD *thd, TABLE_LIST *table_list, Open_table_context *ot_ctx)
->>>>>>> b7fc4388
 {
   reg1	TABLE *table;
   const char *key;
@@ -2790,10 +2566,6 @@
   int error;
   TABLE_SHARE *share;
   my_hash_value_type hash_value;
-<<<<<<< HEAD
-  bool recycled_free_table;
-=======
->>>>>>> b7fc4388
 
   DBUG_ENTER("open_table");
 
@@ -2905,11 +2677,7 @@
       if (dd_frm_type(thd, path, &not_used) == FRMTYPE_VIEW)
       {
         if (!tdc_open_view(thd, table_list, alias, key, key_length,
-<<<<<<< HEAD
-                           mem_root, CHECK_METADATA_VERSION))
-=======
                            CHECK_METADATA_VERSION))
->>>>>>> b7fc4388
         {
           DBUG_ASSERT(table_list->view != 0);
           DBUG_RETURN(FALSE); // VIEW
@@ -2934,14 +2702,6 @@
 
   if (! (flags & MYSQL_OPEN_HAS_MDL_LOCK))
   {
-    /* Check if we're trying to take a write lock in a read only transaction. */
-    if (table_list->mdl_request.type >= MDL_SHARED_WRITE &&
-        thd->tx_read_only)
-    {
-      my_error(ER_CANT_EXECUTE_IN_READ_ONLY_TRANSACTION, MYF(0));
-      DBUG_RETURN(true);
-    }
-
     /*
       Check if we're trying to take a write lock in a read only transaction.
 
@@ -3259,34 +3019,11 @@
     }
   }
 
-<<<<<<< HEAD
-  if (!share->free_tables.is_empty())
-  {
-    table= share->free_tables.front();
-    table_def_use_table(thd, table);
-    recycled_free_table= true;
-    /* We need to release share as we have EXTRA reference to it in our hands. */
-    release_table_share(share);
-  }
-  else
-  {
-    /* We have too many TABLE instances around let us try to get rid of them. */
-    while (table_cache_count > table_cache_size && unused_tables)
-      free_cache_entry(unused_tables);
-
-    mysql_mutex_unlock(&LOCK_open);
-
-    recycled_free_table= false;
-    /* make a new table */
-    if (!(table=(TABLE*) my_malloc(sizeof(*table),MYF(MY_WME))))
-      goto err_lock;
-=======
   mysql_mutex_unlock(&LOCK_open);
 
   /* make a new table */
   if (!(table= (TABLE*) my_malloc(sizeof(*table), MYF(MY_WME))))
     goto err_lock;
->>>>>>> b7fc4388
 
   error= open_table_from_share(thd, share, alias,
                                (uint) (HA_OPEN_KEYFILE |
@@ -3330,19 +3067,7 @@
   }
   thd->status_var.table_open_cache_misses++;
 
-<<<<<<< HEAD
-  mysql_mutex_unlock(&LOCK_open);
-
-  /* Call rebind_psi outside of the LOCK_open critical section. */
-  if (recycled_free_table)
-  {
-    DBUG_ASSERT(table->file != NULL);
-    table->file->rebind_psi();
-  }
-
-=======
 table_found:
->>>>>>> b7fc4388
   table->mdl_ticket= mdl_ticket;
 
   table->next= thd->open_tables;		/* Link into simple list */
@@ -4013,12 +3738,7 @@
 */
 
 bool tdc_open_view(THD *thd, TABLE_LIST *table_list, const char *alias,
-<<<<<<< HEAD
-                   const char *cache_key, uint cache_key_length,
-                   MEM_ROOT *mem_root, uint flags)
-=======
                    const char *cache_key, uint cache_key_length, uint flags)
->>>>>>> b7fc4388
 {
   int error;
   my_hash_value_type hash_value;
@@ -4751,11 +4471,7 @@
     error= open_temporary_table(thd, tables);
 
     if (!error && !tables->table)
-<<<<<<< HEAD
-      error= open_table(thd, tables, new_frm_mem, ot_ctx);
-=======
       error= open_table(thd, tables, ot_ctx);
->>>>>>> b7fc4388
 
     thd->pop_internal_handler();
     safe_to_ignore_table= no_such_table_handler.safely_trapped_errors();
@@ -4773,11 +4489,7 @@
 
     error= open_temporary_table(thd, tables);
     if (!error && !tables->table)
-<<<<<<< HEAD
-      error= open_table(thd, tables, new_frm_mem, ot_ctx);
-=======
       error= open_table(thd, tables, ot_ctx);
->>>>>>> b7fc4388
 
     thd->pop_internal_handler();
     safe_to_ignore_table= repair_mrg_table_handler.safely_trapped_errors();
@@ -4793,13 +4505,6 @@
       */
       error= open_temporary_table(thd, tables);
     }
-<<<<<<< HEAD
-
-    if (!error && !tables->table)
-      error= open_table(thd, tables, new_frm_mem, ot_ctx);
-  }
-=======
->>>>>>> b7fc4388
 
     if (!error && !tables->table)
       error= open_table(thd, tables, ot_ctx);
@@ -4889,21 +4594,6 @@
       goto end;
   }
 
-<<<<<<< HEAD
-  /* Set appropriate TABLE::lock_type. */
-  if (tables->lock_type != TL_UNLOCK && ! thd->locked_tables_mode)
-  {
-    if (tables->lock_type == TL_WRITE_DEFAULT)
-      tables->table->reginfo.lock_type= thd->update_lock_default;
-    else if (tables->lock_type == TL_READ_DEFAULT)
-      tables->table->reginfo.lock_type=
-        read_lock_type_for_table(thd, lex, tables);
-    else
-      tables->table->reginfo.lock_type= tables->lock_type;
-  }
-
-=======
->>>>>>> b7fc4388
   /* Copy grant information from TABLE_LIST instance to TABLE one. */
   tables->table->grant= tables->grant;
 
@@ -4997,7 +4687,6 @@
         (table->open_type == OT_TEMPORARY_OR_BASE && is_temporary_table(table)))
     {
       continue;
-<<<<<<< HEAD
     }
 
     /* Write lock on normal tables is not allowed in a read only transaction. */
@@ -5007,17 +4696,6 @@
       return true;
     }
 
-=======
-    }
-
-    /* Write lock on normal tables is not allowed in a read only transaction. */
-    if (thd->tx_read_only)
-    {
-      my_error(ER_CANT_EXECUTE_IN_READ_ONLY_TRANSACTION, MYF(0));
-      return true;
-    }
-
->>>>>>> b7fc4388
     if (! (flags & MYSQL_OPEN_SKIP_SCOPED_MDL_LOCK) && schema_set.insert(table))
       return TRUE;
 
@@ -5120,47 +4798,6 @@
 
   return FALSE;
 }
-
-
-#ifdef WITH_PARTITION_STORAGE_ENGINE
-/*
-  TODO: Move all this to prune_partitions() when implementing WL#4443.
-  Needs all items and conds fixed (as in first part in JOIN::optimize,
-  mysql_prepare_delete). Ensure that prune_partitions() is called for all
-  statements supported by WL#5217.
-
-  TODO: When adding support for FK in partitioned tables, update this function
-  so the referenced table get correct locking.
-*/
-static bool prune_partition_locks(TABLE_LIST *tables)
-{
-  TABLE_LIST *table;
-  DBUG_ENTER("prune_partition_locks");
-  for (table= tables; table; table= table->next_global)
-  {
-    /* Avoid to lock/start_stmt partitions not used in the statement. */
-    if (!table->placeholder())
-    {
-      if (table->table->part_info)
-      {
-        /*
-          Initialize and set partitions bitmaps, using table's mem_root,
-          destroyed in closefrm().
-        */
-        if (table->table->part_info->set_partition_bitmaps(table))
-          DBUG_RETURN(TRUE);
-      }
-      else if (table->partition_names && table->partition_names->elements)
-      {
-        /* Don't allow PARTITION () clause on a nonpartitioned table */
-        my_error(ER_PARTITION_CLAUSE_ON_NONPARTITIONED, MYF(0));
-        DBUG_RETURN(TRUE);
-      }
-    }
-  }
-  DBUG_RETURN(FALSE);
-}
-#endif /* WITH_PARTITION_STORAGE_ENGINE */
 
 
 /**
@@ -5466,22 +5103,7 @@
 
   }
 
-#ifdef WITH_PARTITION_STORAGE_ENGINE
-  /* TODO: move this to prune_partitions() when implementing WL#4443. */
-  /* Prune partitions to avoid unneccesary locks */
-  if (prune_partition_locks(*start))
-  {
-    error= TRUE;
-    goto err;
-  }
-#endif
-
 err:
-<<<<<<< HEAD
-  free_root(&new_frm_mem, MYF(0));              // Free pre-alloced block
-
-=======
->>>>>>> b7fc4388
   if (error && *table_to_open)
   {
     (*table_to_open)->table= NULL;
@@ -6658,8 +6280,6 @@
     DBUG_RETURN(FALSE);
   }
 
-<<<<<<< HEAD
-=======
 #ifdef WITH_PARTITION_STORAGE_ENGINE
   if (tl->partition_names)
   {
@@ -6670,7 +6290,6 @@
   }
 #endif
 
->>>>>>> b7fc4388
   if (table->query_id)
   {
     /*
@@ -9504,16 +9123,9 @@
 
 void tdc_flush_unused_tables()
 {
-<<<<<<< HEAD
-  mysql_mutex_lock(&LOCK_open);
-  while (unused_tables)
-    free_cache_entry(unused_tables);
-  mysql_mutex_unlock(&LOCK_open);
-=======
   table_cache_manager.lock_all_and_tdc();
   table_cache_manager.free_all_unused_tables();
   table_cache_manager.unlock_all_and_tdc();
->>>>>>> b7fc4388
 }
 
 
@@ -9580,25 +9192,6 @@
   {
     if (share->ref_count)
     {
-<<<<<<< HEAD
-      TABLE_SHARE::TABLE_list::Iterator it(share->free_tables);
-#ifndef DBUG_OFF
-      if (remove_type == TDC_RT_REMOVE_ALL)
-      {
-        DBUG_ASSERT(share->used_tables.is_empty());
-      }
-      else if (remove_type == TDC_RT_REMOVE_NOT_OWN)
-      {
-        TABLE_SHARE::TABLE_list::Iterator it2(share->used_tables);
-        while ((table= it2++))
-          if (table->in_use != thd)
-          {
-            DBUG_ASSERT(0);
-          }
-      }
-#endif
-=======
->>>>>>> b7fc4388
       /*
         Set share's version to zero in order to ensure that it gets
         automatically deleted once it is no longer referenced.
