/*
   Copyright (c) 2000, 2016, Oracle and/or its affiliates. All rights reserved.

   This program is free software; you can redistribute it and/or modify
   it under the terms of the GNU General Public License as published by
   the Free Software Foundation; version 2 of the License.

   This program is distributed in the hope that it will be useful,
   but WITHOUT ANY WARRANTY; without even the implied warranty of
   MERCHANTABILITY or FITNESS FOR A PARTICULAR PURPOSE.  See the
   GNU General Public License for more details.

   You should have received a copy of the GNU General Public License
   along with this program; if not, write to the Free Software
   Foundation, Inc., 51 Franklin St, Fifth Floor, Boston, MA 02110-1301  USA */

#include "log_event.h"

#include "base64.h"            // base64_encode
#include "binary_log_funcs.h"  // my_timestamp_binary_length
#include "mysql/service_my_snprintf.h" // my_snprintf
#include "mysql.h"             // MYSQL_OPT_MAX_ALLOWED_PACKET
#include "my_decimal.h"        // my_decimal
#include "my_time.h"           // MAX_DATE_STRING_REP_LENGTH
#include "derror.h"            // ER_THD

#ifdef MYSQL_CLIENT
#include "mysqlbinlog.h"
#endif

#ifndef MYSQL_CLIENT
#include "current_thd.h"
#include "debug_sync.h"        // debug_sync_set_action
#include "my_dir.h"            // my_dir
#include "mysqld.h"            // lower_case_table_names server_uuid ...
#include "item_func.h"         // Item_func_set_user_var
#include "log.h"               // Log_throttle
#include "query_result.h"      // sql_exchange
#include "rpl_mts_submode.h"   // Mts_submode
#include "rpl_rli.h"           // Relay_log_info
#include "rpl_rli_pdb.h"       // Slave_job_group
#include "rpl_slave.h"         // use_slave_mask
#include "sql_base.h"          // close_thread_tables
#include "sql_cache.h"         // query_cache
#include "sql_db.h"            // load_db_opt_by_name
#include "sql_load.h"          // mysql_load
#include "sql_locale.h"        // my_locale_by_number
#include "sql_parse.h"         // mysql_test_parse_for_slave
#include "sql_show.h"          // append_identifier
#include "transaction.h"       // trans_rollback_stmt
#include "tztime.h"            // Time_zone

#include "pfs_file_provider.h"
#include "mysql/psi/mysql_file.h"

#include <mysql/psi/mysql_statement.h>
#include "transaction_info.h"
#include "sql_class.h"
#include "mysql/psi/mysql_transaction.h"
#include "sql_plugin.h" // plugin_foreach
#include "dd/types/abstract_table.h" // dd::enum_table_type
#define window_size Log_throttle::LOG_THROTTLE_WINDOW_SIZE
Error_log_throttle
slave_ignored_err_throttle(window_size,
                           sql_print_information,
                           "Error log throttle: %lu time(s) Error_code: 1237"
                           " \"Slave SQL thread ignored the query because of"
                           " replicate-*-table rules\" got suppressed.");
#endif /* MYSQL_CLIENT */

#include <base64.h>
#include <my_bitmap.h>
#include <map>
#include <string>
#include "rpl_utility.h"
/* This is necessary for the List manipuation */
#include "sql_list.h"                           /* I_List */
#include "hash.h"
#include "sql_digest.h"
#include "rpl_gtid.h"
#include "xa_aux.h"

extern "C" {
PSI_memory_key key_memory_log_event;
PSI_memory_key key_memory_Incident_log_event_message;
PSI_memory_key key_memory_Rows_query_log_event_rows_query;
}

using std::min;
using std::max;

/**
  BINLOG_CHECKSUM variable.
*/
const char *binlog_checksum_type_names[]= {
  "NONE",
  "CRC32",
  NullS
};

unsigned int binlog_checksum_type_length[]= {
  sizeof("NONE") - 1,
  sizeof("CRC32") - 1,
  0
};

TYPELIB binlog_checksum_typelib=
{
  array_elements(binlog_checksum_type_names) - 1, "",
  binlog_checksum_type_names,
  binlog_checksum_type_length
};


#define log_cs	&my_charset_latin1

/*
  Size of buffer for printing a double in format %.<PREC>g

  optional '-' + optional zero + '.'  + PREC digits + 'e' + sign +
  exponent digits + '\0'
*/
#define FMT_G_BUFSIZE(PREC) (3 + (PREC) + 5 + 1)

#if !defined(MYSQL_CLIENT) && defined(HAVE_REPLICATION)
static int rows_event_stmt_cleanup(Relay_log_info const *rli, THD* thd);

static const char *HA_ERR(int i)
{
  /* 
    This function should only be called in case of an error
    was detected 
   */
  DBUG_ASSERT(i != 0);
  switch (i) {
  case HA_ERR_KEY_NOT_FOUND: return "HA_ERR_KEY_NOT_FOUND";
  case HA_ERR_FOUND_DUPP_KEY: return "HA_ERR_FOUND_DUPP_KEY";
  case HA_ERR_RECORD_CHANGED: return "HA_ERR_RECORD_CHANGED";
  case HA_ERR_WRONG_INDEX: return "HA_ERR_WRONG_INDEX";
  case HA_ERR_CRASHED: return "HA_ERR_CRASHED";
  case HA_ERR_WRONG_IN_RECORD: return "HA_ERR_WRONG_IN_RECORD";
  case HA_ERR_OUT_OF_MEM: return "HA_ERR_OUT_OF_MEM";
  case HA_ERR_NOT_A_TABLE: return "HA_ERR_NOT_A_TABLE";
  case HA_ERR_WRONG_COMMAND: return "HA_ERR_WRONG_COMMAND";
  case HA_ERR_OLD_FILE: return "HA_ERR_OLD_FILE";
  case HA_ERR_NO_ACTIVE_RECORD: return "HA_ERR_NO_ACTIVE_RECORD";
  case HA_ERR_RECORD_DELETED: return "HA_ERR_RECORD_DELETED";
  case HA_ERR_RECORD_FILE_FULL: return "HA_ERR_RECORD_FILE_FULL";
  case HA_ERR_INDEX_FILE_FULL: return "HA_ERR_INDEX_FILE_FULL";
  case HA_ERR_END_OF_FILE: return "HA_ERR_END_OF_FILE";
  case HA_ERR_UNSUPPORTED: return "HA_ERR_UNSUPPORTED";
  case HA_ERR_TOO_BIG_ROW: return "HA_ERR_TOO_BIG_ROW";
  case HA_WRONG_CREATE_OPTION: return "HA_WRONG_CREATE_OPTION";
  case HA_ERR_FOUND_DUPP_UNIQUE: return "HA_ERR_FOUND_DUPP_UNIQUE";
  case HA_ERR_UNKNOWN_CHARSET: return "HA_ERR_UNKNOWN_CHARSET";
  case HA_ERR_WRONG_MRG_TABLE_DEF: return "HA_ERR_WRONG_MRG_TABLE_DEF";
  case HA_ERR_CRASHED_ON_REPAIR: return "HA_ERR_CRASHED_ON_REPAIR";
  case HA_ERR_CRASHED_ON_USAGE: return "HA_ERR_CRASHED_ON_USAGE";
  case HA_ERR_LOCK_WAIT_TIMEOUT: return "HA_ERR_LOCK_WAIT_TIMEOUT";
  case HA_ERR_LOCK_TABLE_FULL: return "HA_ERR_LOCK_TABLE_FULL";
  case HA_ERR_READ_ONLY_TRANSACTION: return "HA_ERR_READ_ONLY_TRANSACTION";
  case HA_ERR_LOCK_DEADLOCK: return "HA_ERR_LOCK_DEADLOCK";
  case HA_ERR_CANNOT_ADD_FOREIGN: return "HA_ERR_CANNOT_ADD_FOREIGN";
  case HA_ERR_NO_REFERENCED_ROW: return "HA_ERR_NO_REFERENCED_ROW";
  case HA_ERR_ROW_IS_REFERENCED: return "HA_ERR_ROW_IS_REFERENCED";
  case HA_ERR_NO_SAVEPOINT: return "HA_ERR_NO_SAVEPOINT";
  case HA_ERR_NON_UNIQUE_BLOCK_SIZE: return "HA_ERR_NON_UNIQUE_BLOCK_SIZE";
  case HA_ERR_NO_SUCH_TABLE: return "HA_ERR_NO_SUCH_TABLE";
  case HA_ERR_TABLE_EXIST: return "HA_ERR_TABLE_EXIST";
  case HA_ERR_NO_CONNECTION: return "HA_ERR_NO_CONNECTION";
  case HA_ERR_NULL_IN_SPATIAL: return "HA_ERR_NULL_IN_SPATIAL";
  case HA_ERR_TABLE_DEF_CHANGED: return "HA_ERR_TABLE_DEF_CHANGED";
  case HA_ERR_NO_PARTITION_FOUND: return "HA_ERR_NO_PARTITION_FOUND";
  case HA_ERR_RBR_LOGGING_FAILED: return "HA_ERR_RBR_LOGGING_FAILED";
  case HA_ERR_DROP_INDEX_FK: return "HA_ERR_DROP_INDEX_FK";
  case HA_ERR_FOREIGN_DUPLICATE_KEY: return "HA_ERR_FOREIGN_DUPLICATE_KEY";
  case HA_ERR_TABLE_NEEDS_UPGRADE: return "HA_ERR_TABLE_NEEDS_UPGRADE";
  case HA_ERR_TABLE_READONLY: return "HA_ERR_TABLE_READONLY";
  case HA_ERR_AUTOINC_READ_FAILED: return "HA_ERR_AUTOINC_READ_FAILED";
  case HA_ERR_AUTOINC_ERANGE: return "HA_ERR_AUTOINC_ERANGE";
  case HA_ERR_GENERIC: return "HA_ERR_GENERIC";
  case HA_ERR_RECORD_IS_THE_SAME: return "HA_ERR_RECORD_IS_THE_SAME";
  case HA_ERR_LOGGING_IMPOSSIBLE: return "HA_ERR_LOGGING_IMPOSSIBLE";
  case HA_ERR_CORRUPT_EVENT: return "HA_ERR_CORRUPT_EVENT";
  case HA_ERR_ROWS_EVENT_APPLY : return "HA_ERR_ROWS_EVENT_APPLY";
  case HA_ERR_FK_DEPTH_EXCEEDED : return "HA_ERR_FK_DEPTH_EXCEEDED";
  case HA_ERR_INNODB_READ_ONLY: return "HA_ERR_INNODB_READ_ONLY";
  case HA_ERR_COMPUTE_FAILED: return "HA_ERR_COMPUTE_FAILED";
  }
  return "No Error!";
}

/**
   Error reporting facility for Rows_log_event::do_apply_event

   @param level     error, warning or info
   @param ha_error  HA_ERR_ code
   @param rli       pointer to the active Relay_log_info instance
   @param thd       pointer to the slave thread's thd
   @param table     pointer to the event's table object
   @param type      the type of the event
   @param log_name  the master binlog file name
   @param pos       the master binlog file pos (the next after the event)

*/
static void inline slave_rows_error_report(enum loglevel level, int ha_error,
                                           Relay_log_info const *rli, THD *thd,
                                           TABLE *table, const char * type,
                                           const char *log_name, ulong pos)
{
  const char *handler_error= (ha_error ? HA_ERR(ha_error) : NULL);
  char buff[MAX_SLAVE_ERRMSG], *slider;
  const char *buff_end= buff + sizeof(buff);
  size_t len;
  Diagnostics_area::Sql_condition_iterator it=
    thd->get_stmt_da()->sql_conditions();
  const Sql_condition *err;
  buff[0]= 0;

  for (err= it++, slider= buff; err && slider < buff_end - 1;
       slider += len, err= it++)
  {
    len= my_snprintf(slider, buff_end - slider,
                     " %s, Error_code: %d;", err->message_text(),
                     err->mysql_errno());
  }

  if (ha_error != 0)
    rli->report(level, thd->is_error() ? thd->get_stmt_da()->mysql_errno() :
                ER_UNKNOWN_ERROR, "Could not execute %s event on table %s.%s;"
                "%s handler error %s; "
                "the event's master log %s, end_log_pos %lu",
                type, table->s->db.str, table->s->table_name.str,
                buff, handler_error == NULL ? "<unknown>" : handler_error,
                log_name, pos);
  else
    rli->report(level, thd->is_error() ? thd->get_stmt_da()->mysql_errno() :
                ER_UNKNOWN_ERROR, "Could not execute %s event on table %s.%s;"
                "%s the event's master log %s, end_log_pos %lu",
                type, table->s->db.str, table->s->table_name.str,
                buff, log_name, pos);
}

static void set_thd_db(THD *thd, const char *db, size_t db_len)
{
  char lcase_db_buf[NAME_LEN +1]; 
  LEX_CSTRING new_db;
  new_db.length= db_len;
  if (lower_case_table_names)
  {
    my_stpcpy(lcase_db_buf, db); 
    my_casedn_str(system_charset_info, lcase_db_buf);
    new_db.str= lcase_db_buf;
  }
  else 
    new_db.str= (char*) db;

  new_db.str= (char*) rpl_filter->get_rewrite_db(new_db.str,
                                                 &new_db.length);
  thd->set_db(new_db);
}

#endif


/*
  pretty_print_str()
*/

#ifdef MYSQL_CLIENT
static void pretty_print_str(IO_CACHE* cache, const char* str, size_t len)
{
  const char* end = str + len;
  my_b_printf(cache, "\'");
  while (str < end)
  {
    char c;
    switch ((c=*str++)) {
    case '\n': my_b_printf(cache, "\\n"); break;
    case '\r': my_b_printf(cache, "\\r"); break;
    case '\\': my_b_printf(cache, "\\\\"); break;
    case '\b': my_b_printf(cache, "\\b"); break;
    case '\t': my_b_printf(cache, "\\t"); break;
    case '\'': my_b_printf(cache, "\\'"); break;
    case 0   : my_b_printf(cache, "\\0"); break;
    default:
      my_b_printf(cache, "%c", c);
      break;
    }
  }
  my_b_printf(cache, "\'");
}
#endif /* MYSQL_CLIENT */

#if defined(HAVE_REPLICATION) && !defined(MYSQL_CLIENT)

static void clear_all_errors(THD *thd, Relay_log_info *rli)
{
  thd->is_slave_error = 0;
  thd->clear_error();
  rli->clear_error();
  if (rli->workers_array_initialized)
  {
    for(size_t i= 0; i < rli->get_worker_count(); i++)
    {
      rli->get_worker(i)->clear_error();
    }
  }
}

inline int idempotent_error_code(int err_code)
{
  int ret= 0;

  switch (err_code)
  {
    case 0:
      ret= 1;
    break;
    /*
      The following list of "idempotent" errors
      means that an error from the list might happen
      because of idempotent (more than once)
      applying of a binlog file.
      Notice, that binlog has a  ddl operation its
      second applying may cause

      case HA_ERR_TABLE_DEF_CHANGED:
      case HA_ERR_CANNOT_ADD_FOREIGN:

      which are not included into to the list.

      Note that HA_ERR_RECORD_DELETED is not in the list since
      do_exec_row() should not return that error code.
    */
    case HA_ERR_RECORD_CHANGED:
    case HA_ERR_KEY_NOT_FOUND:
    case HA_ERR_END_OF_FILE:
    case HA_ERR_FOUND_DUPP_KEY:
    case HA_ERR_FOUND_DUPP_UNIQUE:
    case HA_ERR_FOREIGN_DUPLICATE_KEY:
    case HA_ERR_NO_REFERENCED_ROW:
    case HA_ERR_ROW_IS_REFERENCED:
      ret= 1;
    break;
    default:
      ret= 0;
    break;
  }
  return (ret);
}

/**
  Ignore error code specified on command line.
*/

int ignored_error_code(int err_code)
{
  return ((err_code == ER_SLAVE_IGNORED_TABLE) ||
          (use_slave_mask && bitmap_is_set(&slave_error_mask, err_code)));
}

/*
  This function converts an engine's error to a server error.
   
  If the thread does not have an error already reported, it tries to 
  define it by calling the engine's method print_error. However, if a 
  mapping is not found, it uses the ER_UNKNOWN_ERROR and prints out a 
  warning message.
*/ 
static int convert_handler_error(int error, THD* thd, TABLE *table)
{
  uint actual_error= (thd->is_error() ? thd->get_stmt_da()->mysql_errno() :
                           0);

  if (actual_error == 0)
  {
    table->file->print_error(error, MYF(0));
    actual_error= (thd->is_error() ? thd->get_stmt_da()->mysql_errno() :
                        ER_UNKNOWN_ERROR);
    if (actual_error == ER_UNKNOWN_ERROR)
      sql_print_warning("Unknown error detected %d in handler", error);
  }

  return (actual_error);
}

inline bool concurrency_error_code(int error)
{
  switch (error)
  {
  case ER_LOCK_WAIT_TIMEOUT:
  case ER_LOCK_DEADLOCK:
  case ER_XA_RBDEADLOCK:
    return TRUE;
  default: 
    return (FALSE);
  }
}

inline bool unexpected_error_code(int unexpected_error)
{
  switch (unexpected_error) 
  {
  case ER_NET_READ_ERROR:
  case ER_NET_ERROR_ON_WRITE:
  case ER_QUERY_INTERRUPTED:
  case ER_SERVER_SHUTDOWN:
  case ER_NEW_ABORTING_CONNECTION:
    return(TRUE);
  default:
    return(FALSE);
  }
}

/*
  pretty_print_str()
*/
static void pretty_print_str(String *packet, const char *str, size_t len)
{
  packet->append('\'');

  for (size_t i = 0; i < len; i++)
  {
    switch (str[i]) {
    case '\n': packet->append("\\n"); break;
    case '\r': packet->append("\\r"); break;
    case '\\': packet->append("\\\\"); break;
    case '\b': packet->append("\\b"); break;
    case '\t': packet->append("\\t"); break;
    case '\'': packet->append("\\'"); break;
    case 0   : packet->append("\\0"); break;
    default:
      packet->append(str[i]);
      break;
    }
  }
  packet->append('\'');
}

static inline void pretty_print_str(String *packet, const String *str)
{
  pretty_print_str(packet, str->ptr(), str->length());
}
#endif /* !MYSQL_CLIENT */


#if defined(HAVE_REPLICATION) && !defined(MYSQL_CLIENT)

/**
  Creates a temporary name for load data infile:.

  @param buf		      Store new filename here
  @param file_id	      File_id (part of file name)
  @param event_server_id     Event_id (part of file name)
  @param ext		      Extension for file name

  @return
    Pointer to start of extension
*/

static char *slave_load_file_stem(char *buf, uint file_id,
                                  int event_server_id, const char *ext)
{
  char *res;
  fn_format(buf,PREFIX_SQL_LOAD,slave_load_tmpdir, "", MY_UNPACK_FILENAME);
  to_unix_path(buf);

  buf= strend(buf);
  int appended_length= sprintf(buf, "%s-%d-", server_uuid, event_server_id);
  buf+= appended_length;
  res= int10_to_str(file_id, buf, 10);
  my_stpcpy(res, ext);                             // Add extension last
  return res;                                   // Pointer to extension
}
#endif


#if defined(HAVE_REPLICATION) && !defined(MYSQL_CLIENT)

/**
  Delete all temporary files used for SQL_LOAD.
*/

static void cleanup_load_tmpdir()
{
  MY_DIR *dirp;
  FILEINFO *file;
  uint i;
  char fname[FN_REFLEN], prefbuf[TEMP_FILE_MAX_LEN], *p;

  if (!(dirp=my_dir(slave_load_tmpdir,MYF(0))))
    return;

  /* 
     When we are deleting temporary files, we should only remove
     the files associated with the server id of our server.
     We don't use event_server_id here because since we've disabled
     direct binlogging of Create_file/Append_file/Exec_load events
     we cannot meet Start_log event in the middle of events from one 
     LOAD DATA.
  */
  p= strmake(prefbuf, STRING_WITH_LEN(PREFIX_SQL_LOAD));
  sprintf(p,"%s-",server_uuid);

  for (i=0 ; i < dirp->number_off_files; i++)
  {
    file=dirp->dir_entry+i;
    if (is_prefix(file->name, prefbuf))
    {
      fn_format(fname,file->name,slave_load_tmpdir,"",MY_UNPACK_FILENAME);
      mysql_file_delete(key_file_misc, fname, MYF(0));
    }
  }

  my_dirend(dirp);
}
#endif


/*
  Stores string to IO_CACHE file.

  Writes str to file in the following format:
   1. Stores length using only one byte (255 maximum value);
   2. Stores complete str.
*/

static bool write_str_at_most_255_bytes(IO_CACHE *file, const char *str,
                                        uint length)
{
  uchar tmp[1];
  tmp[0]= (uchar) length;
  return (my_b_safe_write(file, tmp, sizeof(tmp)) ||
	  (length > 0 && my_b_safe_write(file, (uchar*) str, length)));
}

/**
  Transforms a string into "" or its expression in 0x... form.
*/

char *str_to_hex(char *to, const char *from, size_t len)
{
  if (len)
  {
    *to++= '0';
    *to++= 'x';
    to= octet2hex(to, from, len);
  }
  else
    to= my_stpcpy(to, "\"\"");
  return to;                               // pointer to end 0 of 'to'
}

#ifndef MYSQL_CLIENT

/**
  Append a version of the 'from' string suitable for use in a query to
  the 'to' string.  To generate a correct escaping, the character set
  information in 'csinfo' is used.
*/

int
append_query_string(THD *thd, const CHARSET_INFO *csinfo,
                    String const *from, String *to)
{
  char *beg, *ptr;
  size_t const orig_len= to->length();
  if (to->reserve(orig_len + from->length()*2+3))
    return 1;

  beg= to->c_ptr_quick() + to->length();
  ptr= beg;
  if (csinfo->escape_with_backslash_is_dangerous)
    ptr= str_to_hex(ptr, from->ptr(), from->length());
  else
  {
    *ptr++= '\'';
    if (!(thd->variables.sql_mode & MODE_NO_BACKSLASH_ESCAPES))
    {
      ptr+= escape_string_for_mysql(csinfo, ptr, 0,
                                    from->ptr(), from->length());
    }
    else
    {
      const char *frm_str= from->ptr();

      for (; frm_str < (from->ptr() + from->length()); frm_str++)
      {
        /* Using '' way to represent "'" */
        if (*frm_str == '\'')
          *ptr++= *frm_str;

        *ptr++= *frm_str;
      }
    }

    *ptr++= '\'';
  }
  to->length(orig_len + ptr - beg);
  return 0;
}
#endif


/**
  Prints a "session_var=value" string. Used by mysqlbinlog to print some SET
  commands just before it prints a query.
*/

#ifdef MYSQL_CLIENT

static void print_set_option(IO_CACHE* file, uint32 bits_changed,
                             uint32 option, uint32 flags, const char* name,
                             bool* need_comma)
{
  if (bits_changed & option)
  {
    if (*need_comma)
      my_b_printf(file,", ");
    my_b_printf(file,"%s=%d", name, MY_TEST(flags & option));
    *need_comma= 1;
  }
}
#endif
/**************************************************************************
	Log_event methods (= the parent class of all events)
**************************************************************************/

#ifdef MYSQL_SERVER

time_t Log_event::get_time()
{
  /* Not previously initialized */
  if (!common_header->when.tv_sec && !common_header->when.tv_usec)
  {
    THD *tmp_thd= thd ? thd : current_thd;
    if (tmp_thd)
      common_header->when= tmp_thd->start_time;
    else
      my_micro_time_to_timeval(my_micro_time(), &(common_header->when));
  }
  return (time_t) common_header->when.tv_sec;
}

#endif

/**
  @return
  returns the human readable name of the event's type
*/

const char* Log_event::get_type_str(Log_event_type type)
{
  switch(type) {
  case binary_log::START_EVENT_V3:  return "Start_v3";
  case binary_log::STOP_EVENT:   return "Stop";
  case binary_log::QUERY_EVENT:  return "Query";
  case binary_log::ROTATE_EVENT: return "Rotate";
  case binary_log::INTVAR_EVENT: return "Intvar";
  case binary_log::APPEND_BLOCK_EVENT: return "Append_block";
  case binary_log::DELETE_FILE_EVENT: return "Delete_file";
  case binary_log::RAND_EVENT: return "RAND";
  case binary_log::XID_EVENT: return "Xid";
  case binary_log::USER_VAR_EVENT: return "User var";
  case binary_log::FORMAT_DESCRIPTION_EVENT: return "Format_desc";
  case binary_log::TABLE_MAP_EVENT: return "Table_map";
  case binary_log::WRITE_ROWS_EVENT_V1: return "Write_rows_v1";
  case binary_log::UPDATE_ROWS_EVENT_V1: return "Update_rows_v1";
  case binary_log::DELETE_ROWS_EVENT_V1: return "Delete_rows_v1";
  case binary_log::BEGIN_LOAD_QUERY_EVENT: return "Begin_load_query";
  case binary_log::EXECUTE_LOAD_QUERY_EVENT: return "Execute_load_query";
  case binary_log::INCIDENT_EVENT: return "Incident";
  case binary_log::IGNORABLE_LOG_EVENT: return "Ignorable";
  case binary_log::ROWS_QUERY_LOG_EVENT: return "Rows_query";
  case binary_log::WRITE_ROWS_EVENT: return "Write_rows";
  case binary_log::UPDATE_ROWS_EVENT: return "Update_rows";
  case binary_log::DELETE_ROWS_EVENT: return "Delete_rows";
  case binary_log::GTID_LOG_EVENT: return "Gtid";
  case binary_log::ANONYMOUS_GTID_LOG_EVENT: return "Anonymous_Gtid";
  case binary_log::PREVIOUS_GTIDS_LOG_EVENT: return "Previous_gtids";
  case binary_log::HEARTBEAT_LOG_EVENT: return "Heartbeat";
  case binary_log::TRANSACTION_CONTEXT_EVENT: return "Transaction_context";
  case binary_log::VIEW_CHANGE_EVENT: return "View_change";
  case binary_log::XA_PREPARE_LOG_EVENT: return "XA_prepare";
  default: return "Unknown";                            /* impossible */
  }
}

const char* Log_event::get_type_str()
{
  return get_type_str(get_type_code());
}


/*
  Log_event::Log_event()
*/

#ifndef MYSQL_CLIENT
Log_event::Log_event(THD* thd_arg, uint16 flags_arg,
                     enum_event_cache_type cache_type_arg,
                     enum_event_logging_type logging_type_arg,
                     Log_event_header *header, Log_event_footer *footer)
  : is_valid_param(false), temp_buf(0), exec_time(0),
    event_cache_type(cache_type_arg), event_logging_type(logging_type_arg),
    crc(0), common_header(header), common_footer(footer), thd(thd_arg)
{
  server_id= thd->server_id;
  common_header->unmasked_server_id= server_id;
  common_header->when= thd->start_time;
  common_header->log_pos= 0;
  common_header->flags= flags_arg;
}

/**
  This minimal constructor is for when you are not even sure that there
  is a valid THD. For example in the server when we are shutting down or
  flushing logs after receiving a SIGHUP (then we must write a Rotate to
  the binlog but we have no THD, so we need this minimal constructor).
*/

Log_event::Log_event(Log_event_header* header, Log_event_footer *footer,
                     enum_event_cache_type cache_type_arg,
                     enum_event_logging_type logging_type_arg)
  : is_valid_param(false), temp_buf(0), exec_time(0), event_cache_type(cache_type_arg),
   event_logging_type(logging_type_arg), crc(0), common_header(header),
   common_footer(footer), thd(0)
{
  server_id=	::server_id;
  common_header->unmasked_server_id= server_id;
}
#endif /* !MYSQL_CLIENT */


/*
  Log_event::Log_event()
*/

Log_event::Log_event(Log_event_header *header,
                     Log_event_footer *footer)
  : is_valid_param(false), temp_buf(0), exec_time(0),
    event_cache_type(EVENT_INVALID_CACHE),
    event_logging_type(EVENT_INVALID_LOGGING),
    crc(0), common_header(header), common_footer(footer)
{
#ifndef MYSQL_CLIENT
  thd= 0;
#endif
  /*
     Mask out any irrelevant parts of the server_id
  */
#ifdef HAVE_REPLICATION
  server_id = common_header->unmasked_server_id & opt_server_id_mask;
#else
  server_id = common_header->unmasked_server_id;
#endif
}

/*
  This method is not on header file to avoid using key_memory_log_event
  outside log_event.cc, allowing header file to be included on plugins.
*/
void* Log_event::operator new(size_t size)
{
  return my_malloc(key_memory_log_event, size, MYF(MY_WME|MY_FAE));
}

#ifndef MYSQL_CLIENT
#ifdef HAVE_REPLICATION
inline int Log_event::do_apply_event_worker(Slave_worker *w)
{
  DBUG_EXECUTE_IF("crash_in_a_worker",
                  {
                    /* we will crash a worker after waiting for
                    2 seconds to make sure that other transactions are
                    scheduled and completed */
                    if (w->id == 2)
                    {
                      DBUG_SET("-d,crash_in_a_worker");
                      my_sleep(2000000);
                      DBUG_SUICIDE();
                    }
                  });
  return do_apply_event(w);
}

int Log_event::do_update_pos(Relay_log_info *rli)
{
  int error= 0;
  DBUG_ASSERT(!rli->belongs_to_client());

  if (rli)
    error= rli->stmt_done(common_header->log_pos);
  return error;
}


Log_event::enum_skip_reason
Log_event::do_shall_skip(Relay_log_info *rli)
{
  /*
    The logic for slave_skip_counter is as follows:

    - Events that are skipped because they have the same server_id as
      the slave do not decrease slave_skip_counter.

    - Other events (that pass the server_id test) will decrease
      slave_skip_counter.

    - Except in one case: if slave_skip_counter==1, it will only
      decrease to 0 if we are at a so-called group boundary. Here, a
      group is defined as the range of events that represent a single
      transaction in the relay log: see comment for is_in_group in
      rpl_rli.h for a definition.

    The difficult part to implement is the logic to avoid decreasing
    the counter to 0.  Given that groups have the form described in
    is_in_group in rpl_rli.h, we implement the logic as follows:

    - Gtid, Rand, User_var, Int_var will never decrease the counter to
      0.

    - BEGIN will set thd->variables.option_bits & OPTION_BEGIN and
      COMMIT/Xid will clear it.  This happens regardless of whether
      the BEGIN/COMMIT/Xid is skipped itself.

    - Other events will decrease the counter unless OPTION_BEGIN is
      set.
  */
  DBUG_PRINT("info", ("ev->server_id=%lu, ::server_id=%lu,"
                      " rli->replicate_same_server_id=%d,"
                      " rli->slave_skip_counter=%d",
                      (ulong) server_id, (ulong) ::server_id,
                      rli->replicate_same_server_id,
                      rli->slave_skip_counter));
  if ((server_id == ::server_id && !rli->replicate_same_server_id) ||
      (rli->slave_skip_counter == 1 && rli->is_in_group()))
    return EVENT_SKIP_IGNORE;
  else if (rli->slave_skip_counter > 0)
    return EVENT_SKIP_COUNT;
  else
    return EVENT_SKIP_NOT;
}


/*
  Log_event::pack_info()
*/

int Log_event::pack_info(Protocol *protocol)
{
  protocol->store("", &my_charset_bin);
  return 0;
}


/**
  Only called by SHOW BINLOG EVENTS
*/
int Log_event::net_send(Protocol *protocol, const char* log_name, my_off_t pos)
{
  const char *p= strrchr(log_name, FN_LIBCHAR);
  const char *event_type;
  if (p)
    log_name = p + 1;

  protocol->start_row();
  protocol->store(log_name, &my_charset_bin);
  protocol->store((ulonglong) pos);
  event_type = get_type_str();
  protocol->store(event_type, strlen(event_type), &my_charset_bin);
  protocol->store((uint32) server_id);
  protocol->store((ulonglong) common_header->log_pos);
  if (pack_info(protocol))
    return 1;
  return protocol->end_row();
}
#endif /* HAVE_REPLICATION */


/**
  init_show_field_list() prepares the column names and types for the
  output of SHOW BINLOG EVENTS; it is used only by SHOW BINLOG
  EVENTS.
*/

void Log_event::init_show_field_list(List<Item>* field_list)
{
  field_list->push_back(new Item_empty_string("Log_name", 20));
  field_list->push_back(new Item_return_int("Pos", MY_INT32_NUM_DECIMAL_DIGITS,
					    MYSQL_TYPE_LONGLONG));
  field_list->push_back(new Item_empty_string("Event_type", 20));
  field_list->push_back(new Item_return_int("Server_id", 10,
					    MYSQL_TYPE_LONG));
  field_list->push_back(new Item_return_int("End_log_pos",
                                            MY_INT32_NUM_DECIMAL_DIGITS,
					    MYSQL_TYPE_LONGLONG));
  field_list->push_back(new Item_empty_string("Info", 20));
}

/**
   A decider of whether to trigger checksum computation or not.
   To be invoked in Log_event::write() stack.
   The decision is positive 

    S,M) if it's been marked for checksumming with @c checksum_alg
    
    M) otherwise, if @@global.binlog_checksum is not NONE and the event is 
       directly written to the binlog file.
       The to-be-cached event decides at @c write_cache() time.

   Otherwise the decision is negative.

   @note   A side effect of the method is altering Log_event::checksum_alg
           it the latter was undefined at calling.

   @return true (positive) or false (negative)
*/
my_bool Log_event::need_checksum()
{
  DBUG_ENTER("Log_event::need_checksum");
  my_bool ret= FALSE;
  /* 
     few callers of Log_event::write 
     (incl FD::write, FD constructing code on the slave side, Rotate relay log
     and Stop event) 
     provides their checksum alg preference through Log_event::checksum_alg.
  */
  if (common_footer->checksum_alg != binary_log::BINLOG_CHECKSUM_ALG_UNDEF)
    ret= (common_footer->checksum_alg != binary_log::BINLOG_CHECKSUM_ALG_OFF);
  else if (binlog_checksum_options != binary_log::BINLOG_CHECKSUM_ALG_OFF &&
           event_cache_type == Log_event::EVENT_NO_CACHE)
    ret= (binlog_checksum_options != 0);
  else
    ret= FALSE;

  /*
    FD calls the methods before data_written has been calculated.
    The following invariant claims if the current is not the first
    call (and therefore data_written is not zero) then `ret' must be
    TRUE. It may not be null because FD is always checksummed.
  */

  DBUG_ASSERT(get_type_code() != binary_log::FORMAT_DESCRIPTION_EVENT || ret ||
              common_header->data_written == 0);

  if (common_footer->checksum_alg == binary_log::BINLOG_CHECKSUM_ALG_UNDEF)
    common_footer->checksum_alg= ret ? // calculated value stored
      static_cast<enum_binlog_checksum_alg>(binlog_checksum_options) :
      binary_log::BINLOG_CHECKSUM_ALG_OFF;

  DBUG_ASSERT(!ret ||
              ((common_footer->checksum_alg ==
                static_cast<enum_binlog_checksum_alg>(binlog_checksum_options) ||
               /*
                  Stop event closes the relay-log and its checksum alg
                  preference is set by the caller can be different
                  from the server's binlog_checksum_options.
               */
               get_type_code() == binary_log::STOP_EVENT ||
               /*
                  Rotate:s can be checksummed regardless of the server's
                  binlog_checksum_options. That applies to both
                  the local RL's Rotate and the master's Rotate
                  which IO thread instantiates via queue_binlog_ver_3_event.
               */
               get_type_code() == binary_log::ROTATE_EVENT ||
               /*
                  The previous event has its checksum option defined
                  according to the format description event.
               */
               get_type_code() == binary_log::PREVIOUS_GTIDS_LOG_EVENT ||
               /* FD is always checksummed */
               get_type_code() == binary_log::FORMAT_DESCRIPTION_EVENT) &&
               common_footer->checksum_alg != binary_log::BINLOG_CHECKSUM_ALG_OFF));

  DBUG_ASSERT(common_footer->checksum_alg != binary_log::BINLOG_CHECKSUM_ALG_UNDEF);
  DBUG_ASSERT(((get_type_code() != binary_log::ROTATE_EVENT &&
                get_type_code() != binary_log::STOP_EVENT) ||
                get_type_code() != binary_log::FORMAT_DESCRIPTION_EVENT) ||
              event_cache_type == Log_event::EVENT_NO_CACHE);

  DBUG_RETURN(ret);
}

bool Log_event::wrapper_my_b_safe_write(IO_CACHE* file, const uchar* buf, size_t size)
{
  if (size == 0)
    return false;

  if (need_checksum() && size != 0)
    crc= checksum_crc32(crc, buf, size);

  return my_b_safe_write(file, buf, size);
}

bool Log_event::write_footer(IO_CACHE* file) 
{
  /*
     footer contains the checksum-algorithm descriptor 
     followed by the checksum value
  */
  if (need_checksum())
  {
    uchar buf[BINLOG_CHECKSUM_LEN];
    int4store(buf, crc);
    return (my_b_safe_write(file, (uchar*) buf, sizeof(buf)));
  }
  return 0;
}


uint32 Log_event::write_header_to_memory(uchar *buf)
{
  // Query start time
  ulong timestamp= (ulong) get_time();

#ifndef DBUG_OFF
  if (DBUG_EVALUATE_IF("inc_event_time_by_1_hour",1,0)  &&
      DBUG_EVALUATE_IF("dec_event_time_by_1_hour",1,0))
  {
    /**
      This assertion guarantees that these debug flags are not
      used at the same time (they would cancel each other).
    */
    DBUG_ASSERT(0);
  }
  else
  {
    DBUG_EXECUTE_IF("inc_event_time_by_1_hour", timestamp= timestamp + 3600;);
    DBUG_EXECUTE_IF("dec_event_time_by_1_hour", timestamp= timestamp - 3600;);
  }
#endif

  /*
    Header will be of size LOG_EVENT_HEADER_LEN for all events, except for
    FORMAT_DESCRIPTION_EVENT and ROTATE_EVENT, where it will be
    LOG_EVENT_MINIMAL_HEADER_LEN (remember these 2 have a frozen header,
    because we read them before knowing the format).
  */

  int4store(buf, timestamp);
  buf[EVENT_TYPE_OFFSET]= get_type_code();
  int4store(buf + SERVER_ID_OFFSET, server_id);
  int4store(buf + EVENT_LEN_OFFSET,
            static_cast<uint32>(common_header->data_written));
  int4store(buf + LOG_POS_OFFSET,
            static_cast<uint32>(common_header->log_pos));
  int2store(buf + FLAGS_OFFSET, common_header->flags);

  return LOG_EVENT_HEADER_LEN;
}


bool Log_event::write_header(IO_CACHE* file, size_t event_data_length)
{
  uchar header[LOG_EVENT_HEADER_LEN];
  bool ret;
  DBUG_ENTER("Log_event::write_header");

  /* Store number of bytes that will be written by this event */
  common_header->data_written= event_data_length + sizeof(header);

  if (need_checksum())
  {
    crc= checksum_crc32(0L, NULL, 0);
    common_header->data_written += BINLOG_CHECKSUM_LEN;
  }

  /*
    log_pos != 0 if this is relay-log event. In this case we should not
    change the position
  */

  if (is_artificial_event())
  {
    /*
      Artificial events are automatically generated and do not exist
      in master's binary log, so log_pos should be set to 0.
    */
    common_header->log_pos= 0;
  }
  else  if (!common_header->log_pos)
  {
    /*
      Calculate position of end of event

      Note that with a SEQ_READ_APPEND cache, my_b_tell() does not
      work well.  So this will give slightly wrong positions for the
      Format_desc/Rotate/Stop events which the slave writes to its
      relay log. For example, the initial Format_desc will have
      end_log_pos=91 instead of 95. Because after writing the first 4
      bytes of the relay log, my_b_tell() still reports 0. Because
      my_b_append() does not update the counter which my_b_tell()
      later uses (one should probably use my_b_append_tell() to work
      around this).  To get right positions even when writing to the
      relay log, we use the (new) my_b_safe_tell().

      Note that this raises a question on the correctness of all these
      DBUG_ASSERT(my_b_tell()=rli->event_relay_log_pos).

      If in a transaction, the log_pos which we calculate below is not
      very good (because then my_b_safe_tell() returns start position
      of the BEGIN, so it's like the statement was at the BEGIN's
      place), but it's not a very serious problem (as the slave, when
      it is in a transaction, does not take those end_log_pos into
      account (as it calls inc_event_relay_log_pos()). To be fixed
      later, so that it looks less strange. But not bug.
    */

    common_header->log_pos= my_b_safe_tell(file) + common_header->data_written;
  }

  write_header_to_memory(header);

  ret= my_b_safe_write(file, header, LOG_EVENT_HEADER_LEN);

  /*
    Update the checksum.

    In case this is a Format_description_log_event, we need to clear
    the LOG_EVENT_BINLOG_IN_USE_F flag before computing the checksum,
    since the flag will be cleared when the binlog is closed.  On
    verification, the flag is dropped before computing the checksum
    too.
  */
  if (need_checksum() &&
      (common_header->flags & LOG_EVENT_BINLOG_IN_USE_F) != 0)
  {
    common_header->flags &= ~LOG_EVENT_BINLOG_IN_USE_F;
    int2store(header + FLAGS_OFFSET, common_header->flags);
  }
  crc= my_checksum(crc, header, LOG_EVENT_HEADER_LEN);

  DBUG_RETURN( ret);
}


/**
  This needn't be format-tolerant, because we only read
  LOG_EVENT_MINIMAL_HEADER_LEN (we just want to read the event's length).
*/

int Log_event::read_log_event(IO_CACHE* file, String* packet,
                              mysql_mutex_t* log_lock,
                              enum_binlog_checksum_alg checksum_alg_arg,
                              const char *log_file_name_arg,
                              bool* is_binlog_active)
{

  ulong data_len;
  int result=0;
  char buf[LOG_EVENT_MINIMAL_HEADER_LEN];
  uchar ev_offset= packet->length();
  DBUG_ENTER("Log_event::read_log_event(IO_CACHE *, String *, mysql_mutex_t, uint8)");

  if (log_lock)
    mysql_mutex_lock(log_lock);

  if (log_file_name_arg)
    *is_binlog_active= mysql_bin_log.is_active(log_file_name_arg);

  if (my_b_read(file, (uchar*) buf, sizeof(buf)))
  {
    /*
      If the read hits eof, we must report it as eof so the caller
      will know it can go into cond_wait to be woken up on the next
      update to the log.
    */
    DBUG_PRINT("error",("my_b_read failed. file->error: %d", file->error));
    if (!file->error)
      result= LOG_READ_EOF;
    else
      result= (file->error > 0 ? LOG_READ_TRUNC : LOG_READ_IO);
    goto end;
  }
  data_len= uint4korr(buf + EVENT_LEN_OFFSET);
  if (data_len < LOG_EVENT_MINIMAL_HEADER_LEN ||
      data_len > max(current_thd->variables.max_allowed_packet,
                     opt_binlog_rows_event_max_size + MAX_LOG_EVENT_HEADER))
  {
    DBUG_PRINT("error",("data_len is out of bounds. data_len: %lu", data_len));
    result= ((data_len < LOG_EVENT_MINIMAL_HEADER_LEN) ? LOG_READ_BOGUS :
	     LOG_READ_TOO_LARGE);
    goto end;
  }

  /* Append the log event header to packet */
  if (packet->append(buf, sizeof(buf)))
  {
    DBUG_PRINT("info", ("first packet->append failed (out of memory)"));
    /* Failed to allocate packet */
    result= LOG_READ_MEM;
    goto end;
  }
  data_len-= LOG_EVENT_MINIMAL_HEADER_LEN;
  if (data_len)
  {
    /* Append rest of event, read directly from file into packet */
    if (packet->append(file, data_len))
    {
      /*
        Fatal error occured when appending rest of the event
        to packet, possible failures:
	1. EOF occured when reading from file, it's really an error
           as data_len is >=0 there's supposed to be more bytes available.
           file->error will have been set to number of bytes left to read
        2. Read was interrupted, file->error would normally be set to -1
        3. Failed to allocate memory for packet, my_errno
           will be ENOMEM(file->error shuold be 0, but since the
           memory allocation occurs before the call to read it might
           be uninitialized)
      */
      DBUG_PRINT("info", ("second packet->append failed (out of memory)"));
      result= (my_errno() == ENOMEM ? LOG_READ_MEM :
               (file->error >= 0 ? LOG_READ_TRUNC: LOG_READ_IO));
      goto end;
    }
    else
    {
      /*
        Corrupt the event for Dump thread.
        We also need to exclude Previous_gtids_log_event and Gtid_log_event
        events from injected corruption to allow dump thread to move forward
        on binary log until the missing transactions from slave when
        MASTER_AUTO_POSITION= 1.
      */
      DBUG_EXECUTE_IF("corrupt_read_log_event",
	uchar *debug_event_buf_c = (uchar*) packet->ptr() + ev_offset;
        if (debug_event_buf_c[EVENT_TYPE_OFFSET] != binary_log::FORMAT_DESCRIPTION_EVENT &&
            debug_event_buf_c[EVENT_TYPE_OFFSET] != binary_log::PREVIOUS_GTIDS_LOG_EVENT &&
            debug_event_buf_c[EVENT_TYPE_OFFSET] != binary_log::GTID_LOG_EVENT)
        {
          int debug_cor_pos = rand() % (data_len + sizeof(buf) -
                              BINLOG_CHECKSUM_LEN);
          debug_event_buf_c[debug_cor_pos] =~ debug_event_buf_c[debug_cor_pos];
          DBUG_PRINT("info", ("Corrupt the event at Log_event::read_log_event: byte on position %d", debug_cor_pos));
	}
      );
      /*
        CRC verification of the Dump thread
      */
      binary_log_debug::debug_checksum_test=
        DBUG_EVALUATE_IF("simulate_checksum_test_failure", true, false);

      if (opt_master_verify_checksum &&
        Log_event_footer::event_checksum_test((uchar*)packet->ptr() + ev_offset,
                                              data_len + sizeof(buf),
                                              checksum_alg_arg))
      {
        DBUG_PRINT("info", ("checksum test failed"));
        result= LOG_READ_CHECKSUM_FAILURE;
        goto end;
      }
    }
  }

end:
  if (log_lock)
    mysql_mutex_unlock(log_lock);
  DBUG_PRINT("info", ("read_log_event returns %d", result));
  DBUG_RETURN(result);
}
#endif /* !MYSQL_CLIENT */

#ifndef MYSQL_CLIENT
#define UNLOCK_MUTEX if (log_lock) mysql_mutex_unlock(log_lock);
#define LOCK_MUTEX if (log_lock) mysql_mutex_lock(log_lock);
#else
#define UNLOCK_MUTEX
#define LOCK_MUTEX
#endif

#ifndef MYSQL_CLIENT
/**
  @note
    Allocates memory;  The caller is responsible for clean-up.
*/
Log_event* Log_event::read_log_event(IO_CACHE* file,
                                     mysql_mutex_t* log_lock,
                                     const Format_description_log_event
                                     *description_event,
                                     my_bool crc_check)
#else
Log_event* Log_event::read_log_event(IO_CACHE* file,
                                     const Format_description_log_event
                                     *description_event,
                                     my_bool crc_check,
                                     read_log_event_filter_function f)
#endif
{
  DBUG_ENTER("Log_event::read_log_event(IO_CACHE *[, mysql_mutex_t *], Format_description_log_event *, my_bool)");
  DBUG_ASSERT(description_event != 0);
  char head[LOG_EVENT_MINIMAL_HEADER_LEN];
  /*
    First we only want to read at most LOG_EVENT_MINIMAL_HEADER_LEN, just to
    check the event for sanity and to know its length; no need to really parse
    it. We say "at most" because this could be a 3.23 master, which has header
    of 13 bytes, whereas LOG_EVENT_MINIMAL_HEADER_LEN is 19 bytes (it's
    "minimal" over the set {MySQL >=4.0}).
  */
  uint header_size= min<uint>(description_event->common_header_len,
                              LOG_EVENT_MINIMAL_HEADER_LEN);

  LOCK_MUTEX;
  DBUG_PRINT("info", ("my_b_tell: %lu", (ulong) my_b_tell(file)));
  if (my_b_read(file, (uchar *) head, header_size))
  {
    DBUG_PRINT("info", ("Log_event::read_log_event(IO_CACHE*,Format_desc*) "
                        "failed in my_b_read((IO_CACHE*)%p, (uchar*)%p, %u)",
                        file, head, header_size));
    UNLOCK_MUTEX;
    /*
      No error here; it could be that we are at the file's end. However
      if the next my_b_read() fails (below), it will be an error as we
      were able to read the first bytes.
    */
    DBUG_RETURN(0);
  }
  ulong data_len = uint4korr(head + EVENT_LEN_OFFSET);
  char *buf= 0;
  const char *error= 0;
  Log_event *res=  0;
#if !defined(MYSQL_SERVER) && !defined(EMBEDDED_LIBRARY)
  ulong log_max_allowed_packet;
  mysql_get_option(NULL, MYSQL_OPT_MAX_ALLOWED_PACKET,
                   &log_max_allowed_packet);
#else
  THD *thd=current_thd;
  uint log_max_allowed_packet= thd ? slave_max_allowed_packet : ~0U;
#endif

  ulong const max_size=
    max<ulong>(log_max_allowed_packet,
               opt_binlog_rows_event_max_size + MAX_LOG_EVENT_HEADER);
  if (data_len > max_size)
  {
    error = "Event too big";
    goto err;
  }

  if (data_len < header_size)
  {
    error = "Event too small";
    goto err;
  }

  // some events use the extra byte to null-terminate strings
  if (!(buf = (char*) my_malloc(key_memory_log_event,
                                data_len+1, MYF(MY_WME))))
  {
    error = "Out of memory";
    goto err;
  }
  buf[data_len] = 0;
  memcpy(buf, head, header_size);
  if (my_b_read(file, (uchar*) buf + header_size, data_len - header_size))
  {
    error = "read error";
    goto err;
  }

#if defined(MYSQL_CLIENT)
  if (f && f(&buf, &data_len, description_event))
  {
    error = "Error applying filter while reading event";
    goto err;
  }
#endif
  if ((res= read_log_event(buf, data_len, &error, description_event, crc_check)))
    res->register_temp_buf(buf);

err:
  UNLOCK_MUTEX;
  if (!res)
  {
    DBUG_ASSERT(error != 0);
    sql_print_error("Error in Log_event::read_log_event(): "
                    "'%s', data_len: %lu, event_type: %d",
		    error,data_len,head[EVENT_TYPE_OFFSET]);
    my_free(buf);
    /*
      The SQL slave thread will check if file->error<0 to know
      if there was an I/O error. Even if there is no "low-level" I/O errors
      with 'file', any of the high-level above errors is worrying
      enough to stop the SQL thread now ; as we are skipping the current event,
      going on with reading and successfully executing other events can
      only corrupt the slave's databases. So stop.
      The file->error is also checked to record the position of
      the last valid event when master server recovers.
    */
    file->error= -1;
  }
  DBUG_RETURN(res);
}


/**
  Binlog format tolerance is in (buf, event_len, description_event)
  constructors.
*/

Log_event* Log_event::read_log_event(const char* buf, uint event_len,
				     const char **error,
                                     const Format_description_log_event *description_event,
                                     my_bool crc_check)
{
  Log_event* ev= NULL;
  enum_binlog_checksum_alg  alg;
  DBUG_ENTER("Log_event::read_log_event(char *, uint, char **, Format_description_log_event *, my_bool)");
  DBUG_ASSERT(description_event != 0);
  DBUG_PRINT("info", ("binlog_version: %d", description_event->binlog_version));
  DBUG_DUMP("data", (unsigned char*) buf, event_len);

  /* Check the integrity */
  if (event_len < EVENT_LEN_OFFSET ||
      event_len != uint4korr(buf+EVENT_LEN_OFFSET))
  {
    DBUG_PRINT("error", ("event_len=%u EVENT_LEN_OFFSET=%d "
                         "buf[EVENT_TYPE_OFFSET]=%d ENUM_END_EVENT=%d "
                         "uint4korr(buf+EVENT_LEN_OFFSET)=%d",
                         event_len, EVENT_LEN_OFFSET,
                         buf[EVENT_TYPE_OFFSET], binary_log::ENUM_END_EVENT,
                         uint4korr(buf+EVENT_LEN_OFFSET)));
    *error="Sanity check failed";		// Needed to free buffer
    DBUG_RETURN(NULL); // general sanity check - will fail on a partial read
  }

  uint event_type= buf[EVENT_TYPE_OFFSET];
  // all following START events in the current file are without checksum
  if (event_type == binary_log::START_EVENT_V3)
    (const_cast< Format_description_log_event *>(description_event))->
            common_footer->checksum_alg= binary_log::BINLOG_CHECKSUM_ALG_OFF;
  // Sanity check for Format description event
  if (event_type == binary_log::FORMAT_DESCRIPTION_EVENT)
  {
    if (event_len < LOG_EVENT_MINIMAL_HEADER_LEN +
        ST_COMMON_HEADER_LEN_OFFSET)
    {
      *error= "Found invalid Format description event in binary log";
      DBUG_RETURN(0);
    }
    uint tmp_header_len= buf[LOG_EVENT_MINIMAL_HEADER_LEN + ST_COMMON_HEADER_LEN_OFFSET];
    if (event_len < tmp_header_len + ST_SERVER_VER_OFFSET + ST_SERVER_VER_LEN)
    {
      *error= "Found invalid Format description event in binary log";
      DBUG_RETURN(0);
    }
  }
  /*
    CRC verification by SQL and Show-Binlog-Events master side.
    The caller has to provide @description_event->checksum_alg to
    be the last seen FD's (A) descriptor.
    If event is FD the descriptor is in it.
    Notice, FD of the binlog can be only in one instance and therefore
    Show-Binlog-Events executing master side thread needs just to know
    the only FD's (A) value -  whereas RL can contain more.
    In the RL case, the alg is kept in FD_e (@description_event) which is reset 
    to the newer read-out event after its execution with possibly new alg descriptor.
    Therefore in a typical sequence of RL:
    {FD_s^0, FD_m, E_m^1} E_m^1 
    will be verified with (A) of FD_m.

    See legends definition on MYSQL_BIN_LOG::relay_log_checksum_alg docs
    lines (log.h).

    Notice, a pre-checksum FD version forces alg := BINLOG_CHECKSUM_ALG_UNDEF.
  */
  alg= (event_type != binary_log::FORMAT_DESCRIPTION_EVENT) ?
       description_event->common_footer->checksum_alg :
       Log_event_footer::get_checksum_alg(buf, event_len);
  // Emulate the corruption during reading an event
  DBUG_EXECUTE_IF("corrupt_read_log_event_char",
    if (event_type != binary_log::FORMAT_DESCRIPTION_EVENT)
    {
      char *debug_event_buf_c = (char *)buf;
      int debug_cor_pos = rand() % (event_len - BINLOG_CHECKSUM_LEN);
      debug_event_buf_c[debug_cor_pos] =~ debug_event_buf_c[debug_cor_pos];
      DBUG_PRINT("info", ("Corrupt the event at Log_event::read_log_event(char*,...): byte on position %d", debug_cor_pos));
      DBUG_SET("");
    }
  );

#ifndef DBUG_OFF
  binary_log_debug::debug_checksum_test=
    DBUG_EVALUATE_IF("simulate_checksum_test_failure", true, false);
#endif
  if (crc_check &&
      Log_event_footer::event_checksum_test((uchar *) buf, event_len, alg) &&
      /* Skip the crc check when simulating an unknown ignorable log event. */
      !DBUG_EVALUATE_IF("simulate_unknown_ignorable_log_event", 1, 0))
  {
    *error= "Event crc check failed! Most likely there is event corruption.";
#ifdef MYSQL_CLIENT
    if (force_opt)
    {
      ev= new Unknown_log_event(buf, description_event);
      DBUG_RETURN(ev);
    }
#endif
    DBUG_RETURN(NULL);
  }

  if (event_type > description_event->number_of_event_types &&
      event_type != binary_log::FORMAT_DESCRIPTION_EVENT &&
      /*
        Skip the event type check when simulating an
        unknown ignorable log event.
      */
      !DBUG_EVALUATE_IF("simulate_unknown_ignorable_log_event", 1, 0))
  {
    /*
      It is unsafe to use the description_event if its post_header_len
      array does not include the event type.
    */
    DBUG_PRINT("error", ("event type %d found, but the current "
                         "Format_description_log_event supports only %d event "
                         "types", event_type,
                         description_event->number_of_event_types));
    ev= NULL;
  }
  else
  {
    /*
      In some previuos versions (see comment in
      Format_description_log_event::Format_description_log_event(char*,...)),
      event types were assigned different id numbers than in the
      present version. In order to replicate from such versions to the
      present version, we must map those event type id's to our event
      type id's.  The mapping is done with the event_type_permutation
      array, which was set up when the Format_description_log_event
      was read.
    */
    if (description_event->event_type_permutation)
    {
      uint new_event_type;
      if (event_type >= EVENT_TYPE_PERMUTATION_NUM)
        /* Safe guard for read out of bounds of event_type_permutation. */
        new_event_type= binary_log::UNKNOWN_EVENT;
      else
        new_event_type= description_event->event_type_permutation[event_type];

      DBUG_PRINT("info", ("converting event type %d to %d (%s)",
                 event_type, new_event_type,
                 get_type_str((Log_event_type)new_event_type)));
      event_type= new_event_type;
    }

    if (alg != binary_log::BINLOG_CHECKSUM_ALG_UNDEF &&
        (event_type == binary_log::FORMAT_DESCRIPTION_EVENT ||
         alg != binary_log::BINLOG_CHECKSUM_ALG_OFF))
      event_len= event_len - BINLOG_CHECKSUM_LEN;

    switch(event_type) {
    case binary_log::QUERY_EVENT:
#ifndef DBUG_OFF
      binary_log_debug::debug_query_mts_corrupt_db_names=
        DBUG_EVALUATE_IF("query_log_event_mts_corrupt_db_names", true, false);
#endif
      ev  = new Query_log_event(buf, event_len, description_event,
                                binary_log::QUERY_EVENT);
      break;
    case binary_log::ROTATE_EVENT:
      ev = new Rotate_log_event(buf, event_len, description_event);
      break;
    case binary_log::APPEND_BLOCK_EVENT:
      ev = new Append_block_log_event(buf, event_len, description_event);
      break;
    case binary_log::DELETE_FILE_EVENT:
      ev = new Delete_file_log_event(buf, event_len, description_event);
      break;
    case binary_log::START_EVENT_V3: /* this is sent only by MySQL <=4.x */
      ev = new Start_log_event_v3(buf, event_len, description_event);
      break;
    case binary_log::STOP_EVENT:
      ev = new Stop_log_event(buf, description_event);
      break;
    case binary_log::INTVAR_EVENT:
      ev = new Intvar_log_event(buf, description_event);
      break;
    case binary_log::XID_EVENT:
      ev = new Xid_log_event(buf, description_event);
      break;
    case binary_log::RAND_EVENT:
      ev = new Rand_log_event(buf, description_event);
      break;
    case binary_log::USER_VAR_EVENT:
      ev = new User_var_log_event(buf, event_len, description_event);
      break;
    case binary_log::FORMAT_DESCRIPTION_EVENT:
      ev = new Format_description_log_event(buf, event_len, description_event);
      break;
#if defined(HAVE_REPLICATION)
    case binary_log::WRITE_ROWS_EVENT_V1:
      if (!(description_event->post_header_len.empty()))
        ev = new Write_rows_log_event(buf, event_len, description_event);
      break;
    case binary_log::UPDATE_ROWS_EVENT_V1:
      if (!(description_event->post_header_len.empty()))
        ev = new Update_rows_log_event(buf, event_len, description_event);
      break;
    case binary_log::DELETE_ROWS_EVENT_V1:
      if (!(description_event->post_header_len.empty()))
        ev = new Delete_rows_log_event(buf, event_len, description_event);
      break;
    case binary_log::TABLE_MAP_EVENT:
      if (!(description_event->post_header_len.empty()))
        ev = new Table_map_log_event(buf, event_len, description_event);
      break;
#endif
    case binary_log::BEGIN_LOAD_QUERY_EVENT:
      ev = new Begin_load_query_log_event(buf, event_len, description_event);
      break;
    case binary_log::EXECUTE_LOAD_QUERY_EVENT:
      ev= new Execute_load_query_log_event(buf, event_len, description_event);
      break;
    case binary_log::INCIDENT_EVENT:
      ev = new Incident_log_event(buf, event_len, description_event);
      break;
    case binary_log::ROWS_QUERY_LOG_EVENT:
      ev= new Rows_query_log_event(buf, event_len, description_event);
      break;
    case binary_log::GTID_LOG_EVENT:
    case binary_log::ANONYMOUS_GTID_LOG_EVENT:
      ev= new Gtid_log_event(buf, event_len, description_event);
      break;
    case binary_log::PREVIOUS_GTIDS_LOG_EVENT:
      ev= new Previous_gtids_log_event(buf, event_len, description_event);
      break;
#if defined(HAVE_REPLICATION)
    case binary_log::WRITE_ROWS_EVENT:
      ev = new Write_rows_log_event(buf, event_len, description_event);
      break;
    case binary_log::UPDATE_ROWS_EVENT:
      ev = new Update_rows_log_event(buf, event_len, description_event);
      break;
    case binary_log::DELETE_ROWS_EVENT:
      ev = new Delete_rows_log_event(buf, event_len, description_event);
      break;
    case binary_log::TRANSACTION_CONTEXT_EVENT:
      ev = new Transaction_context_log_event(buf, event_len, description_event);
      break;
    case binary_log::VIEW_CHANGE_EVENT:
      ev = new View_change_log_event(buf, event_len, description_event);
      break;
#endif
    case binary_log::XA_PREPARE_LOG_EVENT:
      ev= new XA_prepare_log_event(buf, description_event);
      break;
    default:
      /*
        Create an object of Ignorable_log_event for unrecognized sub-class.
        So that SLAVE SQL THREAD will only update the position and continue.
      */
      if (uint2korr(buf + FLAGS_OFFSET) & LOG_EVENT_IGNORABLE_F)
      {
        ev= new Ignorable_log_event(buf, description_event);
      }
      else
      {
        DBUG_PRINT("error",("Unknown event code: %d",
                            (int) buf[EVENT_TYPE_OFFSET]));
        ev= NULL;
      }
      break;
    }
  }

  if (ev)
  {
    ev->common_footer->checksum_alg= alg;
    if (ev->common_footer->checksum_alg != binary_log::BINLOG_CHECKSUM_ALG_OFF &&
        ev->common_footer->checksum_alg != binary_log::BINLOG_CHECKSUM_ALG_UNDEF)
      ev->crc= uint4korr(buf + (event_len));
  }

  DBUG_PRINT("read_event", ("%s(type_code: %d; event_len: %d)",
                            ev ? ev->get_type_str() : "<unknown>",
                            buf[EVENT_TYPE_OFFSET],
                            event_len));
  /*
    is_valid is used for small event-specific sanity tests which are
    important; for example there are some my_malloc() in constructors
    (e.g. Query_log_event::Query_log_event(char*...)); when these
    my_malloc() fail we can't return an error out of the constructor
    (because constructor is "void") ; so instead we leave the pointer we
    wanted to allocate (e.g. 'query') to 0 and we test it and set the
    value of is_valid to true or false based on the test.
    Same for Format_description_log_event, member 'post_header_len'.

    SLAVE_EVENT is never used, so it should not be read ever.
  */
  if (!ev || !ev->is_valid() || (event_type == binary_log::SLAVE_EVENT))
  {
    DBUG_PRINT("error",("Found invalid event in binary log"));
    delete ev;
#ifdef MYSQL_CLIENT
    if (!force_opt) /* then mysqlbinlog dies */
    {
      *error= "Found invalid event in binary log";
      DBUG_RETURN(0);
    }
    ev= new Unknown_log_event(buf, description_event);
#else
    *error= "Found invalid event in binary log";
    DBUG_RETURN(0);
#endif
  }
  DBUG_RETURN(ev);  
}

#ifdef MYSQL_CLIENT

/*
  Log_event::print_header()
*/

void Log_event::print_header(IO_CACHE* file,
                             PRINT_EVENT_INFO* print_event_info,
                             bool is_more MY_ATTRIBUTE((unused)))
{
  char llbuff[22];
  my_off_t hexdump_from= print_event_info->hexdump_from;
  DBUG_ENTER("Log_event::print_header");

  my_b_printf(file, "#");
  print_timestamp(file, NULL);
  my_b_printf(file, " server id %lu  end_log_pos %s ", (ulong) server_id,
              llstr(common_header->log_pos,llbuff));

  /* print the checksum */

  if (common_footer->checksum_alg != binary_log::BINLOG_CHECKSUM_ALG_OFF &&
      common_footer->checksum_alg != binary_log::BINLOG_CHECKSUM_ALG_UNDEF)
  {
    char checksum_buf[BINLOG_CHECKSUM_LEN * 2 + 4]; // to fit to "0x%lx "
    size_t const bytes_written=
      my_snprintf(checksum_buf, sizeof(checksum_buf), "0x%08lx ", (ulong) crc);
    my_b_printf(file, "%s ", get_type(&binlog_checksum_typelib,
                                      common_footer->checksum_alg));
    my_b_printf(file, checksum_buf, bytes_written);
  }

  /* mysqlbinlog --hexdump */
  if (print_event_info->hexdump_from)
  {
    my_b_printf(file, "\n");
    uchar *ptr= (uchar*)temp_buf;
    my_off_t size=
      uint4korr(ptr + EVENT_LEN_OFFSET) - LOG_EVENT_MINIMAL_HEADER_LEN;
    my_off_t i;

    /* Header len * 4 >= header len * (2 chars + space + extra space) */
    char *h, hex_string[49]= {0};
    char *c, char_string[16+1]= {0};

    /* Pretty-print event common header if header is exactly 19 bytes */
    if (print_event_info->common_header_len == LOG_EVENT_MINIMAL_HEADER_LEN)
    {
      char emit_buf[256];               // Enough for storing one line
      my_b_printf(file, "# Position  Timestamp   Type   Master ID        "
                  "Size      Master Pos    Flags \n");
      size_t const bytes_written=
        my_snprintf(emit_buf, sizeof(emit_buf),
                    "# %8.8lx %02x %02x %02x %02x   %02x   "
                    "%02x %02x %02x %02x   %02x %02x %02x %02x   "
                    "%02x %02x %02x %02x   %02x %02x\n",
                    (unsigned long) hexdump_from,
                    ptr[0], ptr[1], ptr[2], ptr[3], ptr[4], ptr[5], ptr[6],
                    ptr[7], ptr[8], ptr[9], ptr[10], ptr[11], ptr[12], ptr[13],
                    ptr[14], ptr[15], ptr[16], ptr[17], ptr[18]);
      DBUG_ASSERT(static_cast<size_t>(bytes_written) < sizeof(emit_buf));
      my_b_write(file, (uchar*) emit_buf, bytes_written);
      ptr += LOG_EVENT_MINIMAL_HEADER_LEN;
      hexdump_from += LOG_EVENT_MINIMAL_HEADER_LEN;
    }

    /* Rest of event (without common header) */
    for (i= 0, c= char_string, h=hex_string;
	 i < size;
	 i++, ptr++)
    {
      my_snprintf(h, 4, (i % 16 <= 7) ? "%02x " : " %02x", *ptr);
      h += 3;

      *c++= my_isalnum(&my_charset_bin, *ptr) ? *ptr : '.';

      if (i % 16 == 15)
      {
        /*
          my_b_printf() does not support full printf() formats, so we
          have to do it this way.

          TODO: Rewrite my_b_printf() to support full printf() syntax.
         */
        char emit_buf[256];
        size_t const bytes_written=
          my_snprintf(emit_buf, sizeof(emit_buf),
                      "# %8.8lx %-48.48s |%16s|\n",
                      (unsigned long) (hexdump_from + (i & 0xfffffff0)),
                      hex_string, char_string);
        DBUG_ASSERT(static_cast<size_t>(bytes_written) < sizeof(emit_buf));
	my_b_write(file, (uchar*) emit_buf, bytes_written);
	hex_string[0]= 0;
	char_string[0]= 0;
	c= char_string;
	h= hex_string;
      }
    }
    *c= '\0';
    DBUG_ASSERT(hex_string[48] == 0);
    
    if (hex_string[0])
    {
      char emit_buf[256];
      // Right-pad hex_string with spaces, up to 48 characters.
      memset(h, ' ', (sizeof(hex_string) -1) - (h - hex_string));
      size_t const bytes_written=
        my_snprintf(emit_buf, sizeof(emit_buf),
                    "# %8.8lx %-48.48s |%s|\n",
                    (unsigned long) (hexdump_from + (i & 0xfffffff0)),
                    hex_string, char_string);
      DBUG_ASSERT(static_cast<size_t>(bytes_written) < sizeof(emit_buf));
      my_b_write(file, (uchar*) emit_buf, bytes_written);
    }
    /*
      need a # to prefix the rest of printouts for example those of
      Rows_log_event::print_helper().
    */
    my_b_write(file, reinterpret_cast<const uchar*>("# "), 2);
  }
  DBUG_VOID_RETURN;
}


/**
  Prints a quoted string to io cache.
  Control characters are displayed as hex sequence, e.g. \x00
  
  @param[in] file              IO cache
  @param[in] prt               Pointer to string
  @param[in] length            String length
*/

static void
my_b_write_quoted(IO_CACHE *file, const uchar *ptr, uint length)
{
  const uchar *s;
  my_b_printf(file, "'");
  for (s= ptr; length > 0 ; s++, length--)
  {
    if (*s > 0x1F && *s != '\'' && *s != '\\')
      my_b_write(file, s, 1);
    else
    {
      uchar hex[10];
      size_t len= my_snprintf((char*) hex, sizeof(hex), "%s%02x", "\\x", *s);
      my_b_write(file, hex, len);
    }
  }
  my_b_printf(file, "'");
}

/**
  Prints a bit string to io cache in format  b'1010'.
  
  @param[in] file              IO cache
  @param[in] ptr               Pointer to string
  @param[in] nbits             Number of bits
*/
static void
my_b_write_bit(IO_CACHE *file, const uchar *ptr, uint nbits)
{
  uint bitnum, nbits8= ((nbits + 7) / 8) * 8, skip_bits= nbits8 - nbits;
  my_b_printf(file, "b'");
  for (bitnum= skip_bits ; bitnum < nbits8; bitnum++)
  {
    int is_set= (ptr[(bitnum) / 8] >> (7 - bitnum % 8))  & 0x01;
    my_b_write(file, (const uchar*) (is_set ? "1" : "0"), 1);
  }
  my_b_printf(file, "'");
}


/**
  Prints a packed string to io cache.
  The string consists of length packed to 1 or 2 bytes,
  followed by string data itself.
  
  @param[in] file              IO cache
  @param[in] ptr               Pointer to string
  @param[in] length            String size
  
  @retval   - number of bytes scanned.
*/
static size_t
my_b_write_quoted_with_length(IO_CACHE *file, const uchar *ptr, uint length)
{
  if (length < 256)
  {
    length= *ptr;
    my_b_write_quoted(file, ptr + 1, length);
    return length + 1;
  }
  else
  {
    length= uint2korr(ptr);
    my_b_write_quoted(file, ptr + 2, length);
    return length + 2;
  }
}


/**
  Prints a 32-bit number in both signed and unsigned representation
  
  @param[in] file              IO cache
  @param[in] sl                Signed number
  @param[in] ul                Unsigned number
*/
static void
my_b_write_sint32_and_uint32(IO_CACHE *file, int32 si, uint32 ui)
{
  my_b_printf(file, "%d", si);
  if (si < 0)
    my_b_printf(file, " (%u)", ui);
}


/**
  Print a packed value of the given SQL type into IO cache
  
  @param[in] file              IO cache
  @param[in] ptr               Pointer to string
  @param[in] type              Column type
  @param[in] meta              Column meta information
  @param[out] typestr          SQL type string buffer (for verbose output)
  @param[out] typestr_length   Size of typestr
  
  @retval   - number of bytes scanned from ptr.
*/
static size_t
log_event_print_value(IO_CACHE *file, const uchar *ptr,
                      uint type, uint meta,
                      char *typestr, size_t typestr_length)
{
  uint32 length= 0;

  if (type == MYSQL_TYPE_STRING)
  {
    if (meta >= 256)
    {
      uint byte0= meta >> 8;
      uint byte1= meta & 0xFF;
      
      if ((byte0 & 0x30) != 0x30)
      {
        /* a long CHAR() field: see #37426 */
        length= byte1 | (((byte0 & 0x30) ^ 0x30) << 4);
        type= byte0 | 0x30;
      }
      else
        length = meta & 0xFF;
    }
    else
      length= meta;
  }

  switch (type) {
  case MYSQL_TYPE_LONG:
    {
      my_snprintf(typestr, typestr_length, "INT");
      if(!ptr)
        return my_b_printf(file, "NULL");
      int32 si= sint4korr(ptr);
      uint32 ui= uint4korr(ptr);
      my_b_write_sint32_and_uint32(file, si, ui);
      return 4;
    }

  case MYSQL_TYPE_TINY:
    {
      my_snprintf(typestr, typestr_length, "TINYINT");
      if(!ptr)
        return my_b_printf(file, "NULL");
      my_b_write_sint32_and_uint32(file, (int) (signed char) *ptr,
                                  (uint) (unsigned char) *ptr);
      return 1;
    }

  case MYSQL_TYPE_SHORT:
    {
      my_snprintf(typestr, typestr_length, "SHORTINT");
      if(!ptr)
        return my_b_printf(file, "NULL");
      int32 si= (int32) sint2korr(ptr);
      uint32 ui= (uint32) uint2korr(ptr);
      my_b_write_sint32_and_uint32(file, si, ui);
      return 2;
    }
  
  case MYSQL_TYPE_INT24:
    {
      my_snprintf(typestr, typestr_length, "MEDIUMINT");
      if(!ptr)
        return my_b_printf(file, "NULL");
      int32 si= sint3korr(ptr);
      uint32 ui= uint3korr(ptr);
      my_b_write_sint32_and_uint32(file, si, ui);
      return 3;
    }

  case MYSQL_TYPE_LONGLONG:
    {
      my_snprintf(typestr, typestr_length, "LONGINT");
      if(!ptr)
        return my_b_printf(file, "NULL");
      char tmp[64];
      longlong si= sint8korr(ptr);
      longlong10_to_str(si, tmp, -10);
      my_b_printf(file, "%s", tmp);
      if (si < 0)
      {
        ulonglong ui= uint8korr(ptr);
        longlong10_to_str((longlong) ui, tmp, 10);
        my_b_printf(file, " (%s)", tmp);        
      }
      return 8;
    }

  case MYSQL_TYPE_NEWDECIMAL:
    {
      uint precision= meta >> 8;
      uint decimals= meta & 0xFF;
      my_snprintf(typestr, typestr_length, "DECIMAL(%d,%d)",
                  precision, decimals);
      if(!ptr)
        return my_b_printf(file, "NULL");
      uint bin_size= my_decimal_get_binary_size(precision, decimals);
      my_decimal dec;
      binary2my_decimal(E_DEC_FATAL_ERROR, (uchar*) ptr, &dec,
                        precision, decimals);
      int len= DECIMAL_MAX_STR_LENGTH;
      char buff[DECIMAL_MAX_STR_LENGTH + 1];
      decimal2string(&dec,buff,&len, 0, 0, 0);
      my_b_printf(file, "%s", buff);
      return bin_size;
    }

  case MYSQL_TYPE_FLOAT:
    {
      my_snprintf(typestr, typestr_length, "FLOAT");
      if(!ptr)
        return my_b_printf(file, "NULL");
      float fl;
      float4get(&fl, ptr);
      char tmp[320];
      sprintf(tmp, "%-20g", (double) fl);
      my_b_printf(file, "%s", tmp); /* my_snprintf doesn't support %-20g */
      return 4;
    }

  case MYSQL_TYPE_DOUBLE:
    {
      strcpy(typestr, "DOUBLE");
      if(!ptr)
        return my_b_printf(file, "NULL");
      double dbl;
      float8get(&dbl, ptr);
      char tmp[320];
      sprintf(tmp, "%-.20g", dbl); /* my_snprintf doesn't support %-20g */
      my_b_printf(file, "%s", tmp);
      return 8;
    }
  
  case MYSQL_TYPE_BIT:
    {
      /* Meta-data: bit_len, bytes_in_rec, 2 bytes */
      uint nbits= ((meta >> 8) * 8) + (meta & 0xFF);
      my_snprintf(typestr, typestr_length, "BIT(%d)", nbits);
      if(!ptr)
        return my_b_printf(file, "NULL");
      length= (nbits + 7) / 8;
      my_b_write_bit(file, ptr, nbits);
      return length;
    }

  case MYSQL_TYPE_TIMESTAMP:
    {
      my_snprintf(typestr, typestr_length, "TIMESTAMP");
      if(!ptr)
        return my_b_printf(file, "NULL");
      uint32 i32= uint4korr(ptr);
      my_b_printf(file, "%d", i32);
      return 4;
    }

  case MYSQL_TYPE_TIMESTAMP2:
    {
      my_snprintf(typestr, typestr_length, "TIMESTAMP(%d)", meta);
      if(!ptr)
        return my_b_printf(file, "NULL");
      char buf[MAX_DATE_STRING_REP_LENGTH];
      struct timeval tm;
      my_timestamp_from_binary(&tm, ptr, meta);
      int buflen= my_timeval_to_str(&tm, buf, meta);
      my_b_write(file, buf, buflen);
      return my_timestamp_binary_length(meta);
    }

  case MYSQL_TYPE_DATETIME:
    {
      my_snprintf(typestr, typestr_length, "DATETIME");
      if(!ptr)
        return my_b_printf(file, "NULL");
      size_t d, t;
      uint64 i64= uint8korr(ptr); /* YYYYMMDDhhmmss */
      d= static_cast<size_t>(i64 / 1000000);
      t= i64 % 1000000;
      my_b_printf(file, "%04d-%02d-%02d %02d:%02d:%02d",
                  static_cast<int>(d / 10000),
                  static_cast<int>(d % 10000) / 100,
                  static_cast<int>(d % 100),
                  static_cast<int>(t / 10000),
                  static_cast<int>(t % 10000) / 100,
                  static_cast<int>(t % 100));
      return 8;
    }

  case MYSQL_TYPE_DATETIME2:
    {
      my_snprintf(typestr, typestr_length, "DATETIME(%d)", meta);
      if(!ptr)
        return my_b_printf(file, "NULL");
      char buf[MAX_DATE_STRING_REP_LENGTH];
      MYSQL_TIME ltime;
      longlong packed= my_datetime_packed_from_binary(ptr, meta);
      TIME_from_longlong_datetime_packed(&ltime, packed);
      int buflen= my_datetime_to_str(&ltime, buf, meta);
      my_b_write_quoted(file, (uchar *) buf, buflen);
      return my_datetime_binary_length(meta);
    }

  case MYSQL_TYPE_TIME:
    {
      my_snprintf(typestr, typestr_length, "TIME");
      if(!ptr)
        return my_b_printf(file, "NULL");
      uint32 i32= uint3korr(ptr);
      my_b_printf(file, "'%02d:%02d:%02d'",
                  i32 / 10000, (i32 % 10000) / 100, i32 % 100);
      return 3;
    }

  case MYSQL_TYPE_TIME2:
    {
      my_snprintf(typestr, typestr_length, "TIME(%d)", meta);
      if(!ptr)
        return my_b_printf(file, "NULL");
      char buf[MAX_DATE_STRING_REP_LENGTH];
      MYSQL_TIME ltime;
      longlong packed= my_time_packed_from_binary(ptr, meta);
      TIME_from_longlong_time_packed(&ltime, packed);
      int buflen= my_time_to_str(&ltime, buf, meta);
      my_b_write_quoted(file, (uchar *) buf, buflen);
      return my_time_binary_length(meta);
    }

  case MYSQL_TYPE_NEWDATE:
    {
      my_snprintf(typestr, typestr_length, "DATE");
      if(!ptr)
        return my_b_printf(file, "NULL");
      uint32 tmp= uint3korr(ptr);
      int part;
      char buf[11];
      char *pos= &buf[10];  // start from '\0' to the beginning

      /* Copied from field.cc */
      *pos--=0;					// End NULL
      part=(int) (tmp & 31);
      *pos--= (char) ('0'+part%10);
      *pos--= (char) ('0'+part/10);
      *pos--= ':';
      part=(int) (tmp >> 5 & 15);
      *pos--= (char) ('0'+part%10);
      *pos--= (char) ('0'+part/10);
      *pos--= ':';
      part=(int) (tmp >> 9);
      *pos--= (char) ('0'+part%10); part/=10;
      *pos--= (char) ('0'+part%10); part/=10;
      *pos--= (char) ('0'+part%10); part/=10;
      *pos=   (char) ('0'+part);
      my_b_printf(file , "'%s'", buf);
      return 3;
    }

  case MYSQL_TYPE_YEAR:
    {
      my_snprintf(typestr, typestr_length, "YEAR");
      if(!ptr)
        return my_b_printf(file, "NULL");
      uint32 i32= *ptr;
      my_b_printf(file, "%04d", i32+ 1900);
      return 1;
    }
  
  case MYSQL_TYPE_ENUM:
    switch (meta & 0xFF) {
    case 1:
      my_snprintf(typestr, typestr_length, "ENUM(1 byte)");
      if(!ptr)
        return my_b_printf(file, "NULL");
      my_b_printf(file, "%d", (int) *ptr);
      return 1;
    case 2:
      {
        my_snprintf(typestr, typestr_length, "ENUM(2 bytes)");
        if(!ptr)
          return my_b_printf(file, "NULL");
        int32 i32= uint2korr(ptr);
        my_b_printf(file, "%d", i32);
        return 2;
      }
    default:
      my_b_printf(file, "!! Unknown ENUM packlen=%d", meta & 0xFF); 
      return 0;
    }
    break;
    
  case MYSQL_TYPE_SET:
    my_snprintf(typestr, typestr_length, "SET(%d bytes)", meta & 0xFF);
    if(!ptr)
      return my_b_printf(file, "NULL");
    my_b_write_bit(file, ptr , (meta & 0xFF) * 8);
    return meta & 0xFF;
  
  case MYSQL_TYPE_BLOB:
    switch (meta) {
    case 1:
      my_snprintf(typestr, typestr_length, "TINYBLOB/TINYTEXT");
      if(!ptr)
        return my_b_printf(file, "NULL");
      length= *ptr;
      my_b_write_quoted(file, ptr + 1, length);
      return length + 1;
    case 2:
      my_snprintf(typestr, typestr_length, "BLOB/TEXT");
      if(!ptr)
        return my_b_printf(file, "NULL");
      length= uint2korr(ptr);
      my_b_write_quoted(file, ptr + 2, length);
      return length + 2;
    case 3:
      my_snprintf(typestr, typestr_length, "MEDIUMBLOB/MEDIUMTEXT");
      if(!ptr)
        return my_b_printf(file, "NULL");
      length= uint3korr(ptr);
      my_b_write_quoted(file, ptr + 3, length);
      return length + 3;
    case 4:
      my_snprintf(typestr, typestr_length, "LONGBLOB/LONGTEXT");
      if(!ptr)
        return my_b_printf(file, "NULL");
      length= uint4korr(ptr);
      my_b_write_quoted(file, ptr + 4, length);
      return length + 4;
    default:
      my_b_printf(file, "!! Unknown BLOB packlen=%d", length);
      return 0;
    }

  case MYSQL_TYPE_VARCHAR:
  case MYSQL_TYPE_VAR_STRING:
    length= meta;
    my_snprintf(typestr, typestr_length, "VARSTRING(%d)", length);
    if(!ptr) 
      return my_b_printf(file, "NULL");
    return my_b_write_quoted_with_length(file, ptr, length);

  case MYSQL_TYPE_STRING:
    my_snprintf(typestr, typestr_length, "STRING(%d)", length);
    if(!ptr)
      return my_b_printf(file, "NULL");
    return my_b_write_quoted_with_length(file, ptr, length);

  case MYSQL_TYPE_JSON:
    my_snprintf(typestr, typestr_length, "JSON");
    if (!ptr)
      return my_b_printf(file, "NULL");
    length= uint2korr(ptr);
    my_b_write_quoted(file, ptr + meta, length);
    return length + meta;

  default:
    {
      char tmp[5];
      my_snprintf(tmp, sizeof(tmp), "%04x", meta);
      my_b_printf(file,
                  "!! Don't know how to handle column type=%d meta=%d (%s)",
                  type, meta, tmp);
    }
    break;
  }
  *typestr= 0;
  return 0;
}


/**
  Print a packed row into IO cache
  
  @param[in] file              IO cache
  @param[in] td                Table definition
  @param[in] print_event_info  Print parameters
  @param[in] cols_bitmap       Column bitmaps.
  @param[in] value             Pointer to packed row
  @param[in] prefix            Row's SQL clause ("SET", "WHERE", etc)
  
  @retval   - number of bytes scanned.
*/


size_t
Rows_log_event::print_verbose_one_row(IO_CACHE *file, table_def *td,
                                      PRINT_EVENT_INFO *print_event_info,
                                      MY_BITMAP *cols_bitmap,
                                      const uchar *value, const uchar *prefix)
{
  const uchar *value0= value;
  const uchar *null_bits= value;
  uint null_bit_index= 0;
  char typestr[64]= "";

  /*
    Skip metadata bytes which gives the information about nullabity of master
    columns. Master writes one bit for each affected column.
   */
  value+= (bitmap_bits_set(cols_bitmap) + 7) / 8;
  
  my_b_printf(file, "%s", prefix);
  
  for (size_t i= 0; i < td->size(); i ++)
  {
    int is_null= (null_bits[null_bit_index / 8] 
                  >> (null_bit_index % 8))  & 0x01;

    if (bitmap_is_set(cols_bitmap, i) == 0)
      continue;
    
    my_b_printf(file, "###   @%d=", static_cast<int>(i + 1));
    if (!is_null)
    {
      size_t fsize= td->calc_field_size((uint)i, (uchar*) value);
      if (value + fsize > m_rows_end)
      {
        my_b_printf(file, "***Corrupted replication event was detected."
                    " Not printing the value***\n");
        value+= fsize;
        return 0;
      }
    }
    size_t size= log_event_print_value(file,is_null? NULL: value,
                                         td->type(i), td->field_metadata(i),
                                         typestr, sizeof(typestr));
    if (!size)
      return 0;

    if(!is_null)
      value+= size;

    if (print_event_info->verbose > 1)
    {
      my_b_printf(file, " /* ");

      my_b_printf(file, "%s ", typestr);
      
      my_b_printf(file, "meta=%d nullable=%d is_null=%d ",
                  td->field_metadata(i),
                  td->maybe_null(i), is_null);
      my_b_printf(file, "*/");
    }
    
    my_b_printf(file, "\n");
    
    null_bit_index++;
  }
  return value - value0;
}


/**
  Print a row event into IO cache in human readable form (in SQL format)
  
  @param[in] file              IO cache
  @param[in] print_event_info  Print parameters
*/
void Rows_log_event::print_verbose(IO_CACHE *file,
                                   PRINT_EVENT_INFO *print_event_info)
{
  // Quoted length of the identifier can be twice the original length
  char quoted_db[1 + NAME_LEN * 2 + 2];
  char quoted_table[1 + NAME_LEN * 2 + 2];
  size_t quoted_db_len, quoted_table_len;
  Table_map_log_event *map;
  table_def *td;
  const char *sql_command, *sql_clause1, *sql_clause2;
  Log_event_type general_type_code= get_general_type_code();
  
  if (m_extra_row_data)
  {
    uint8 extra_data_len= m_extra_row_data[EXTRA_ROW_INFO_LEN_OFFSET];
    uint8 extra_payload_len= extra_data_len - EXTRA_ROW_INFO_HDR_BYTES;
    assert(extra_data_len >= EXTRA_ROW_INFO_HDR_BYTES);

    my_b_printf(file, "### Extra row data format: %u, len: %u :",
                m_extra_row_data[EXTRA_ROW_INFO_FORMAT_OFFSET],
                extra_payload_len);
    if (extra_payload_len)
    {
      /*
         Buffer for hex view of string, including '0x' prefix,
         2 hex chars / byte and trailing 0
      */
      const int buff_len= 2 + (256 * 2) + 1;
      char buff[buff_len];
      str_to_hex(buff, (const char*) &m_extra_row_data[EXTRA_ROW_INFO_HDR_BYTES],
                 extra_payload_len);
      my_b_printf(file, "%s", buff);
    }
    my_b_printf(file, "\n");
  }

  switch (general_type_code) {
  case binary_log::WRITE_ROWS_EVENT:
    sql_command= "INSERT INTO";
    sql_clause1= "### SET\n";
    sql_clause2= NULL;
    break;
  case binary_log::DELETE_ROWS_EVENT:
    sql_command= "DELETE FROM";
    sql_clause1= "### WHERE\n";
    sql_clause2= NULL;
    break;
  case binary_log::UPDATE_ROWS_EVENT:
    sql_command= "UPDATE";
    sql_clause1= "### WHERE\n";
    sql_clause2= "### SET\n";
    break;
  default:
    sql_command= sql_clause1= sql_clause2= NULL;
    DBUG_ASSERT(0); /* Not possible */
  }
  
  if (!(map= print_event_info->m_table_map.get_table(m_table_id)) ||
      !(td= map->create_table_def()))
  {
    char llbuff[22];
    my_b_printf(file, "### Row event for unknown table #%s",
                llstr(m_table_id, llbuff));
    return;
  }

  /* If the write rows event contained no values for the AI */
  if (((general_type_code == binary_log::WRITE_ROWS_EVENT) &&
      (m_rows_buf==m_rows_end)))
  {
    my_b_printf(file, "### INSERT INTO `%s`.`%s` VALUES ()\n", 
                      map->get_db_name(), map->get_table_name());
    goto end;
  }

  for (const uchar *value= m_rows_buf; value < m_rows_end; )
  {
    size_t length;
#ifdef MYSQL_SERVER
    quoted_db_len= my_strmov_quoted_identifier(this->thd, (char *) quoted_db,
                                        map->get_db_name(), 0);
    quoted_table_len= my_strmov_quoted_identifier(this->thd,
                                                  (char *) quoted_table,
                                                  map->get_table_name(), 0);
#else
    quoted_db_len= my_strmov_quoted_identifier((char *) quoted_db,
                                               map->get_db_name());
    quoted_table_len= my_strmov_quoted_identifier((char *) quoted_table,
                                          map->get_table_name());
#endif
    quoted_db[quoted_db_len]= '\0';
    quoted_table[quoted_table_len]= '\0';
    my_b_printf(file, "### %s %s.%s\n",
                      sql_command,
                      quoted_db, quoted_table);
    /* Print the first image */
    if (!(length= print_verbose_one_row(file, td, print_event_info,
                                  &m_cols, value,
                                  (const uchar*) sql_clause1)))
      goto end;
    value+= length;

    /* Print the second image (for UPDATE only) */
    if (sql_clause2)
    {
      if (!(length= print_verbose_one_row(file, td, print_event_info,
                                      &m_cols_ai, value,
                                      (const uchar*) sql_clause2)))
        goto end;
      value+= length;
    }
  }

end:
  delete td;
}

#ifdef MYSQL_CLIENT
void free_table_map_log_event(Table_map_log_event *event)
{
  delete event;
}
#endif

void Log_event::print_base64(IO_CACHE* file,
                             PRINT_EVENT_INFO* print_event_info,
                             bool more)
{
  const uchar *ptr= (const uchar *)temp_buf;
  uint32 size= uint4korr(ptr + EVENT_LEN_OFFSET);
  DBUG_ENTER("Log_event::print_base64");

  uint64 const tmp_str_sz= base64_needed_encoded_length((uint64) size);
  char *const tmp_str= (char *) my_malloc(key_memory_log_event,
                                          tmp_str_sz, MYF(MY_WME));
  if (!tmp_str) {
    fprintf(stderr, "\nError: Out of memory. "
            "Could not print correct binlog event.\n");
    DBUG_VOID_RETURN;
  }

  if (base64_encode(ptr, (size_t) size, tmp_str))
  {
    DBUG_ASSERT(0);
  }

  if (print_event_info->base64_output_mode != BASE64_OUTPUT_DECODE_ROWS)
  {
    if (my_b_tell(file) == 0)
      my_b_printf(file, "\nBINLOG '\n");

    my_b_printf(file, "%s\n", tmp_str);

    if (!more)
      my_b_printf(file, "'%s\n", print_event_info->delimiter);
  }
  
  if (print_event_info->verbose)
  {
    Rows_log_event *ev= NULL;
    Log_event_type et= (Log_event_type) ptr[EVENT_TYPE_OFFSET];

    if (common_footer->checksum_alg != binary_log::BINLOG_CHECKSUM_ALG_UNDEF &&
        common_footer->checksum_alg != binary_log::BINLOG_CHECKSUM_ALG_OFF)
      size-= BINLOG_CHECKSUM_LEN; // checksum is displayed through the header

    const Format_description_event fd_evt=
          Format_description_event(glob_description_event->binlog_version,
                                   server_version);
    switch(et)
    {
    case binary_log::TABLE_MAP_EVENT:
    {
      Table_map_log_event *map;
      map= new Table_map_log_event((const char*) ptr, size,
                                   &fd_evt);
      print_event_info->m_table_map.set_table(map->get_table_id(), map);
      break;
    }
    case binary_log::WRITE_ROWS_EVENT:
    case binary_log::WRITE_ROWS_EVENT_V1:
    {
      ev= new Write_rows_log_event((const char*) ptr, size,
                                   &fd_evt);
      break;
    }
    case binary_log::DELETE_ROWS_EVENT:
    case binary_log::DELETE_ROWS_EVENT_V1:
    {
      ev= new Delete_rows_log_event((const char*) ptr, size,
                                    &fd_evt);
      break;
    }
    case binary_log::UPDATE_ROWS_EVENT:
    case binary_log::UPDATE_ROWS_EVENT_V1:
    {
      ev= new Update_rows_log_event((const char*) ptr, size,
                                    &fd_evt);
      break;
    }
    default:
      break;
    }
    
    if (ev)
    {
      ev->print_verbose(&print_event_info->footer_cache, print_event_info);
      delete ev;
    }
  }
    
  my_free(tmp_str);
  DBUG_VOID_RETURN;
}


/*
  Log_event::print_timestamp()
*/

void Log_event::print_timestamp(IO_CACHE* file, time_t *ts)
{
  struct tm *res;
  /*
    In some Windows versions timeval.tv_sec is defined as "long",
    not as "time_t" and can be of a different size.
    Let's use a temporary time_t variable to execute localtime()
    with a correct argument type.
  */
  time_t ts_tmp= ts ? *ts : (ulong)common_header->when.tv_sec;
  DBUG_ENTER("Log_event::print_timestamp");
  struct tm tm_tmp;
  localtime_r(&ts_tmp, (res= &tm_tmp));
  my_b_printf(file,"%02d%02d%02d %2d:%02d:%02d",
              res->tm_year % 100,
              res->tm_mon+1,
              res->tm_mday,
              res->tm_hour,
              res->tm_min,
              res->tm_sec);
  DBUG_VOID_RETURN;
}

#endif /* MYSQL_CLIENT */


#if !defined(MYSQL_CLIENT) && defined(HAVE_REPLICATION)
inline Log_event::enum_skip_reason
Log_event::continue_group(Relay_log_info *rli)
{
  if (rli->slave_skip_counter == 1)
    return Log_event::EVENT_SKIP_IGNORE;
  return Log_event::do_shall_skip(rli);
}

/**
   @param end_group_sets_max_dbs  when true the group terminal event 
                          can carry partition info, see a note below.
   @return true  in cases the current event
                 carries partition data,
           false otherwise

   @note Some events combination may force to adjust partition info.
         In particular BEGIN, BEGIN_LOAD_QUERY_EVENT, COMMIT
         where none of the events holds partitioning data
         causes the sequential applying of the group through
         assigning OVER_MAX_DBS_IN_EVENT_MTS to mts_accessed_dbs
         of the group terminator (e.g COMMIT query) event.
*/
bool Log_event::contains_partition_info(bool end_group_sets_max_dbs)
{
  bool res;

  switch (get_type_code()) {
  case binary_log::TABLE_MAP_EVENT:
  case binary_log::EXECUTE_LOAD_QUERY_EVENT:
    res= true;

    break;

  case binary_log::QUERY_EVENT:
  {
    Query_log_event *qev= static_cast<Query_log_event*>(this);
    if ((ends_group() && end_group_sets_max_dbs) ||
        (qev->is_query_prefix_match(STRING_WITH_LEN("XA COMMIT")) ||
         qev->is_query_prefix_match(STRING_WITH_LEN("XA ROLLBACK"))))
    {
      res= true;
      qev->mts_accessed_dbs= OVER_MAX_DBS_IN_EVENT_MTS;
    }
    else
      res= (!ends_group() && !starts_group()) ? true : false;
    break;
  }
  default:
    res= false;
  }

  return res;
}
/*
  SYNOPSIS
    This function assigns a parent ID to the job group being scheduled in parallel.
    It also checks if we can schedule the new event in parallel with the previous ones
    being executed.

  @param        ev log event that has to be scheduled next.
  @param       rli Pointer to coordinato's relay log info.
  @return      true if error
               false otherwise
 */
static bool schedule_next_event(Log_event* ev, Relay_log_info* rli)
{
  int error;
  // Check if we can schedule this event
  error= rli->current_mts_submode->schedule_next_event(rli, ev);
  switch (error)
  {
  case ER_MTS_CANT_PARALLEL:
    char llbuff[22];
    llstr(rli->get_event_relay_log_pos(), llbuff);
    my_error(ER_MTS_CANT_PARALLEL, MYF(0),
    ev->get_type_str(), rli->get_event_relay_log_name(), llbuff,
             "The master event is logically timestamped incorrectly.");
  case ER_MTS_INCONSISTENT_DATA:
    /* Don't have to do anything. */
    return true;
  default:
    return false;
  }
  /* Keep compiler happy */
  return false;
}


/**
   The method maps the event to a Worker and return a pointer to it.
   Sending the event to the Worker is done by the caller.

   Irrespective of the type of Group marking (DB partioned or BGC) the
   following holds true:

   - recognize the beginning of a group to allocate the group descriptor
     and queue it;
   - associate an event with a Worker (which also handles possible conflicts
     detection and waiting for their termination);
   - finalize the group assignement when the group closing event is met.

   When parallelization mode is BGC-based the partitioning info in the event
   is simply ignored. Thereby association with a Worker does not require
   Assigned Partition Hash of the partitioned method.
   This method is not interested in all the taxonomy of the event group
   property, what we care about is the boundaries of the group.

   As a part of the group, an event belongs to one of the following types:

   B - beginning of a group of events (BEGIN query_log_event)
   g - mini-group representative event containing the partition info
      (any Table_map, a Query_log_event)
   p - a mini-group internal event that *p*receeding its g-parent
      (int_, rand_, user_ var:s)
   r - a mini-group internal "regular" event that follows its g-parent
      (Delete, Update, Write -rows)
   T - terminator of the group (XID, COMMIT, ROLLBACK, auto-commit query)

   Only the first g-event computes the assigned Worker which once
   is determined remains to be for the rest of the group.
   That is the g-event solely carries partitioning info.
   For B-event the assigned Worker is NULL to indicate Coordinator
   has not yet decided. The same applies to p-event.

   Notice, these is a special group consisting of optionally multiple p-events
   terminating with a g-event.
   Such case is caused by old master binlog and a few corner-cases of
   the current master version (todo: to fix).

   In case of the event accesses more than OVER_MAX_DBS the method
   has to ensure sure previously assigned groups to all other workers are
   done.


   @note The function updates GAQ queue directly, updates APH hash
         plus relocates some temporary tables from Coordinator's list into
         involved entries of APH through @c map_db_to_worker.
         There's few memory allocations commented where to be freed.

   @return a pointer to the Worker struct or NULL.
*/

Slave_worker *Log_event::get_slave_worker(Relay_log_info *rli)
{
  Slave_job_group group= Slave_job_group(), *ptr_group= NULL;
  bool is_s_event;
  Slave_worker *ret_worker= NULL;
  char llbuff[22];
  Slave_committed_queue *gaq= rli->gaq;
  DBUG_ENTER("Log_event::get_slave_worker");

  /* checking partioning properties and perform corresponding actions */

  // Beginning of a group designated explicitly with BEGIN or GTID
  if ((is_s_event= starts_group()) || is_gtid_event(this) ||
      // or DDL:s or autocommit queries possibly associated with own p-events
      (!rli->curr_group_seen_begin && !rli->curr_group_seen_gtid &&
       /*
         the following is a special case of B-free still multi-event group like
         { p_1,p_2,...,p_k, g }.
         In that case either GAQ is empty (the very first group is being
         assigned) or the last assigned group index points at one of
         mapped-to-a-worker.
       */
       (gaq->empty() ||
        gaq->get_job_group(rli->gaq->assigned_group_index)->
        worker_id != MTS_WORKER_UNDEF)))
  {
    if (!rli->curr_group_seen_gtid && !rli->curr_group_seen_begin)
    {
      rli->mts_groups_assigned++;

      rli->curr_group_isolated= FALSE;
      group.reset(common_header->log_pos, rli->mts_groups_assigned);
      // the last occupied GAQ's array index
      gaq->assigned_group_index= gaq->en_queue(&group);
      DBUG_PRINT("info",("gaq_idx= %ld  gaq->size=%ld",
                         gaq->assigned_group_index,
                         gaq->size));
      DBUG_ASSERT(gaq->assigned_group_index != MTS_WORKER_UNDEF);
      DBUG_ASSERT(gaq->assigned_group_index < gaq->size);
      DBUG_ASSERT(gaq->get_job_group(rli->gaq->assigned_group_index)->
                  group_relay_log_name == NULL);
      DBUG_ASSERT(rli->last_assigned_worker == NULL ||
                  !is_mts_db_partitioned(rli));

      if (is_s_event || is_gtid_event(this))
      {
        Slave_job_item job_item= {this, rli->get_event_relay_log_number(),
                                  rli->get_event_start_pos()};
        // B-event is appended to the Deferred Array associated with GCAP
        rli->curr_group_da.push_back(job_item);

        DBUG_ASSERT(rli->curr_group_da.size() == 1);

        if (starts_group())
        {
          // mark the current group as started with explicit B-event
          rli->mts_end_group_sets_max_dbs= true;
          rli->curr_group_seen_begin= true;
        }

        if (is_gtid_event(this))
          // mark the current group as started with explicit Gtid-event
          rli->curr_group_seen_gtid= true;
        if (schedule_next_event(this, rli))
        {
          rli->abort_slave= 1;
          DBUG_RETURN(NULL);
        }
        DBUG_RETURN(ret_worker);
      }
    }
    else
    {
      /*
       The block is a result of not making GTID event as group starter.
       TODO: Make GITD event as B-event that is starts_group() to
       return true.
      */
      Slave_job_item job_item= {this, rli->get_event_relay_log_number(),
                                rli->get_event_relay_log_pos()};

      // B-event is appended to the Deferred Array associated with GCAP
      rli->curr_group_da.push_back(job_item);
      rli->curr_group_seen_begin= true;
      rli->mts_end_group_sets_max_dbs= true;
      if (!rli->curr_group_seen_gtid && schedule_next_event(this, rli))
      {
        rli->abort_slave= 1;
        DBUG_RETURN(NULL);
      }

      DBUG_ASSERT(rli->curr_group_da.size() == 2);
      DBUG_ASSERT(starts_group());
      DBUG_RETURN (ret_worker);
    }
    if (schedule_next_event(this, rli))
    {
      rli->abort_slave= 1;
      DBUG_RETURN(NULL);
    }
  }

  ptr_group= gaq->get_job_group(rli->gaq->assigned_group_index);
  if (!is_mts_db_partitioned(rli))
  {
    /* Get least occupied worker */
    ret_worker=
      rli->current_mts_submode->get_least_occupied_worker(rli, &rli->workers,
                                                          this);
    if (ret_worker == NULL)
    {
      /* get_least_occupied_worker may return NULL if the thread is killed */
      Slave_job_item job_item= {this, rli->get_event_relay_log_number(),
                                rli->get_event_start_pos()};
      rli->curr_group_da.push_back(job_item);

      DBUG_ASSERT(thd->killed);
      DBUG_RETURN(NULL);
    }
    ptr_group->worker_id= ret_worker->id;
  }
  else if (contains_partition_info(rli->mts_end_group_sets_max_dbs))
  {
    int i= 0;
    Mts_db_names mts_dbs;

    get_mts_dbs(&mts_dbs);
    /*
      Bug 12982188 - MTS: SBR ABORTS WITH ERROR 1742 ON LOAD DATA
      Logging on master can create a group with no events holding
      the partition info.
      The following assert proves there's the only reason
      for such group.
    */
#ifndef DBUG_OFF
    {
      bool empty_group_with_gtids= rli->curr_group_seen_begin &&
                                   rli->curr_group_seen_gtid &&
                                   ends_group();

      bool begin_load_query_event=
        ((rli->curr_group_da.size() == 3 && rli->curr_group_seen_gtid) ||
         (rli->curr_group_da.size() == 2 && !rli->curr_group_seen_gtid)) &&
        (rli->curr_group_da.back().data->
         get_type_code() == binary_log::BEGIN_LOAD_QUERY_EVENT);

      bool delete_file_event=
        ((rli->curr_group_da.size() == 4 && rli->curr_group_seen_gtid) ||
         (rli->curr_group_da.size() == 3 && !rli->curr_group_seen_gtid)) &&
        (rli->curr_group_da.back().data->
         get_type_code() == binary_log::DELETE_FILE_EVENT);

      DBUG_ASSERT((!ends_group() ||
                   (get_type_code() == binary_log::QUERY_EVENT &&
                    static_cast<Query_log_event*>(this)->
                    is_query_prefix_match(STRING_WITH_LEN("XA ROLLBACK")))) ||
                  empty_group_with_gtids ||
                  (rli->mts_end_group_sets_max_dbs &&
                   (begin_load_query_event || delete_file_event)));
    }
#endif

    // partioning info is found which drops the flag
    rli->mts_end_group_sets_max_dbs= false;
    ret_worker= rli->last_assigned_worker;
    if (mts_dbs.num == OVER_MAX_DBS_IN_EVENT_MTS)
    {
      // Worker with id 0 to handle serial execution
      if (!ret_worker)
        ret_worker= rli->workers.at(0);
      // No need to know a possible error out of synchronization call.
      (void) rli->current_mts_submode->
        wait_for_workers_to_finish(rli, ret_worker);
      /*
        this marking is transferred further into T-event of the current group.
      */
      rli->curr_group_isolated= TRUE;
    }

    /* One run of the loop in the case of over-max-db:s */
    for (i= 0; i < ((mts_dbs.num != OVER_MAX_DBS_IN_EVENT_MTS) ? mts_dbs.num : 1);
         i++)
    {
      /*
        The over max db:s case handled through passing to map_db_to_worker
        such "all" db as encoded as  the "" empty string.
        Note, the empty string is allocated in a large buffer
        to satisfy hashcmp() implementation.
      */
      const char all_db[NAME_LEN]= {0};
      if (!(ret_worker=
            map_db_to_worker(mts_dbs.num == OVER_MAX_DBS_IN_EVENT_MTS ?
                             all_db : mts_dbs.name[i], rli,
                             &mts_assigned_partitions[i],
                             /*
                               todo: optimize it. Although pure
                               rows- event load in insensetive to the flag value
                             */
                             TRUE,
                             ret_worker)))
      {
        llstr(rli->get_event_relay_log_pos(), llbuff);
        my_error(ER_MTS_CANT_PARALLEL, MYF(0),
                 get_type_str(), rli->get_event_relay_log_name(), llbuff,
                 "could not distribute the event to a Worker");
        DBUG_RETURN(ret_worker);
      }
      // all temporary tables are transferred from Coordinator in over-max case
      DBUG_ASSERT(mts_dbs.num != OVER_MAX_DBS_IN_EVENT_MTS || !thd->temporary_tables);
      DBUG_ASSERT(!strcmp(mts_assigned_partitions[i]->db,
                          mts_dbs.num != OVER_MAX_DBS_IN_EVENT_MTS ?
                          mts_dbs.name[i] : all_db));
      DBUG_ASSERT(ret_worker == mts_assigned_partitions[i]->worker);
      DBUG_ASSERT(mts_assigned_partitions[i]->usage >= 0);
    }

    if ((ptr_group= gaq->get_job_group(rli->gaq->assigned_group_index))->
        worker_id == MTS_WORKER_UNDEF)
    {
      ptr_group->worker_id= ret_worker->id;

      DBUG_ASSERT(ptr_group->group_relay_log_name == NULL);
    }

    DBUG_ASSERT(i == mts_dbs.num || mts_dbs.num == OVER_MAX_DBS_IN_EVENT_MTS);
  }
  else
  {
    // a mini-group internal "regular" event
    if (rli->last_assigned_worker)
    {
      ret_worker= rli->last_assigned_worker;

      DBUG_ASSERT(rli->curr_group_assigned_parts.size() > 0 ||
                  ret_worker->id == 0);
    }
    else // int_, rand_, user_ var:s, load-data events
    {

      if (!(get_type_code() == binary_log::INTVAR_EVENT ||
            get_type_code() == binary_log::RAND_EVENT ||
            get_type_code() == binary_log::USER_VAR_EVENT ||
            get_type_code() == binary_log::BEGIN_LOAD_QUERY_EVENT ||
            get_type_code() == binary_log::APPEND_BLOCK_EVENT ||
            get_type_code() == binary_log::DELETE_FILE_EVENT ||
            is_ignorable_event()))
      {
        DBUG_ASSERT(!ret_worker);

        llstr(rli->get_event_relay_log_pos(), llbuff);
        my_error(ER_MTS_CANT_PARALLEL, MYF(0),
                 get_type_str(), rli->get_event_relay_log_name(), llbuff,
                 "the event is a part of a group that is unsupported in "
                 "the parallel execution mode");

        DBUG_RETURN(ret_worker);
      }
      /*
        In the logical clock scheduler any internal gets scheduled directly.
        That is Int_var, @User_var and Rand bypass the deferred array.
        Their association with relay-log physical coordinates is provided
        by the same mechanism that applies to a regular event.
      */
      Slave_job_item job_item= {this, rli->get_event_relay_log_number(),
                                rli->get_event_start_pos()};
      rli->curr_group_da.push_back(job_item);

      DBUG_ASSERT(!ret_worker);
      DBUG_RETURN (ret_worker);
    }
  }

  DBUG_ASSERT(ret_worker);
  // T-event: Commit, Xid, a DDL query or dml query of B-less group.4

  /*
    Preparing event physical coordinates info for Worker before any
    event got scheduled so when Worker error-stopped at the first
    event it would be aware of where exactly in the event stream.
  */
  if (!ret_worker->master_log_change_notified)
  {
    if (!ptr_group)
      ptr_group= gaq->get_job_group(rli->gaq->assigned_group_index);
    ptr_group->group_master_log_name=
      my_strdup(key_memory_log_event, rli->get_group_master_log_name(), MYF(MY_WME));
    ret_worker->master_log_change_notified= true;

    DBUG_ASSERT(!ptr_group->notified);
#ifndef DBUG_OFF
    ptr_group->notified= true;
#endif
  }

  /* Notify the worker about new FD */
  if (!ret_worker->fd_change_notified)
  {
    if (!ptr_group)
      ptr_group= gaq->get_job_group(rli->gaq->assigned_group_index);
    /*
      Increment the usage counter on behalf of Worker.
      This avoids inadvertent FD deletion in a race case where Coordinator
      would install a next new FD before Worker has noticed the previous one.
    */
    rli->get_rli_description_event()->usage_counter.atomic_add(1);
    ptr_group->new_fd_event= rli->get_rli_description_event();
    ret_worker->fd_change_notified= true;
  }

  if (ends_group() ||
      (!rli->curr_group_seen_begin &&
       (get_type_code() == binary_log::QUERY_EVENT ||
        /*
          When applying an old binary log without Gtid_log_event and
          Anonymous_gtid_log_event, the logic of multi-threaded slave
          still need to require that an event (for example, Query_log_event,
          User_var_log_event, Intvar_log_event, and Rand_log_event) that
          appeared outside of BEGIN...COMMIT was treated as a transaction
          of its own. This was just a technicality in the code and did not
          cause a problem, since the event and the following Query_log_event
          would both be assigned to dedicated worker 0.
        */
        !rli->curr_group_seen_gtid)))
  {
    rli->mts_group_status= Relay_log_info::MTS_END_GROUP;
    if (rli->curr_group_isolated)
      set_mts_isolate_group();
    if (!ptr_group)
      ptr_group= gaq->get_job_group(rli->gaq->assigned_group_index);

    DBUG_ASSERT(ret_worker != NULL);

    /*
      The following two blocks are executed if the worker has not been
      notified about new relay-log or a new checkpoints.
      Relay-log string is freed by Coordinator, Worker deallocates
      strings in the checkpoint block.
      However if the worker exits earlier reclaiming for both happens anyway at
      GAQ delete.
    */
    if (!ret_worker->relay_log_change_notified)
    {
      /*
        Prior this event, C rotated the relay log to drop each
        Worker's notified flag. Now group terminating event initiates
        the new relay-log (where the current event is from) name
        delivery to Worker that will receive it in commit_positions().
      */
      DBUG_ASSERT(ptr_group->group_relay_log_name == NULL);

      ptr_group->group_relay_log_name= (char *)
        my_malloc(key_memory_log_event,
                  strlen(rli->
                         get_group_relay_log_name()) + 1, MYF(MY_WME));
      strcpy(ptr_group->group_relay_log_name,
             rli->get_event_relay_log_name());

      DBUG_ASSERT(ptr_group->group_relay_log_name != NULL);

      ret_worker->relay_log_change_notified= TRUE;
    }

    if (!ret_worker->checkpoint_notified)
    {
      if (!ptr_group)
        ptr_group= gaq->get_job_group(rli->gaq->assigned_group_index);
      ptr_group->checkpoint_log_name=
        my_strdup(key_memory_log_event, rli->get_group_master_log_name(), MYF(MY_WME));
      ptr_group->checkpoint_log_pos= rli->get_group_master_log_pos();
      ptr_group->checkpoint_relay_log_name=
        my_strdup(key_memory_log_event, rli->get_group_relay_log_name(), MYF(MY_WME));
      ptr_group->checkpoint_relay_log_pos= rli->get_group_relay_log_pos();
      ptr_group->shifted= ret_worker->bitmap_shifted;
      ret_worker->bitmap_shifted= 0;
      ret_worker->checkpoint_notified= TRUE;
    }
    ptr_group->checkpoint_seqno= rli->checkpoint_seqno;
    ptr_group->ts= common_header->when.tv_sec + (time_t) exec_time; // Seconds_behind_master related
    rli->checkpoint_seqno++;
    /*
      Coordinator should not use the main memroot however its not
      reset elsewhere either, so let's do it safe way.
      The main mem root is also reset by the SQL thread in at the end
      of applying which Coordinator does not do in this case.
      That concludes the memroot reset can't harm anything in SQL thread roles
      after Coordinator has finished its current scheduling.
    */
    free_root(thd->mem_root,MYF(MY_KEEP_PREALLOC));

#ifndef DBUG_OFF
    w_rr++;
#endif

  }

  DBUG_RETURN (ret_worker);
}

/**
   Scheduling event to execute in parallel or execute it directly.
   In MTS case the event gets associated with either Coordinator or a
   Worker.  A special case of the association is NULL when the Worker
   can't be decided yet.  In the single threaded sequential mode the
   event maps to SQL thread rli.

   @note in case of MTS failure Coordinator destroys all gathered
         deferred events.

   @return 0 as success, otherwise a failure.
*/
int Log_event::apply_event(Relay_log_info *rli)
{
  DBUG_ENTER("LOG_EVENT:apply_event");
  DBUG_PRINT("info", ("event_type=%s", get_type_str()));
  bool parallel= FALSE;
  enum enum_mts_event_exec_mode actual_exec_mode= EVENT_EXEC_PARALLEL;
  THD *rli_thd= rli->info_thd;

  worker= rli;

  if (rli->is_mts_recovery())
  {
    bool skip=
      bitmap_is_set(&rli->recovery_groups, rli->mts_recovery_index) &&
      (get_mts_execution_mode(::server_id,
                              rli->mts_group_status ==
                              Relay_log_info::MTS_IN_GROUP,
                              rli->current_mts_submode->get_type() ==
                              MTS_PARALLEL_TYPE_DB_NAME)
       == EVENT_EXEC_PARALLEL);
    if (skip)
    {
      DBUG_RETURN(0);
    }
    else
    {
      DBUG_RETURN(do_apply_event(rli));
    }
  }

  if (!(parallel= rli->is_parallel_exec()) ||
      ((actual_exec_mode=
        get_mts_execution_mode(::server_id,
                               rli->mts_group_status ==
                               Relay_log_info::MTS_IN_GROUP,
                               rli->current_mts_submode->get_type() ==
                               MTS_PARALLEL_TYPE_DB_NAME))
       != EVENT_EXEC_PARALLEL))
  {
    if (parallel)
    {
      /*
         There are two classes of events that Coordinator executes
         itself. One e.g the master Rotate requires all Workers to finish up
         their assignments. The other async class, e.g the slave Rotate,
         can't have this such synchronization because Worker might be waiting
         for terminal events to finish.
      */

      if (actual_exec_mode != EVENT_EXEC_ASYNC)
      {
        /*
          this  event does not split the current group but is indeed
          a separator beetwen two master's binlog therefore requiring
          Workers to sync.
        */
        if (rli->curr_group_da.size() > 0 &&
            is_mts_db_partitioned(rli))
        {
          char llbuff[22];
          /*
             Possible reason is a old version binlog sequential event
             wrappped with BEGIN/COMMIT or preceeded by User|Int|Random- var.
             MTS has to stop to suggest restart in the permanent sequential mode.
          */
          llstr(rli->get_event_relay_log_pos(), llbuff);
          my_error(ER_MTS_CANT_PARALLEL, MYF(0),
                   get_type_str(), rli->get_event_relay_log_name(), llbuff,
                   "possible malformed group of events from an old master");

          /* Coordinator cant continue, it marks MTS group status accordingly */
          rli->mts_group_status= Relay_log_info::MTS_KILLED_GROUP;

          goto err;
        }
        /*
          Marking sure the event will be executed in sequential mode.
        */
        if (rli->current_mts_submode->wait_for_workers_to_finish(rli) == -1)
        {
          // handle synchronization error
          rli->report(WARNING_LEVEL, 0,
                      "Slave worker thread has failed to apply an event. As a "
                      "consequence, the coordinator thread is stopping "
                      "execution.");
          DBUG_RETURN(-1);
        }
        /*
          Given not in-group mark the event handler can invoke checkpoint
          update routine in the following course.
        */
        DBUG_ASSERT(rli->mts_group_status == Relay_log_info::MTS_NOT_IN_GROUP
                    || !is_mts_db_partitioned(rli));

#ifndef DBUG_OFF
        /* all Workers are idle as done through wait_for_workers_to_finish */
        for (uint k= 0; k < rli->curr_group_da.size(); k++)
        {
          DBUG_ASSERT(!(rli->workers[k]->usage_partition));
          DBUG_ASSERT(!(rli->workers[k]->jobs.len));
        }
#endif
      }
      else
      {
        DBUG_ASSERT(actual_exec_mode == EVENT_EXEC_ASYNC);
      }
    }
    DBUG_RETURN(do_apply_event(rli));
  }

  DBUG_ASSERT(actual_exec_mode == EVENT_EXEC_PARALLEL);
  DBUG_ASSERT(!(rli->curr_group_seen_begin && ends_group()) ||
              /*
                This is an empty group being processed due to gtids.
              */
              (rli->curr_group_seen_begin && rli->curr_group_seen_gtid
              && ends_group()) || is_mts_db_partitioned(rli) ||
              rli->last_assigned_worker ||
              /*
                Begin_load_query can be logged w/o db info and within
                Begin/Commit. That's a pattern forcing sequential
                applying of LOAD-DATA.
              */
              (rli->curr_group_da.back().data->
               get_type_code() == binary_log::BEGIN_LOAD_QUERY_EVENT) ||
              /*
                Delete_file can also be logged w/o db info and within
                Begin/Commit. That's a pattern forcing sequential
                applying of LOAD-DATA.
              */
              (rli->curr_group_da.back().data->
               get_type_code() == binary_log::DELETE_FILE_EVENT));

  worker= NULL;
  rli->mts_group_status= Relay_log_info::MTS_IN_GROUP;

  worker= (Relay_log_info*)
    (rli->last_assigned_worker= get_slave_worker(rli));

#ifndef DBUG_OFF
  if (rli->last_assigned_worker)
    DBUG_PRINT("mts", ("Assigning job to worker %lu",
               rli->last_assigned_worker->id));
#endif

err:
  if (rli_thd->is_error())
  {
    DBUG_ASSERT(!worker);

    /*
      Destroy all deferred buffered events but the current prior to exit.
      The current one will be deleted as an event never destined/assigned
      to any Worker in Coordinator's regular execution path.
    */
    for (uint k= 0; k < rli->curr_group_da.size(); k++)
    {
      Log_event *ev_buf= rli->curr_group_da[k].data;
      if (this != ev_buf)
        delete ev_buf;
    }
    rli->curr_group_da.clear();
  }
  else
  {
    DBUG_ASSERT(worker || rli->curr_group_assigned_parts.size() == 0);
  }

  DBUG_RETURN((!rli_thd->is_error() ||
               DBUG_EVALUATE_IF("fault_injection_get_slave_worker", 1, 0)) ?
              0 : -1);
}

#endif

/**************************************************************************
	Query_log_event methods
**************************************************************************/

#if defined(HAVE_REPLICATION) && !defined(MYSQL_CLIENT)

/**
  This (which is used only for SHOW BINLOG EVENTS) could be updated to
  print SET @@session_var=. But this is not urgent, as SHOW BINLOG EVENTS is
  only an information, it does not produce suitable queries to replay (for
  example it does not print LOAD DATA INFILE).
  @todo
    show the catalog ??
*/

int Query_log_event::pack_info(Protocol *protocol)
{
  // TODO: show the catalog ??
  String str_buf;
  // Add use `DB` to the string if required
  if (!(common_header->flags & LOG_EVENT_SUPPRESS_USE_F)
      && db && db_len)
  {
    str_buf.append("use ");
    append_identifier(this->thd, &str_buf, db, db_len);
    str_buf.append("; ");
  }
  // Add the query to the string
  if (query && q_len)
    str_buf.append(query);
 // persist the buffer in protocol
  protocol->store(str_buf.ptr(), str_buf.length(), &my_charset_bin);
  return 0;
}
#endif

#ifndef MYSQL_CLIENT

/**
  Utility function for the next method (Query_log_event::write()) .
*/
static void write_str_with_code_and_len(uchar **dst, const char *src,
                                        size_t len, uint code)
{
  /*
    only 1 byte to store the length of catalog, so it should not
    surpass 255
  */
  DBUG_ASSERT(len <= 255);
  DBUG_ASSERT(src);
  *((*dst)++)= code;
  *((*dst)++)= (uchar) len;
  memmove(*dst, src, len);
  (*dst)+= len;
}


/**
  Query_log_event::write().

  @note
    In this event we have to modify the header to have the correct
    EVENT_LEN_OFFSET as we don't yet know how many status variables we
    will print!
*/

bool Query_log_event::write(IO_CACHE* file)
{
  uchar buf[Binary_log_event::QUERY_HEADER_LEN + MAX_SIZE_LOG_EVENT_STATUS];
  uchar *start, *start_of_status;
  size_t event_length;

  if (!query)
    return 1;                                   // Something wrong with event

  /*
    We want to store the thread id:
    (- as an information for the user when he reads the binlog)
    - if the query uses temporary table: for the slave SQL thread to know to
    which master connection the temp table belongs.
    Now imagine we (write()) are called by the slave SQL thread (we are
    logging a query executed by this thread; the slave runs with
    --log-slave-updates). Then this query will be logged with
    thread_id=the_thread_id_of_the_SQL_thread. Imagine that 2 temp tables of
    the same name were created simultaneously on the master (in the masters
    binlog you have
    CREATE TEMPORARY TABLE t; (thread 1)
    CREATE TEMPORARY TABLE t; (thread 2)
    ...)
    then in the slave's binlog there will be
    CREATE TEMPORARY TABLE t; (thread_id_of_the_slave_SQL_thread)
    CREATE TEMPORARY TABLE t; (thread_id_of_the_slave_SQL_thread)
    which is bad (same thread id!).

    To avoid this, we log the thread's thread id EXCEPT for the SQL
    slave thread for which we log the original (master's) thread id.
    Now this moves the bug: what happens if the thread id on the
    master was 10 and when the slave replicates the query, a
    connection number 10 is opened by a normal client on the slave,
    and updates a temp table of the same name? We get a problem
    again. To avoid this, in the handling of temp tables (sql_base.cc)
    we use thread_id AND server_id.  TODO when this is merged into
    4.1: in 4.1, slave_proxy_id has been renamed to pseudo_thread_id
    and is a session variable: that's to make mysqlbinlog work with
    temp tables. We probably need to introduce

    SET PSEUDO_SERVER_ID
    for mysqlbinlog in 4.1. mysqlbinlog would print:
    SET PSEUDO_SERVER_ID=
    SET PSEUDO_THREAD_ID=
    for each query using temp tables.
  */
  int4store(buf + Q_THREAD_ID_OFFSET, slave_proxy_id);
  int4store(buf + Q_EXEC_TIME_OFFSET, exec_time);
  buf[Q_DB_LEN_OFFSET] = (char) db_len;
  int2store(buf + Q_ERR_CODE_OFFSET, error_code);

  /*
    You MUST always write status vars in increasing order of code. This
    guarantees that a slightly older slave will be able to parse those he
    knows.
  */
  start_of_status= start= buf+Binary_log_event::QUERY_HEADER_LEN;
  if (flags2_inited)
  {
    *start++= Q_FLAGS2_CODE;
    int4store(start, flags2);
    start+= 4;
  }
  if (sql_mode_inited)
  {
    *start++= Q_SQL_MODE_CODE;
    int8store(start, sql_mode);
    start+= 8;
  }
  if (catalog_len) // i.e. this var is inited (false for 4.0 events)
  {
    write_str_with_code_and_len(&start,
                                catalog, catalog_len, Q_CATALOG_NZ_CODE);
    /*
      In 5.0.x where x<4 masters we used to store the end zero here. This was
      a waste of one byte so we don't do it in x>=4 masters. We change code to
      Q_CATALOG_NZ_CODE, because re-using the old code would make x<4 slaves
      of this x>=4 master segfault (expecting a zero when there is
      none). Remaining compatibility problems are: the older slave will not
      find the catalog; but it is will not crash, and it's not an issue
      that it does not find the catalog as catalogs were not used in these
      older MySQL versions (we store it in binlog and read it from relay log
      but do nothing useful with it). What is an issue is that the older slave
      will stop processing the Q_* blocks (and jumps to the db/query) as soon
      as it sees unknown Q_CATALOG_NZ_CODE; so it will not be able to read
      Q_AUTO_INCREMENT*, Q_CHARSET and so replication will fail silently in
      various ways. Documented that you should not mix alpha/beta versions if
      they are not exactly the same version, with example of 5.0.3->5.0.2 and
      5.0.4->5.0.3. If replication is from older to new, the new will
      recognize Q_CATALOG_CODE and have no problem.
    */
  }
  if (auto_increment_increment != 1 || auto_increment_offset != 1)
  {
    *start++= Q_AUTO_INCREMENT;
    int2store(start, static_cast<uint16>(auto_increment_increment));
    int2store(start+2, static_cast<uint16>(auto_increment_offset));
    start+= 4;
  }
  if (charset_inited)
  {
    *start++= Q_CHARSET_CODE;
    memcpy(start, charset, 6);
    start+= 6;
  }
  if (time_zone_len)
  {
    /* In the TZ sys table, column Name is of length 64 so this should be ok */
    DBUG_ASSERT(time_zone_len <= MAX_TIME_ZONE_NAME_LENGTH);
    write_str_with_code_and_len(&start,
                                time_zone_str, time_zone_len, Q_TIME_ZONE_CODE);
  }
  if (lc_time_names_number)
  {
    DBUG_ASSERT(lc_time_names_number <= 0xFF);
    *start++= Q_LC_TIME_NAMES_CODE;
    int2store(start, lc_time_names_number);
    start+= 2;
  }
  if (charset_database_number)
  {
    DBUG_ASSERT(charset_database_number <= 0xFF);
    *start++= Q_CHARSET_DATABASE_CODE;
    int2store(start, charset_database_number);
    start+= 2;
  }
  if (table_map_for_update)
  {
    *start++= Q_TABLE_MAP_FOR_UPDATE_CODE;
    int8store(start, table_map_for_update);
    start+= 8;
  }
  if (master_data_written != 0)
  {
    /*
      Q_MASTER_DATA_WRITTEN_CODE only exists in relay logs where the master
      has binlog_version<4 and the slave has binlog_version=4. See comment
      for master_data_written in log_event.h for details.
    */
    *start++= Q_MASTER_DATA_WRITTEN_CODE;
    int4store(start, static_cast<uint32>(master_data_written));
    start+= 4;
  }

  if (thd && thd->need_binlog_invoker())
  {
    LEX_CSTRING invoker_user;
    LEX_CSTRING invoker_host;
    memset(&invoker_user, 0, sizeof(invoker_user));
    memset(&invoker_host, 0, sizeof(invoker_host));

    if (thd->slave_thread && thd->has_invoker())
    {
      /* user will be null, if master is older than this patch */
      invoker_user= thd->get_invoker_user();
      invoker_host= thd->get_invoker_host();
    }
    else
    {
      Security_context *ctx= thd->security_context();
      LEX_CSTRING priv_user= ctx->priv_user();
      LEX_CSTRING priv_host= ctx->priv_host();

      invoker_user.length= priv_user.length;
      invoker_user.str= (char *) priv_user.str;
      if (priv_host.str[0] != '\0')
      {
        invoker_host.str= (char *) priv_host.str;
        invoker_host.length= priv_host.length;
      }
    }

    *start++= Q_INVOKER;

    /*
      Store user length and user. The max length of use is 16, so 1 byte is
      enough to store the user's length.
     */
    *start++= (uchar)invoker_user.length;
    memcpy(start, invoker_user.str, invoker_user.length);
    start+= invoker_user.length;

    /*
      Store host length and host. The max length of host is 60, so 1 byte is
      enough to store the host's length.
     */
    *start++= (uchar)invoker_host.length;
    if (invoker_host.length > 0)
      memcpy(start, invoker_host.str, invoker_host.length);
    start+= invoker_host.length;
  }

  if (thd && thd->get_binlog_accessed_db_names() != NULL)
  {
    uchar dbs;
    *start++= Q_UPDATED_DB_NAMES;

    compile_time_assert(MAX_DBS_IN_EVENT_MTS <= OVER_MAX_DBS_IN_EVENT_MTS);

    /* 
       In case of the number of db:s exceeds MAX_DBS_IN_EVENT_MTS
       no db:s is written and event will require the sequential applying on slave.
    */
    dbs=
      (thd->get_binlog_accessed_db_names()->elements <= MAX_DBS_IN_EVENT_MTS) ?
      thd->get_binlog_accessed_db_names()->elements : OVER_MAX_DBS_IN_EVENT_MTS;

    DBUG_ASSERT(dbs != 0);

    if (dbs <= MAX_DBS_IN_EVENT_MTS)
    {
      List_iterator_fast<char> it(*thd->get_binlog_accessed_db_names());
      char *db_name= it++;
      /* 
         the single "" db in the acccessed db list corresponds to the same as
         exceeds MAX_DBS_IN_EVENT_MTS case, so dbs is set to the over-max.
      */
      if (dbs == 1 && !strcmp(db_name, ""))
        dbs= OVER_MAX_DBS_IN_EVENT_MTS;
      *start++= dbs;
      if (dbs != OVER_MAX_DBS_IN_EVENT_MTS)
        do
        {
          strcpy((char*) start, db_name);
          start += strlen(db_name) + 1;
        } while ((db_name= it++));
    }
    else
    {
      *start++= dbs;
    }
  }

  if (thd && thd->query_start_usec_used)
  {
    *start++= Q_MICROSECONDS;
    get_time();
    int3store(start, common_header->when.tv_usec);
    start+= 3;
  }

  if (thd && thd->binlog_need_explicit_defaults_ts == true)
  {
    *start++= Q_EXPLICIT_DEFAULTS_FOR_TIMESTAMP;
    *start++= thd->variables.explicit_defaults_for_timestamp;
  }
  /*
    NOTE: When adding new status vars, please don't forget to update
    the MAX_SIZE_LOG_EVENT_STATUS in log_event.h

    Here there could be code like
    if (command-line-option-which-says-"log_this_variable" && inited)
    {
    *start++= Q_THIS_VARIABLE_CODE;
    int4store(start, this_variable);
    start+= 4;
    }
  */

  /* Store length of status variables */
  status_vars_len= (uint) (start-start_of_status);
  DBUG_ASSERT(status_vars_len <= MAX_SIZE_LOG_EVENT_STATUS);
  int2store(buf + Q_STATUS_VARS_LEN_OFFSET, status_vars_len);

  /*
    Calculate length of whole event
    The "1" below is the \0 in the db's length
  */
  event_length= (uint) (start-buf) + get_post_header_size_for_derived() + db_len + 1 + q_len;

  return (write_header(file, event_length) ||
          wrapper_my_b_safe_write(file, (uchar*) buf, Binary_log_event::QUERY_HEADER_LEN) ||
          write_post_header_for_derived(file) ||
          wrapper_my_b_safe_write(file, start_of_status,
                          (uint) (start-start_of_status)) ||
          wrapper_my_b_safe_write(file, db ? (uchar*) db : (uchar*)"", db_len + 1) ||
          wrapper_my_b_safe_write(file, (uchar*) query, q_len) ||
	  write_footer(file)) ? 1 : 0;
}


/**
  The simplest constructor that could possibly work.  This is used for
  creating static objects that have a special meaning and are invisible
  to the log.
*/
Query_log_event::Query_log_event()
  : binary_log::Query_event(),
    Log_event(header(), footer()),
    data_buf(NULL)
{}

/**
  Creates a Query Log Event.

  @param thd_arg      Thread handle
  @param query_arg    Array of char representing the query
  @param query_length Size of the 'query_arg' array
  @param using_trans  Indicates that there are transactional changes.
  @param immediate    After being written to the binary log, the event
                      must be flushed immediately. This indirectly implies
                      the stmt-cache.
  @param suppress_use Suppress the generation of 'USE' statements
  @param errcode      The error code of the query
  @param ignore_cmd_internals       Ignore user's statement, i.e. lex information, while
                      deciding which cache must be used.
*/
Query_log_event::Query_log_event(THD* thd_arg, const char* query_arg,
				 size_t query_length, bool using_trans,
				 bool immediate, bool suppress_use,
                                 int errcode, bool ignore_cmd_internals)

: binary_log::Query_event(query_arg,
                          thd_arg->catalog().str,
                          thd_arg->db().str,
                          query_length,
                          thd_arg->thread_id(),
                          thd_arg->variables.sql_mode,
                          thd_arg->variables.auto_increment_increment,
                          thd_arg->variables.auto_increment_offset,
                          thd_arg->variables.lc_time_names->number,
                          (ulonglong)thd_arg->table_map_for_update,
                          errcode,
                          thd_arg->db().str ? strlen(thd_arg->db().str) : 0,
                          thd_arg->catalog().str ? strlen(thd_arg->catalog().str) : 0),
  Log_event(thd_arg,
            (thd_arg->thread_specific_used ? LOG_EVENT_THREAD_SPECIFIC_F :
             0) |
            (suppress_use ? LOG_EVENT_SUPPRESS_USE_F : 0),
            using_trans ? Log_event::EVENT_TRANSACTIONAL_CACHE :
                          Log_event::EVENT_STMT_CACHE,
            Log_event::EVENT_NORMAL_LOGGING,
            header(), footer()),
  data_buf(0)
{
  /* save the original thread id; we already know the server id */
  slave_proxy_id= thd_arg->variables.pseudo_thread_id;
  if (query != 0)
    is_valid_param= true;
  /*
  exec_time calculation has changed to use the same method that is used
  to fill out "thd_arg->start_time"
  */

  struct timeval end_time;
  ulonglong micro_end_time= my_micro_time();
  my_micro_time_to_timeval(micro_end_time, &end_time);

  exec_time= end_time.tv_sec - thd_arg->query_start_in_secs();

  /**
    @todo this means that if we have no catalog, then it is replicated
    as an existing catalog of length zero. is that safe? /sven
  */
  catalog_len = (catalog) ? strlen(catalog) : 0;
  /* status_vars_len is set just before writing the event */
  db_len = (db) ? strlen(db) : 0;
  if (thd_arg->variables.collation_database != thd_arg->db_charset)
    charset_database_number= thd_arg->variables.collation_database->number;
  
  /*
    We only replicate over the bits of flags2 that we need: the rest
    are masked out by "& OPTIONS_WRITTEN_TO_BINLOG".

    We also force AUTOCOMMIT=1.  Rationale (cf. BUG#29288): After
    fixing BUG#26395, we always write BEGIN and COMMIT around all
    transactions (even single statements in autocommit mode).  This is
    so that replication from non-transactional to transactional table
    and error recovery from XA to non-XA table should work as
    expected.  The BEGIN/COMMIT are added in log.cc. However, there is
    one exception: MyISAM bypasses log.cc and writes directly to the
    binlog.  So if autocommit is off, master has MyISAM, and slave has
    a transactional engine, then the slave will just see one long
    never-ending transaction.  The only way to bypass explicit
    BEGIN/COMMIT in the binlog is by using a non-transactional table.
    So setting AUTOCOMMIT=1 will make this work as expected.

    Note: explicitly replicate AUTOCOMMIT=1 from master. We do not
    assume AUTOCOMMIT=1 on slave; the slave still reads the state of
    the autocommit flag as written by the master to the binlog. This
    behavior may change after WL#4162 has been implemented.
  */
  flags2= (uint32) (thd_arg->variables.option_bits &
                    (OPTIONS_WRITTEN_TO_BIN_LOG & ~OPTION_NOT_AUTOCOMMIT));
  DBUG_ASSERT(thd_arg->variables.character_set_client->number < 256*256);
  DBUG_ASSERT(thd_arg->variables.collation_connection->number < 256*256);
  DBUG_ASSERT(thd_arg->variables.collation_server->number < 256*256);
  DBUG_ASSERT(thd_arg->variables.character_set_client->mbminlen == 1);
  int2store(charset, thd_arg->variables.character_set_client->number);
  int2store(charset+2, thd_arg->variables.collation_connection->number);
  int2store(charset+4, thd_arg->variables.collation_server->number);
  if (thd_arg->time_zone_used)
  {
    /*
      Note that our event becomes dependent on the Time_zone object
      representing the time zone. Fortunately such objects are never deleted
      or changed during mysqld's lifetime.
    */
    time_zone_len= thd_arg->variables.time_zone->get_name()->length();
    time_zone_str= thd_arg->variables.time_zone->get_name()->ptr();
  }
  else
    time_zone_len= 0;

  /*
    In what follows, we define in which cache, trx-cache or stmt-cache,
    this Query Log Event will be written to.

    If ignore_cmd_internals is defined, we rely on the is_trans flag to
    choose the cache and this is done in the base class Log_event. False
    means that the stmt-cache will be used and upon statement commit/rollback
    the cache will be flushed to disk. True means that the trx-cache will
    be used and upon transaction commit/rollback the cache will be flushed
    to disk.

    If set immediate cache is defined, for convenience, we automatically
    use the stmt-cache. This mean that the statement will be written
    to the stmt-cache and immediately flushed to disk without waiting
    for a commit/rollback notification.

    For example, the cluster/ndb captures a request to execute a DDL
    statement and synchronously propagate it to all available MySQL
    servers. Unfortunately, the current protocol assumes that the
    generated events are immediately written to diks and does not check
    for commit/rollback.

    Upon dropping a connection, DDLs (i.e. DROP TEMPORARY TABLE) are
    generated and in this case the statements have the immediate flag
    set because there is no commit/rollback.

    If the immediate flag is not set, the decision on the cache is based
    on the current statement and the flag is_trans, which indicates if
    a transactional engine was updated. 

    Statements are classifed as row producers (i.e. can_generate_row_events())
    or non-row producers. Non-row producers, DDL in general, are treated
    as the immediate flag was set and for convenience are written to the
    stmt-cache and immediately flushed to disk. 

    Row producers are handled in general according to the is_trans flag.
    False means that the stmt-cache will be used and upon statement
    commit/rollback the cache will be flushed to disk. True means that the
    trx-cache will be used and upon transaction commit/rollback the cache
    will be flushed to disk.

    Unfortunately, there are exceptions to this non-row and row producer
    rules:

      . The SAVEPOINT, ROLLBACK TO SAVEPOINT, RELEASE SAVEPOINT does not
        have the flag is_trans set because there is no updated engine but
        must be written to the trx-cache.

      . SET If auto-commit is on, it must not go through a cache.

      . CREATE TABLE is classfied as non-row producer but CREATE TEMPORARY
        must be handled as row producer.

      . DROP TABLE is classfied as non-row producer but DROP TEMPORARY
        must be handled as row producer.

    Finally, some statements that does not have the flag is_trans set may
    be written to the trx-cache based on the following criteria:

      . updated both a transactional and a non-transactional engine (i.e.
        stmt_has_updated_trans_table()).

      . accessed both a transactional and a non-transactional engine and
        is classified as unsafe (i.e. is_mixed_stmt_unsafe()).

      . is executed within a transaction and previously a transactional
        engine was updated and the flag binlog_direct_non_trans_update
        is set.
  */
  if (ignore_cmd_internals)
    return;

  /*
    TRUE defines that the trx-cache must be used.
  */
  bool cmd_can_generate_row_events= FALSE;
  /*
    TRUE defines that the trx-cache must be used.
  */
  bool cmd_must_go_to_trx_cache= FALSE;
   
  LEX *lex= thd->lex;
  if (!immediate)
  {
    switch (lex->sql_command)
    {
      case SQLCOM_DROP_TABLE:
        cmd_can_generate_row_events= lex->drop_temporary &&
                                     thd->in_multi_stmt_transaction_mode();
      break;
      case SQLCOM_CREATE_TABLE:
        cmd_must_go_to_trx_cache= lex->select_lex->item_list.elements &&
                                  thd->is_current_stmt_binlog_format_row();
        cmd_can_generate_row_events= 
          ((lex->create_info.options & HA_LEX_CREATE_TMP_TABLE) &&
            thd->in_multi_stmt_transaction_mode()) || cmd_must_go_to_trx_cache;
        break;
      case SQLCOM_SET_OPTION:
        if (lex->autocommit)
          cmd_can_generate_row_events= cmd_must_go_to_trx_cache= FALSE;
        else
          cmd_can_generate_row_events= TRUE;
        break;
      case SQLCOM_RELEASE_SAVEPOINT:
      case SQLCOM_ROLLBACK_TO_SAVEPOINT:
      case SQLCOM_SAVEPOINT:
      case SQLCOM_XA_PREPARE:
        cmd_can_generate_row_events= cmd_must_go_to_trx_cache= TRUE;
        break;
      default:
        cmd_can_generate_row_events=
          sqlcom_can_generate_row_events(thd->lex->sql_command);
        break;
    }
  }
  
  if (cmd_can_generate_row_events)
  {
    cmd_must_go_to_trx_cache= cmd_must_go_to_trx_cache || using_trans;
    if (cmd_must_go_to_trx_cache ||
        stmt_has_updated_trans_table(thd->get_transaction()->ha_trx_info(Transaction_ctx::STMT)) ||
        thd->lex->is_mixed_stmt_unsafe(thd->in_multi_stmt_transaction_mode(),
                                       thd->variables.binlog_direct_non_trans_update,
                                       trans_has_updated_trans_table(thd),
                                       thd->tx_isolation) ||
        (!thd->variables.binlog_direct_non_trans_update && trans_has_updated_trans_table(thd)))
    {
      event_logging_type= Log_event::EVENT_NORMAL_LOGGING; 
      event_cache_type= Log_event::EVENT_TRANSACTIONAL_CACHE;
    }
    else
    {
      event_logging_type= Log_event::EVENT_NORMAL_LOGGING; 
      event_cache_type= Log_event::EVENT_STMT_CACHE;
    }
  }
  else
  {
    event_logging_type= Log_event::EVENT_IMMEDIATE_LOGGING;
    event_cache_type= Log_event::EVENT_STMT_CACHE;
  }

  DBUG_ASSERT(event_cache_type != Log_event::EVENT_INVALID_CACHE);
  DBUG_ASSERT(event_logging_type != Log_event::EVENT_INVALID_LOGGING);
  DBUG_PRINT("info",("Query_log_event has flags2: %lu  sql_mode: %llu",
                     (ulong) flags2, (ulonglong) sql_mode));
}
#endif /* MYSQL_CLIENT */


/**
  This is used by the SQL slave thread to prepare the event before execution.
*/
Query_log_event::Query_log_event(const char* buf, uint event_len,
                                 const Format_description_event
                                 *description_event,
                                 Log_event_type event_type)
  :binary_log::Query_event(buf, event_len, description_event, event_type),
   Log_event(header(), footer())
{
  DBUG_ENTER("Query_log_event::Query_log_event(char*,...)");
  slave_proxy_id= thread_id;
  exec_time= query_exec_time;

  ulong buf_len= catalog_len + 1 +
                  time_zone_len + 1 +
                  user_len + 1 +
                  host_len + 1 +
                  data_len + 1;

  if (!(data_buf = (Log_event_header::Byte*) my_malloc(key_memory_log_event,
                                                       buf_len, MYF(MY_WME))))
    DBUG_VOID_RETURN;
  /*
    The data buffer is used by the slave SQL thread while applying
    the event. The catalog, time_zone)str, user, host, db, query
    are pointers to this data_buf. The function call below, points these
    const pointers to the data buffer.
  */
  if (!(fill_data_buf(data_buf, buf_len)))
    DBUG_VOID_RETURN;

  if(query != 0)
    is_valid_param= true;

  DBUG_VOID_RETURN;
}


#ifdef MYSQL_CLIENT
/**
  Query_log_event::print().

  @todo
    print the catalog ??
*/
void Query_log_event::print_query_header(IO_CACHE* file,
					 PRINT_EVENT_INFO* print_event_info)
{
  // TODO: print the catalog ??
  char buff[48], *end;  // Enough for "SET TIMESTAMP=1305535348.123456"
  char quoted_id[1+ 2*FN_REFLEN+ 2];
  size_t quoted_len= 0;
  bool different_db= true;
  uint32 tmp;

  if (!print_event_info->short_form)
  {
    print_header(file, print_event_info, FALSE);
    my_b_printf(file, "\t%s\tthread_id=%lu\texec_time=%lu\terror_code=%d\n",
                get_type_str(), (ulong) thread_id, (ulong) exec_time,
                error_code);
  }

  if ((common_header->flags & LOG_EVENT_SUPPRESS_USE_F))
  {
    if (!is_trans_keyword())
      print_event_info->db[0]= '\0';
  }
  else if (db)
  {
#ifdef MYSQL_SERVER
    quoted_len= my_strmov_quoted_identifier(this->thd, (char*)quoted_id, db, 0);
#else
    quoted_len= my_strmov_quoted_identifier((char*)quoted_id, db);
#endif
    quoted_id[quoted_len]= '\0';
    different_db= memcmp(print_event_info->db, db, db_len + 1);
    if (different_db)
      memcpy(print_event_info->db, db, db_len + 1);
    if (db[0] && different_db) 
      my_b_printf(file, "use %s%s\n", quoted_id, print_event_info->delimiter);
  }

  end= int10_to_str((long)common_header->when.tv_sec,
                    my_stpcpy(buff,"SET TIMESTAMP="),10);
  if (common_header->when.tv_usec)
    end+= sprintf(end, ".%06d", (int) common_header->when.tv_usec);
  end= my_stpcpy(end, print_event_info->delimiter);
  *end++='\n';
  DBUG_ASSERT(end < buff + sizeof(buff));
  my_b_write(file, (uchar*) buff, (uint) (end-buff));
  if ((!print_event_info->thread_id_printed ||
       ((common_header->flags & LOG_EVENT_THREAD_SPECIFIC_F) &&
        thread_id != print_event_info->thread_id)))
  {
    // If --short-form, print deterministic value instead of pseudo_thread_id.
    my_b_printf(file,"SET @@session.pseudo_thread_id=%lu%s\n",
                short_form ? 999999999 : (ulong)thread_id,
                print_event_info->delimiter);
    print_event_info->thread_id= thread_id;
    print_event_info->thread_id_printed= 1;
  }

  /*
    If flags2_inited==0, this is an event from 3.23 or 4.0; nothing to
    print (remember we don't produce mixed relay logs so there cannot be
    5.0 events before that one so there is nothing to reset).
  */
  if (likely(flags2_inited)) /* likely as this will mainly read 5.0 logs */
  {
    /* tmp is a bitmask of bits which have changed. */
    if (likely(print_event_info->flags2_inited)) 
      /* All bits which have changed */
      tmp= (print_event_info->flags2) ^ flags2;
    else /* that's the first Query event we read */
    {
      print_event_info->flags2_inited= 1;
      tmp= ~((uint32)0); /* all bits have changed */
    }

    if (unlikely(tmp)) /* some bits have changed */
    {
      bool need_comma= 0;
      my_b_printf(file, "SET ");
      print_set_option(file, tmp, OPTION_NO_FOREIGN_KEY_CHECKS, ~flags2,
                       "@@session.foreign_key_checks", &need_comma);
      print_set_option(file, tmp, OPTION_AUTO_IS_NULL, flags2,
                       "@@session.sql_auto_is_null", &need_comma);
      print_set_option(file, tmp, OPTION_RELAXED_UNIQUE_CHECKS, ~flags2,
                       "@@session.unique_checks", &need_comma);
      print_set_option(file, tmp, OPTION_NOT_AUTOCOMMIT, ~flags2,
                       "@@session.autocommit", &need_comma);
      my_b_printf(file,"%s\n", print_event_info->delimiter);
      print_event_info->flags2= flags2;
    }
  }

  /*
    Now the session variables;
    it's more efficient to pass SQL_MODE as a number instead of a
    comma-separated list.
    FOREIGN_KEY_CHECKS, SQL_AUTO_IS_NULL, UNIQUE_CHECKS are session-only
    variables (they have no global version; they're not listed in
    sql_class.h), The tests below work for pure binlogs or pure relay
    logs. Won't work for mixed relay logs but we don't create mixed
    relay logs (that is, there is no relay log with a format change
    except within the 3 first events, which mysqlbinlog handles
    gracefully). So this code should always be good.
  */

  if (likely(sql_mode_inited) &&
      (unlikely(print_event_info->sql_mode != sql_mode ||
                !print_event_info->sql_mode_inited)))
  {
    my_b_printf(file,"SET @@session.sql_mode=%lu%s\n",
                (ulong)sql_mode, print_event_info->delimiter);
    print_event_info->sql_mode= sql_mode;
    print_event_info->sql_mode_inited= 1;
  }
  if (print_event_info->auto_increment_increment != auto_increment_increment ||
      print_event_info->auto_increment_offset != auto_increment_offset)
  {
    my_b_printf(file,"SET @@session.auto_increment_increment=%u, @@session.auto_increment_offset=%u%s\n",
                auto_increment_increment,auto_increment_offset,
                print_event_info->delimiter);
    print_event_info->auto_increment_increment= auto_increment_increment;
    print_event_info->auto_increment_offset=    auto_increment_offset;
  }

  /* TODO: print the catalog when we feature SET CATALOG */

  if (likely(charset_inited) &&
      (unlikely(!print_event_info->charset_inited ||
                memcmp(print_event_info->charset, charset, 6))))
  {
    char *charset_p= charset; // Avoid type-punning warning.
    CHARSET_INFO *cs_info= get_charset(uint2korr(charset_p), MYF(MY_WME));
    if (cs_info)
    {
      /* for mysql client */
      my_b_printf(file, "/*!\\C %s */%s\n",
                  cs_info->csname, print_event_info->delimiter);
    }
    my_b_printf(file,"SET "
                "@@session.character_set_client=%d,"
                "@@session.collation_connection=%d,"
                "@@session.collation_server=%d"
                "%s\n",
                uint2korr(charset_p),
                uint2korr(charset+2),
                uint2korr(charset+4),
                print_event_info->delimiter);
    memcpy(print_event_info->charset, charset, 6);
    print_event_info->charset_inited= 1;
  }
  if (time_zone_len)
  {
    if (memcmp(print_event_info->time_zone_str,
               time_zone_str, time_zone_len+1))
    {
      my_b_printf(file,"SET @@session.time_zone='%s'%s\n",
                  time_zone_str, print_event_info->delimiter);
      memcpy(print_event_info->time_zone_str, time_zone_str, time_zone_len+1);
    }
  }
  if (lc_time_names_number != print_event_info->lc_time_names_number)
  {
    my_b_printf(file, "SET @@session.lc_time_names=%d%s\n",
                lc_time_names_number, print_event_info->delimiter);
    print_event_info->lc_time_names_number= lc_time_names_number;
  }
  if (charset_database_number != print_event_info->charset_database_number)
  {
    if (charset_database_number)
      my_b_printf(file, "SET @@session.collation_database=%d%s\n",
                  charset_database_number, print_event_info->delimiter);
    else
      my_b_printf(file, "SET @@session.collation_database=DEFAULT%s\n",
                  print_event_info->delimiter);
    print_event_info->charset_database_number= charset_database_number;
  }
  if (explicit_defaults_ts != TERNARY_UNSET)
    my_b_printf(file, "SET @@session.explicit_defaults_for_timestamp=%d%s\n",
                explicit_defaults_ts == TERNARY_OFF? 0 : 1,
                print_event_info->delimiter);
}


void Query_log_event::print(FILE* file, PRINT_EVENT_INFO* print_event_info)
{
  IO_CACHE *const head= &print_event_info->head_cache;

  /**
    reduce the size of io cache so that the write function is called
    for every call to my_b_write().
   */
  DBUG_EXECUTE_IF ("simulate_file_write_error",
                   {head->write_pos= head->write_end- 500;});
  print_query_header(head, print_event_info);
  my_b_write(head, (uchar*) query, q_len);
  my_b_printf(head, "\n%s\n", print_event_info->delimiter);
}
#endif /* MYSQL_CLIENT */

#if defined(HAVE_REPLICATION) && !defined(MYSQL_CLIENT)

/**
   Associating slave Worker thread to a subset of temporary tables.

   @param thd_arg THD instance pointer
   @param rli     Relay_log_info of the worker
*/
void Query_log_event::attach_temp_tables_worker(THD *thd_arg,
                                                const Relay_log_info* rli)
{
  rli->current_mts_submode->attach_temp_tables(thd_arg, rli, this);
}

/**
   Dissociating slave Worker thread from its thd->temporary_tables
   to possibly update the involved entries of db-to-worker hash
   with new values of temporary_tables.

   @param thd_arg THD instance pointer
   @param rli     relay log info of the worker thread
*/
void Query_log_event::detach_temp_tables_worker(THD *thd_arg,
                                                const Relay_log_info *rli)
{
  rli->current_mts_submode->detach_temp_tables(thd_arg, rli, this);
}

/*
  Query_log_event::do_apply_event()
*/
int Query_log_event::do_apply_event(Relay_log_info const *rli)
{
  return do_apply_event(rli, query, q_len);
}

/*
  is_silent_error

  Return true if the thread has an error which should be
  handled silently
*/
  
static bool is_silent_error(THD* thd)
{
  DBUG_ENTER("is_silent_error");
  Diagnostics_area::Sql_condition_iterator it=
    thd->get_stmt_da()->sql_conditions();
  const Sql_condition *err;
  while ((err= it++))
  {
    DBUG_PRINT("info", ("has condition %d %s", err->mysql_errno(),
                        err->message_text()));
    switch (err->mysql_errno())
    {
    case ER_SLAVE_SILENT_RETRY_TRANSACTION:
    {
      DBUG_RETURN(true);
    }
    default:
      break;
    }
  }
  DBUG_RETURN(false);
}

/**
  @todo
  Compare the values of "affected rows" around here. Something
  like:
  @code
     if ((uint32) affected_in_event != (uint32) affected_on_slave)
     {
     sql_print_error("Slave: did not get the expected number of affected \
     rows running query from master - expected %d, got %d (this numbers \
     should have matched modulo 4294967296).", 0, ...);
     thd->query_error = 1;
     }
  @endcode
  We may also want an option to tell the slave to ignore "affected"
  mismatch. This mismatch could be implemented with a new ER_ code, and
  to ignore it you would use --slave-skip-errors...
*/
int Query_log_event::do_apply_event(Relay_log_info const *rli,
                                      const char *query_arg, size_t q_len_arg)
{
  DBUG_ENTER("Query_log_event::do_apply_event");
  int expected_error,actual_error= 0;

  DBUG_PRINT("info", ("query=%s", query));

  /*
    Colleagues: please never free(thd->catalog) in MySQL. This would
    lead to bugs as here thd->catalog is a part of an alloced block,
    not an entire alloced block (see
    Query_log_event::do_apply_event()). Same for thd->db().str.  Thank
    you.
  */

  if (catalog_len)
  {
    LEX_CSTRING catalog_lex_cstr= { catalog, catalog_len};
    thd->set_catalog(catalog_lex_cstr);
  }
  else
    thd->set_catalog(EMPTY_CSTR);

  set_thd_db(thd, db, db_len);

  /*
    Setting the character set and collation of the current database thd->db.
   */
  if (get_default_db_collation(thd, thd->db().str, &thd->db_charset))
  {
    DBUG_ASSERT(thd->is_error() || thd->killed);
    rli->report(ERROR_LEVEL, thd->get_stmt_da()->mysql_errno(),
                "Error in get_default_db_collation: %s",
                thd->get_stmt_da()->message_text());
    thd->is_slave_error= true;
    goto end;
  }

  thd->db_charset= thd->db_charset ? thd->db_charset : thd->collation();

  thd->variables.auto_increment_increment= auto_increment_increment;
  thd->variables.auto_increment_offset=    auto_increment_offset;
  if (explicit_defaults_ts != TERNARY_UNSET)
    thd->variables.explicit_defaults_for_timestamp=
      explicit_defaults_ts == TERNARY_OFF? 0 : 1;

  /*
    todo: such cleanup should not be specific to Query event and therefore
          is preferable at a common with other event pre-execution point
  */
  clear_all_errors(thd, const_cast<Relay_log_info*>(rli));
  if (strcmp("COMMIT", query) == 0 && rli->tables_to_lock != NULL)
  {
    /*
      Cleaning-up the last statement context:
      the terminal event of the current statement flagged with
      STMT_END_F got filtered out in ndb circular replication.
    */
    int error;
    char llbuff[22];
    if ((error= rows_event_stmt_cleanup(const_cast<Relay_log_info*>(rli), thd)))
    {
      const_cast<Relay_log_info*>(rli)->report(ERROR_LEVEL, error,
                  "Error in cleaning up after an event preceding the commit; "
                  "the group log file/position: %s %s",
                  const_cast<Relay_log_info*>(rli)->get_group_master_log_name(),
                  llstr(const_cast<Relay_log_info*>(rli)->get_group_master_log_pos(),
                        llbuff));
    }
    /*
      Executing a part of rli->stmt_done() logics that does not deal
      with group position change. The part is redundant now but is 
      future-change-proof addon, e.g if COMMIT handling will start checking
      invariants like IN_STMT flag must be off at committing the transaction.
    */
    const_cast<Relay_log_info*>(rli)->inc_event_relay_log_pos();
    const_cast<Relay_log_info*>(rli)->clear_flag(Relay_log_info::IN_STMT);
  }
  else
  {
    const_cast<Relay_log_info*>(rli)->slave_close_thread_tables(thd);
  }

  {
    thd->set_time(&(common_header->when));
    thd->set_query(query_arg, q_len_arg);
    thd->set_query_id(next_query_id());
    thd->variables.pseudo_thread_id= thread_id;		// for temp tables
    attach_temp_tables_worker(thd, rli);
    DBUG_PRINT("query",("%s", thd->query().str));

    if (ignored_error_code((expected_error= error_code)) ||
	!unexpected_error_code(expected_error))
    {
      if (flags2_inited)
        /*
          all bits of thd->variables.option_bits which are 1 in OPTIONS_WRITTEN_TO_BIN_LOG
          must take their value from flags2.
        */
        thd->variables.option_bits= flags2|(thd->variables.option_bits & ~OPTIONS_WRITTEN_TO_BIN_LOG);
      /*
        else, we are in a 3.23/4.0 binlog; we previously received a
        Rotate_log_event which reset thd->variables.option_bits and sql_mode etc, so
        nothing to do.
      */
      /*
        We do not replicate MODE_NO_DIR_IN_CREATE. That is, if the master is a
        slave which runs with SQL_MODE=MODE_NO_DIR_IN_CREATE, this should not
        force us to ignore the dir too. Imagine you are a ring of machines, and
        one has a disk problem so that you temporarily need
        MODE_NO_DIR_IN_CREATE on this machine; you don't want it to propagate
        elsewhere (you don't want all slaves to start ignoring the dirs).
      */
      if (sql_mode_inited)
        thd->variables.sql_mode=
          (sql_mode_t) ((thd->variables.sql_mode & MODE_NO_DIR_IN_CREATE) |
                       (sql_mode & ~(ulonglong) MODE_NO_DIR_IN_CREATE));
      if (charset_inited)
      {
        if (rli->cached_charset_compare(charset))
        {
          char *charset_p= charset; // Avoid type-punning warning.
          /* Verify that we support the charsets found in the event. */
          if (!(thd->variables.character_set_client=
                get_charset(uint2korr(charset_p), MYF(MY_WME))) ||
              !(thd->variables.collation_connection=
                get_charset(uint2korr(charset+2), MYF(MY_WME))) ||
              !(thd->variables.collation_server=
                get_charset(uint2korr(charset+4), MYF(MY_WME))))
          {
            /*
              We updated the thd->variables with nonsensical values (0). Let's
              set them to something safe (i.e. which avoids crash), and we'll
              stop with EE_UNKNOWN_CHARSET in compare_errors (unless set to
              ignore this error).
            */
            set_slave_thread_default_charset(thd, rli);
            goto compare_errors;
          }
          thd->update_charset(); // for the charset change to take effect
          /*
            Reset thd->query_string.cs to the newly set value.
            Note, there is a small flaw here. For a very short time frame
            if the new charset is different from the old charset and
            if another thread executes "SHOW PROCESSLIST" after
            the above thd->set_query() and before this thd->set_query(),
            and if the current query has some non-ASCII characters,
            the another thread may see some '?' marks in the PROCESSLIST
            result. This should be acceptable now. This is a reminder
            to fix this if any refactoring happens here sometime.
          */
          thd->set_query(query_arg, q_len_arg);
        }
      }
      if (time_zone_len)
      {
        String tmp(time_zone_str, time_zone_len, &my_charset_bin);
        if (!(thd->variables.time_zone= my_tz_find(thd, &tmp)))
        {
          my_error(ER_UNKNOWN_TIME_ZONE, MYF(0), tmp.c_ptr());
          thd->variables.time_zone= global_system_variables.time_zone;
          goto compare_errors;
        }
      }
      if (lc_time_names_number)
      {
        if (!(thd->variables.lc_time_names=
              my_locale_by_number(lc_time_names_number)))
        {
          my_printf_error(ER_UNKNOWN_ERROR,
                      "Unknown locale: '%d'", MYF(0), lc_time_names_number);
          thd->variables.lc_time_names= &my_locale_en_US;
          goto compare_errors;
        }
      }
      else
        thd->variables.lc_time_names= &my_locale_en_US;
      if (charset_database_number)
      {
        CHARSET_INFO *cs;
        if (!(cs= get_charset(charset_database_number, MYF(0))))
        {
          char buf[20];
          int10_to_str((int) charset_database_number, buf, -10);
          my_error(ER_UNKNOWN_COLLATION, MYF(0), buf);
          goto compare_errors;
        }
        thd->variables.collation_database= cs;
      }
      else
        thd->variables.collation_database= thd->db_charset;

      thd->table_map_for_update= (table_map)table_map_for_update;

      LEX_STRING user_lex= LEX_STRING();
      LEX_STRING host_lex= LEX_STRING();
      if (user)
      {
        user_lex.str= const_cast<char*>(user);
        user_lex.length= strlen(user);
      }
      if (host)
      {
        host_lex.str= const_cast<char*>(host);
        host_lex.length= strlen(host);
      }
      thd->set_invoker(&user_lex, &host_lex);
      /*
        Flag if we need to rollback the statement transaction on
        slave if it by chance succeeds.
        If we expected a non-zero error code and get nothing and,
        it is a concurrency issue or ignorable issue, effects
        of the statement should be rolled back.
      */
      if (expected_error &&
          (ignored_error_code(expected_error) ||
           concurrency_error_code(expected_error)))
      {
        thd->variables.option_bits|= OPTION_MASTER_SQL_ERROR;
      }
      /* Execute the query (note that we bypass dispatch_command()) */
      Parser_state parser_state;
      if (!parser_state.init(thd, thd->query().str, thd->query().length))
      {
        DBUG_ASSERT(thd->m_digest == NULL);
        thd->m_digest= & thd->m_digest_state;
        DBUG_ASSERT(thd->m_statement_psi == NULL);
        thd->m_statement_psi= MYSQL_START_STATEMENT(&thd->m_statement_state,
                                                    stmt_info_rpl.m_key,
                                                    thd->db().str,
                                                    thd->db().length,
                                                    thd->charset(), NULL);
        THD_STAGE_INFO(thd, stage_starting);
        MYSQL_SET_STATEMENT_TEXT(thd->m_statement_psi, thd->query().str,
                                 thd->query().length);
        if (thd->m_digest != NULL)
          thd->m_digest->reset(thd->m_token_array, max_digest_length);

        mysql_parse(thd, &parser_state);
        /* Finalize server status flags after executing a statement. */
        thd->update_slow_query_status();
        log_slow_statement(thd);
      }

      thd->variables.option_bits&= ~OPTION_MASTER_SQL_ERROR;

      /*
        Resetting the enable_slow_log thd variable.

        We need to reset it back to the opt_log_slow_slave_statements
        value after the statement execution (and slow logging
        is done). It might have changed if the statement was an
        admin statement (in which case, down in mysql_parse execution
        thd->enable_slow_log is set to the value of
        opt_log_slow_admin_statements).
      */
      thd->enable_slow_log= opt_log_slow_slave_statements;
    }
    else
    {
      /*
        The query got a really bad error on the master (thread killed etc),
        which could be inconsistent. Parse it to test the table names: if the
        replicate-*-do|ignore-table rules say "this query must be ignored" then
        we exit gracefully; otherwise we warn about the bad error and tell DBA
        to check/fix it.
      */
      if (mysql_test_parse_for_slave(thd))
        clear_all_errors(thd, const_cast<Relay_log_info*>(rli)); /* Can ignore query */
      else
      {
        rli->report(ERROR_LEVEL, ER_ERROR_ON_MASTER,
                    ER_THD(thd, ER_ERROR_ON_MASTER),
                    expected_error, thd->query().str);
        thd->is_slave_error= 1;
      }
      goto end;
    }

    if (is_query_prefix_match(STRING_WITH_LEN("XA START")) && !thd->is_error())
    {
      // detach the "native" thd's trx in favor of dynamically created
      plugin_foreach(thd, detach_native_trx,
                     MYSQL_STORAGE_ENGINE_PLUGIN, NULL);
    }

    /* If the query was not ignored, it is printed to the general log */
    if (!thd->is_error() ||
        thd->get_stmt_da()->mysql_errno() != ER_SLAVE_IGNORED_TABLE)
    {
      /* log the rewritten query if the query was rewritten 
         and the option to log raw was not set.
        
         There is an assumption here. We assume that query log
         events can never have multi-statement queries, thus the
         parsed statement is the same as the raw one.
       */
      if (opt_general_log_raw || thd->rewritten_query.length() == 0)
        query_logger.general_log_write(thd, COM_QUERY, thd->query().str,
                                       thd->query().length);
      else
        query_logger.general_log_write(thd, COM_QUERY,
                                       thd->rewritten_query.c_ptr_safe(),
                                       thd->rewritten_query.length());
    }

compare_errors:
    /*
      In the slave thread, we may sometimes execute some DROP / * 40005
      TEMPORARY * / TABLE that come from parts of binlogs (likely if we
      use RESET SLAVE or CHANGE MASTER TO), while the temporary table
      has already been dropped. To ignore such irrelevant "table does
      not exist errors", we silently clear the error if TEMPORARY was used.
    */
    if (thd->lex->sql_command == SQLCOM_DROP_TABLE &&
        thd->lex->drop_temporary &&
        thd->is_error() &&
        thd->get_stmt_da()->mysql_errno() == ER_BAD_TABLE_ERROR &&
        !expected_error)
      thd->get_stmt_da()->reset_diagnostics_area();
    /*
      If we expected a non-zero error code, and we don't get the same error
      code, and it should be ignored or is related to a concurrency issue.
    */
    actual_error= thd->is_error() ? thd->get_stmt_da()->mysql_errno() : 0;
    DBUG_PRINT("info",("expected_error: %d  sql_errno: %d",
                       expected_error, actual_error));

    /*
      If a statement with expected error is received on slave and if the
      statement is not filtered on the slave, only then compare the expected
      error with the actual error that happened on slave.
    */
    if ((expected_error && rpl_filter->db_ok(thd->db().str) &&
         expected_error != actual_error &&
         !concurrency_error_code(expected_error)) &&
        !ignored_error_code(actual_error) &&
        !ignored_error_code(expected_error))
    {
      rli->report(ERROR_LEVEL, ER_INCONSISTENT_ERROR,
                  ER_THD(thd, ER_INCONSISTENT_ERROR),
                  ER_THD(thd, expected_error), expected_error,
                  (actual_error ?
                   thd->get_stmt_da()->message_text() :
                   "no error"),
                  actual_error, print_slave_db_safe(db), query_arg);
      thd->is_slave_error= 1;
    }
    /*
      If we get the same error code as expected and it is not a concurrency
      issue, or should be ignored.
    */
    else if ((expected_error == actual_error &&
              !concurrency_error_code(expected_error)) ||
             ignored_error_code(actual_error))
    {
      DBUG_PRINT("info",("error ignored"));
      if (actual_error && ignored_error_code(actual_error))
      {
        if (actual_error == ER_SLAVE_IGNORED_TABLE)
        {
          if (!slave_ignored_err_throttle.log())
            rli->report(INFORMATION_LEVEL, actual_error,
                        "Could not execute %s event. Detailed error: %s;"
                        " Error log throttle is enabled. This error will not be"
                        " displayed for next %lu secs. It will be suppressed",
                        get_type_str(), thd->get_stmt_da()->message_text(),
                        (window_size / 1000000));
        }
        else
          rli->report(INFORMATION_LEVEL, actual_error,
                      "Could not execute %s event. Detailed error: %s;",
                      get_type_str(), thd->get_stmt_da()->message_text());
      }
      clear_all_errors(thd, const_cast<Relay_log_info*>(rli));
      thd->killed= THD::NOT_KILLED;
    }
    /*
      Other cases: mostly we expected no error and get one.
    */
    else if (thd->is_slave_error || thd->is_fatal_error)
    {
      if (!is_silent_error(thd))
      {
        rli->report(ERROR_LEVEL, actual_error,
                    "Error '%s' on query. Default database: '%s'. Query: '%s'",
                    (actual_error ?
                     thd->get_stmt_da()->message_text() :
                     "unexpected success or fatal error"),
                    print_slave_db_safe(thd->db().str), query_arg);
      }
      thd->is_slave_error= 1;
    }

    /*
      TODO: compare the values of "affected rows" around here. Something
      like:
      if ((uint32) affected_in_event != (uint32) affected_on_slave)
      {
      sql_print_error("Slave: did not get the expected number of affected \
      rows running query from master - expected %d, got %d (this numbers \
      should have matched modulo 4294967296).", 0, ...);
      thd->is_slave_error = 1;
      }
      We may also want an option to tell the slave to ignore "affected"
      mismatch. This mismatch could be implemented with a new ER_ code, and
      to ignore it you would use --slave-skip-errors...

      To do the comparison we need to know the value of "affected" which the
      above mysql_parse() computed. And we need to know the value of
      "affected" in the master's binlog. Both will be implemented later. The
      important thing is that we now have the format ready to log the values
      of "affected" in the binlog. So we can release 5.0.0 before effectively
      logging "affected" and effectively comparing it.
    */
  } /* End of if (db_ok(... */

  {
    /**
      The following failure injecion works in cooperation with tests
      setting @@global.debug= 'd,stop_slave_middle_group'.
      The sql thread receives the killed status and will proceed
      to shutdown trying to finish incomplete events group.
    */

    // TODO: address the middle-group killing in MTS case

    DBUG_EXECUTE_IF("stop_slave_middle_group",
                    if (strcmp("COMMIT", query) != 0 &&
                        strcmp("BEGIN", query) != 0)
                    {
                      if (thd->get_transaction()->cannot_safely_rollback(
                          Transaction_ctx::SESSION))
                        const_cast<Relay_log_info*>(rli)->abort_slave= 1;
                    };);
  }

end:

  if (thd->temporary_tables)
    detach_temp_tables_worker(thd, rli);
  /*
    Probably we have set thd->query, thd->db, thd->catalog to point to places
    in the data_buf of this event. Now the event is going to be deleted
    probably, so data_buf will be freed, so the thd->... listed above will be
    pointers to freed memory.
    So we must set them to 0, so that those bad pointers values are not later
    used. Note that "cleanup" queries like automatic DROP TEMPORARY TABLE
    don't suffer from these assignments to 0 as DROP TEMPORARY
    TABLE uses the db.table syntax.
  */
  thd->set_catalog(NULL_CSTR);
  thd->set_db(NULL_CSTR);                 /* will free the current database */
  thd->reset_query();
  thd->lex->sql_command= SQLCOM_END;
  DBUG_PRINT("info", ("end: query= 0"));

  /* Mark the statement completed. */
  MYSQL_END_STATEMENT(thd->m_statement_psi, thd->get_stmt_da());
  thd->m_statement_psi= NULL;
  thd->m_digest= NULL;

  /*
    As a disk space optimization, future masters will not log an event for
    LAST_INSERT_ID() if that function returned 0 (and thus they will be able
    to replace the THD::stmt_depends_on_first_successful_insert_id_in_prev_stmt
    variable by (THD->first_successful_insert_id_in_prev_stmt > 0) ; with the
    resetting below we are ready to support that.
  */
  thd->first_successful_insert_id_in_prev_stmt_for_binlog= 0;
  thd->first_successful_insert_id_in_prev_stmt= 0;
  thd->stmt_depends_on_first_successful_insert_id_in_prev_stmt= 0;
  free_root(thd->mem_root,MYF(MY_KEEP_PREALLOC));
  DBUG_RETURN(thd->is_slave_error);
}

int Query_log_event::do_update_pos(Relay_log_info *rli)
{
  int ret= Log_event::do_update_pos(rli);

  DBUG_EXECUTE_IF("crash_after_commit_and_update_pos",
       if (!strcmp("COMMIT", query))
       {
         sql_print_information("Crashing crash_after_commit_and_update_pos.");
         rli->flush_info(true);
         ha_flush_logs(0); 
         DBUG_SUICIDE();
       }
  );
  
  return ret;
}


Log_event::enum_skip_reason
Query_log_event::do_shall_skip(Relay_log_info *rli)
{
  DBUG_ENTER("Query_log_event::do_shall_skip");
  DBUG_PRINT("debug", ("query: %s; q_len: %d", query, static_cast<int>(q_len)));
  DBUG_ASSERT(query && q_len > 0);

  if (rli->slave_skip_counter > 0)
  {
    if (strcmp("BEGIN", query) == 0)
    {
      thd->variables.option_bits|= OPTION_BEGIN;
      DBUG_RETURN(Log_event::continue_group(rli));
    }

    if (strcmp("COMMIT", query) == 0 || strcmp("ROLLBACK", query) == 0)
    {
      thd->variables.option_bits&= ~OPTION_BEGIN;
      DBUG_RETURN(Log_event::EVENT_SKIP_COUNT);
    }
  }
  Log_event::enum_skip_reason ret= Log_event::do_shall_skip(rli);
  DBUG_RETURN(ret);
}

#endif

/**
   Return the query string pointer (and its size) from a Query log event
   using only the event buffer (we don't instantiate a Query_log_event
   object for this).

   @param buf               Pointer to the event buffer.
   @param length            The size of the event buffer.
   @param fd_event          The description event of the master which logged
                            the event.
   @param[out] query        The pointer to receive the query pointer.

   @return                  The size of the query.
*/
size_t Query_log_event::get_query(const char *buf, size_t length,
                                  const Format_description_log_event *fd_event,
                                  char** query)
{
  DBUG_ASSERT((Log_event_type)buf[EVENT_TYPE_OFFSET] ==
              binary_log::QUERY_EVENT);

  char db_len;                                  /* size of db name */
  uint status_vars_len= 0;                      /* size of status_vars */
  size_t qlen;                                  /* size of the query */
  int checksum_size= 0;                         /* size of trailing checksum */
  const char *end_of_query;

  uint common_header_len= fd_event->common_header_len;
  uint query_header_len= fd_event->post_header_len[binary_log::QUERY_EVENT-1];

  /* Error if the event content is too small */
  if (length < (common_header_len + query_header_len))
    goto err;

  /* Skip the header */
  buf+= common_header_len;

  /* Check if there are status variables in the event */
  if ((query_header_len - QUERY_HEADER_MINIMAL_LEN) > 0)
  {
    status_vars_len= uint2korr(buf + Q_STATUS_VARS_LEN_OFFSET);
  }

  /* Check if the event has trailing checksum */
  if (fd_event->common_footer->checksum_alg != binary_log::BINLOG_CHECKSUM_ALG_OFF)
    checksum_size= 4;

  db_len= (uchar)buf[Q_DB_LEN_OFFSET];

  /* Error if the event content is too small */
  if (length < (common_header_len + query_header_len +
                db_len + 1 + status_vars_len + checksum_size))
    goto err;

  *query= (char *)buf + query_header_len + db_len + 1 + status_vars_len;

  /* Calculate the query length */
  end_of_query= buf + (length - common_header_len) - /* we skipped the header */
                checksum_size;
  qlen= end_of_query - *query;
  return qlen;

err:
  *query= NULL;
  return 0;
}


/**************************************************************************
	Start_log_event_v3 methods
**************************************************************************/
#ifndef MYSQL_CLIENT
Start_log_event_v3::Start_log_event_v3()
  : binary_log::Start_event_v3(),
    Log_event(header(), footer(), Log_event::EVENT_INVALID_CACHE,
              Log_event::EVENT_INVALID_LOGGING)
{
  is_valid_param= true;
}
#endif

/*
  Start_log_event_v3::pack_info()
*/

#if defined(HAVE_REPLICATION) && !defined(MYSQL_CLIENT)
int Start_log_event_v3::pack_info(Protocol *protocol)
{
  char buf[12 + ST_SERVER_VER_LEN + 14 + 22], *pos;
  pos= my_stpcpy(buf, "Server ver: ");
  pos= my_stpcpy(pos, server_version);
  pos= my_stpcpy(pos, ", Binlog ver: ");
  pos= int10_to_str(binlog_version, pos, 10);
  protocol->store(buf, (uint) (pos-buf), &my_charset_bin);
  return 0;
}
#endif


/*
  Start_log_event_v3::print()
*/

#ifdef MYSQL_CLIENT
void Start_log_event_v3::print(FILE* file, PRINT_EVENT_INFO* print_event_info)
{
  DBUG_ENTER("Start_log_event_v3::print");

  IO_CACHE *const head= &print_event_info->head_cache;

  if (!print_event_info->short_form)
  {
    print_header(head, print_event_info, FALSE);
    my_b_printf(head, "\tStart: binlog v %d, server v %s created ",
                binlog_version, server_version);
    print_timestamp(head, NULL);
    if (created)
      my_b_printf(head," at startup");
    my_b_printf(head, "\n");
    if (common_header->flags & LOG_EVENT_BINLOG_IN_USE_F)
      my_b_printf(head, "# Warning: this binlog is either in use or was not "
                  "closed properly.\n");
  }

  if (is_relay_log_event())
  {
    my_b_printf(head, "# This Format_description_event appears in a relay log "
                "and was generated by the slave thread.\n");
    DBUG_VOID_RETURN;
  }

  if (!is_artificial_event() && created)
  {
#ifdef WHEN_WE_HAVE_THE_RESET_CONNECTION_SQL_COMMAND
    /*
      This is for mysqlbinlog: like in replication, we want to delete the stale
      tmp files left by an unclean shutdown of mysqld (temporary tables)
      and rollback unfinished transaction.
      Probably this can be done with RESET CONNECTION (syntax to be defined).
    */
    my_b_printf(head,"RESET CONNECTION%s\n", print_event_info->delimiter);
#else
    my_b_printf(head,"ROLLBACK%s\n", print_event_info->delimiter);
#endif
  }
  if (temp_buf &&
      print_event_info->base64_output_mode != BASE64_OUTPUT_NEVER &&
      !print_event_info->short_form)
  {
    if (print_event_info->base64_output_mode != BASE64_OUTPUT_DECODE_ROWS)
      my_b_printf(head, "BINLOG '\n");
    print_base64(head, print_event_info, FALSE);
    print_event_info->printed_fd_event= TRUE;

    /*
      If --skip-gtids is given, the server when it replays the output
      should generate a new GTID if gtid_mode=ON.  However, when the
      server reads the base64-encoded Format_description_log_event, it
      will cleverly detect that this is a binlog to be replayed, and
      act a little bit like the replication thread, in the following
      sense: if the thread does not see any 'SET GTID_NEXT' statement,
      it will assume the binlog was created by an old server and try
      to preserve transactions as anonymous.  This is the opposite of
      what we want when passing the --skip-gtids flag, so therefore we
      output the following statement.

      The behavior where the client preserves transactions following a
      Format_description_log_event as anonymous was introduced in
      5.6.16.
    */
    if (print_event_info->skip_gtids)
      my_b_printf(head, "/*!50616 SET @@SESSION.GTID_NEXT='AUTOMATIC'*/%s\n",
                  print_event_info->delimiter);
  }
  DBUG_VOID_RETURN;
}
#endif /* MYSQL_CLIENT */

/*
  Start_log_event_v3::Start_log_event_v3()
*/

Start_log_event_v3::Start_log_event_v3(const char* buf, uint event_len,
                                       const Format_description_event
                                       *description_event)
: binary_log::Start_event_v3(buf, event_len, description_event),
  Log_event(header(), footer())
{
  is_valid_param= server_version[0] != 0;
  if (event_len < (uint)description_event->common_header_len +
      ST_COMMON_HEADER_LEN_OFFSET)
  {
    server_version[0]= 0;
    return;
  }
  buf+= description_event->common_header_len;
  binlog_version= uint2korr(buf+ST_BINLOG_VER_OFFSET);
  memcpy(server_version, buf+ST_SERVER_VER_OFFSET,
	 ST_SERVER_VER_LEN);
  // prevent overrun if log is corrupted on disk
  server_version[ST_SERVER_VER_LEN-1]= 0;
  created= uint4korr(buf+ST_CREATED_OFFSET);
  dont_set_created= 1;
}


/*
  Start_log_event_v3::write()
*/

#ifndef MYSQL_CLIENT
bool Start_log_event_v3::write(IO_CACHE* file)
{
  char buff[Binary_log_event::START_V3_HEADER_LEN];
  int2store(buff + ST_BINLOG_VER_OFFSET,binlog_version);
  memcpy(buff + ST_SERVER_VER_OFFSET,server_version,ST_SERVER_VER_LEN);
  if (!dont_set_created)
    created= get_time();
  int4store(buff + ST_CREATED_OFFSET, static_cast<uint32>(created));
  return (write_header(file, sizeof(buff)) ||
          wrapper_my_b_safe_write(file, (uchar*) buff, sizeof(buff)) ||
	  write_footer(file));
}
#endif


#if defined(HAVE_REPLICATION) && !defined(MYSQL_CLIENT)

/**
  Start_log_event_v3::do_apply_event() .
  The master started

    IMPLEMENTATION
    - To handle the case where the master died without having time to write
    DROP TEMPORARY TABLE, DO RELEASE_LOCK (prepared statements' deletion is
    TODO), we clean up all temporary tables that we got, if we are sure we
    can (see below).

  @todo
    - Remove all active user locks.
    Guilhem 2003-06: this is true but not urgent: the worst it can cause is
    the use of a bit of memory for a user lock which will not be used
    anymore. If the user lock is later used, the old one will be released. In
    other words, no deadlock problem.
*/

int Start_log_event_v3::do_apply_event(Relay_log_info const *rli)
{
  DBUG_ENTER("Start_log_event_v3::do_apply_event");
  int error= 0;
  switch (binlog_version)
  {
  case 3:
  case 4:
    /*
      This can either be 4.x (then a Start_log_event_v3 is only at master
      startup so we are sure the master has restarted and cleared his temp
      tables; the event always has 'created'>0) or 5.0 (then we have to test
      'created').
    */
    if (created)
    {
      error= close_temporary_tables(thd);
      cleanup_load_tmpdir();
    }
    else
    {
      /*
        Set all temporary tables thread references to the current thread
        as they may point to the "old" SQL slave thread in case of its
        restart.
      */
      TABLE *table;
      for (table= thd->temporary_tables; table; table= table->next)
        table->in_use= thd;
    }
    break;

    /*
       Now the older formats; in that case load_tmpdir is cleaned up by the I/O
       thread.
    */
  case 1:
    if (strncmp(rli->get_rli_description_event()->server_version,
                "3.23.57",7) >= 0 && created)
    {
      /*
        Can distinguish, based on the value of 'created': this event was
        generated at master startup.
      */
      error= close_temporary_tables(thd);
    }
    /*
      Otherwise, can't distinguish a Start_log_event generated at
      master startup and one generated by master FLUSH LOGS, so cannot
      be sure temp tables have to be dropped. So do nothing.
    */
    break;
  default:
    /* this case is impossible */
    DBUG_RETURN(1);
  }
  DBUG_RETURN(error);
}
#endif /* defined(HAVE_REPLICATION) && !defined(MYSQL_CLIENT) */

/***************************************************************************
       Format_description_log_event methods
****************************************************************************/

/**
  Format_description_log_event 1st ctor.

    Ctor. Can be used to create the event to write to the binary log (when the
    server starts or when FLUSH LOGS), or to create artificial events to parse
    binlogs from MySQL 3.23 or 4.x.
    When in a client, only the 2nd use is possible.

  @param binlog_ver             the binlog version for which we want to build
                                an event. Can be 1 (=MySQL 3.23), 3 (=4.0.x
                                x>=2 and 4.1) or 4 (MySQL 5.0). Note that the
                                old 4.0 (binlog version 2) is not supported;
                                it should not be used for replication with
                                5.0.
  @param server_ver             a string containing the server version.
*/

Format_description_log_event::
Format_description_log_event(uint8_t binlog_ver, const char* server_ver)
: binary_log::Start_event_v3(binary_log::FORMAT_DESCRIPTION_EVENT),
  Format_description_event(binlog_ver,  (binlog_ver <= 3 || server_ver != 0) ?
                           server_ver : ::server_version)
{
  is_valid_param= header_is_valid() && version_is_valid();
  common_header->type_code= binary_log::FORMAT_DESCRIPTION_EVENT;
  /*
   We here have the possibility to simulate a master before we changed
   the table map id to be stored in 6 bytes: when it was stored in 4
   bytes (=> post_header_len was 6). This is used to test backward
   compatibility.
   This code can be removed after a few months (today is Dec 21st 2005),
   when we know that the 4-byte masters are not deployed anymore (check
   with Tomas Ulin first!), and the accompanying test (rpl_row_4_bytes)
   too.
  */
  DBUG_EXECUTE_IF("old_row_based_repl_4_byte_map_id_master",
                  post_header_len[binary_log::TABLE_MAP_EVENT-1]=
                  post_header_len[binary_log::WRITE_ROWS_EVENT_V1-1]=
                  post_header_len[binary_log::UPDATE_ROWS_EVENT_V1-1]=
                  post_header_len[binary_log::DELETE_ROWS_EVENT_V1-1]= 6;);
}


/**
  The problem with this constructor is that the fixed header may have a
  length different from this version, but we don't know this length as we
  have not read the Format_description_log_event which says it, yet. This
  length is in the post-header of the event, but we don't know where the
  post-header starts.

  So this type of event HAS to:
  - either have the header's length at the beginning (in the header, at a
  fixed position which will never be changed), not in the post-header. That
  would make the header be "shifted" compared to other events.
  - or have a header of size LOG_EVENT_MINIMAL_HEADER_LEN (19), in all future
  versions, so that we know for sure.

  I (Guilhem) chose the 2nd solution. Rotate has the same constraint (because
  it is sent before Format_description_log_event).
*/

Format_description_log_event::
Format_description_log_event(const char* buf, uint event_len,
                             const Format_description_event
                             *description_event)
  : binary_log::Start_event_v3(buf, event_len, description_event),
    Format_description_event(buf, event_len, description_event),
    Start_log_event_v3(buf, event_len, description_event)
{
  is_valid_param= header_is_valid() && version_is_valid();
  common_header->type_code= binary_log::FORMAT_DESCRIPTION_EVENT;

  /*
   We here have the possibility to simulate a master of before we changed
   the table map id to be stored in 6 bytes: when it was stored in 4
   bytes (=> post_header_len was 6). This is used to test backward
   compatibility.
 */
  DBUG_EXECUTE_IF("old_row_based_repl_4_byte_map_id_master",
                  post_header_len[binary_log::TABLE_MAP_EVENT-1]=
                  post_header_len[binary_log::WRITE_ROWS_EVENT_V1-1]=
                  post_header_len[binary_log::UPDATE_ROWS_EVENT_V1-1]=
                  post_header_len[binary_log::DELETE_ROWS_EVENT_V1-1]= 6;);
}

#ifndef MYSQL_CLIENT
bool Format_description_log_event::write(IO_CACHE* file)
{
  bool ret;
  bool no_checksum;
  /*
    We don't call Start_log_event_v3::write() because this would make 2
    my_b_safe_write().
  */
  uchar buff[Binary_log_event::FORMAT_DESCRIPTION_HEADER_LEN +
             BINLOG_CHECKSUM_ALG_DESC_LEN];
  size_t rec_size= sizeof(buff);
  int2store(buff + ST_BINLOG_VER_OFFSET,binlog_version);
  memcpy((char*) buff + ST_SERVER_VER_OFFSET,server_version,ST_SERVER_VER_LEN);
  if (!dont_set_created)
    created= get_time();
  int4store(buff + ST_CREATED_OFFSET, static_cast<uint32>(created));
  buff[ST_COMMON_HEADER_LEN_OFFSET]= LOG_EVENT_HEADER_LEN;
  memcpy((char*) buff+ST_COMMON_HEADER_LEN_OFFSET + 1,  &post_header_len.front(),
         Binary_log_event::LOG_EVENT_TYPES);
  /*
    if checksum is requested
    record the checksum-algorithm descriptor next to
    post_header_len vector which will be followed by the checksum value.
    Master is supposed to trigger checksum computing by binlog_checksum_options,
    slave does it via marking the event according to
    FD_queue checksum_alg value.
  */
  compile_time_assert(sizeof(BINLOG_CHECKSUM_ALG_DESC_LEN == 1));
#ifndef DBUG_OFF
  common_header->data_written= 0; // to prepare for need_checksum assert
#endif
  buff[Binary_log_event::FORMAT_DESCRIPTION_HEADER_LEN]= need_checksum() ?
    (uint8) common_footer->checksum_alg :
     (uint8) binary_log::BINLOG_CHECKSUM_ALG_OFF;
  /*
     FD of checksum-aware server is always checksum-equipped, (V) is in,
     regardless of @@global.binlog_checksum policy.
     Thereby a combination of (A) == 0, (V) != 0 means
     it's the checksum-aware server's FD event that heads checksum-free binlog
     file.
     Here 0 stands for checksumming OFF to evaluate (V) as 0 is that case.
     A combination of (A) != 0, (V) != 0 denotes FD of the checksum-aware server
     heading the checksummed binlog.
     (A), (V) presence in FD of the checksum-aware server makes the event
     1 + 4 bytes bigger comparing to the former FD.
  */

  if ((no_checksum= (common_footer->checksum_alg ==
                     binary_log::BINLOG_CHECKSUM_ALG_OFF)))
  {
    // Forcing (V) room to fill anyway
    common_footer->checksum_alg= binary_log::BINLOG_CHECKSUM_ALG_CRC32;
  }
  ret= (write_header(file, rec_size) ||
        wrapper_my_b_safe_write(file, buff, rec_size) ||
        write_footer(file));
  if (no_checksum)
    common_footer->checksum_alg= binary_log::BINLOG_CHECKSUM_ALG_OFF;
  return ret;
}
#endif

#if defined(HAVE_REPLICATION) && !defined(MYSQL_CLIENT)
int Format_description_log_event::do_apply_event(Relay_log_info const *rli)
{
  int ret= 0;
  DBUG_ENTER("Format_description_log_event::do_apply_event");

  /*
    As a transaction NEVER spans on 2 or more binlogs:
    if we have an active transaction at this point, the master died
    while writing the transaction to the binary log, i.e. while
    flushing the binlog cache to the binlog. XA guarantees that master has
    rolled back. So we roll back.
    Note: this event could be sent by the master to inform us of the
    format of its binlog; in other words maybe it is not at its
    original place when it comes to us; we'll know this by checking
    log_pos ("artificial" events have log_pos == 0).
  */
  if (!thd->rli_fake && !is_artificial_event() && created &&
      thd->get_transaction()->is_active(Transaction_ctx::SESSION))
  {
    /* This is not an error (XA is safe), just an information */
    rli->report(INFORMATION_LEVEL, 0,
                "Rolling back unfinished transaction (no COMMIT "
                "or ROLLBACK in relay log). A probable cause is that "
                "the master died while writing the transaction to "
                "its binary log, thus rolled back too."); 
    const_cast<Relay_log_info*>(rli)->cleanup_context(thd, 1);
  }

  /*
    If this event comes from ourselves, there is no cleaning task to
    perform, we don't call Start_log_event_v3::do_apply_event()
    (this was just to update the log's description event).
  */
  if (server_id != (uint32) ::server_id)
  {
    /*
      If the event was not requested by the slave i.e. the master sent
      it while the slave asked for a position >4, the event will make
      rli->group_master_log_pos advance. Say that the slave asked for
      position 1000, and the Format_desc event's end is 96. Then in
      the beginning of replication rli->group_master_log_pos will be
      0, then 96, then jump to first really asked event (which is
      >96). So this is ok.
    */
    ret= Start_log_event_v3::do_apply_event(rli);
  }

  if (!ret)
  {
    /* Save the information describing this binlog */
    const_cast<Relay_log_info *>(rli)->set_rli_description_event(this);
  }

  DBUG_RETURN(ret);
}

int Format_description_log_event::do_update_pos(Relay_log_info *rli)
{
  if (server_id == (uint32) ::server_id)
  {
    /*
      We only increase the relay log position if we are skipping
      events and do not touch any group_* variables, nor flush the
      relay log info.  If there is a crash, we will have to re-skip
      the events again, but that is a minor issue.

      If we do not skip stepping the group log position (and the
      server id was changed when restarting the server), it might well
      be that we start executing at a position that is invalid, e.g.,
      at a Rows_log_event or a Query_log_event preceeded by a
      Intvar_log_event instead of starting at a Table_map_log_event or
      the Intvar_log_event respectively.
     */
    rli->inc_event_relay_log_pos();
    return 0;
  }
  else
  {
    return Log_event::do_update_pos(rli);
  }
}

Log_event::enum_skip_reason
Format_description_log_event::do_shall_skip(Relay_log_info *rli)
{
  return Log_event::EVENT_SKIP_NOT;
}

#endif

/**************************************************************************
  Rotate_log_event methods
**************************************************************************/

/*
  Rotate_log_event::pack_info()
*/

#if defined(HAVE_REPLICATION) && !defined(MYSQL_CLIENT)
int Rotate_log_event::pack_info(Protocol *protocol)
{
  char buf1[256], buf[22];
  String tmp(buf1, sizeof(buf1), log_cs);
  tmp.length(0);
  tmp.append(new_log_ident, ident_len);
  tmp.append(STRING_WITH_LEN(";pos="));
  tmp.append(llstr(pos,buf));
  protocol->store(tmp.ptr(), tmp.length(), &my_charset_bin);
  return 0;
}
#endif


/*
  Rotate_log_event::print()
*/

#ifdef MYSQL_CLIENT
void Rotate_log_event::print(FILE* file, PRINT_EVENT_INFO* print_event_info)
{
  char buf[22];
  IO_CACHE *const head= &print_event_info->head_cache;

  if (print_event_info->short_form)
    return;
  print_header(head, print_event_info, FALSE);
  my_b_printf(head, "\tRotate to ");
  if (new_log_ident)
    my_b_write(head, (uchar*) new_log_ident, (uint)ident_len);
  my_b_printf(head, "  pos: %s\n", llstr(pos, buf));
}
#endif /* MYSQL_CLIENT */



/*
  Rotate_log_event::Rotate_log_event() (2 constructors)
*/


#ifndef MYSQL_CLIENT
Rotate_log_event::Rotate_log_event(const char* new_log_ident_arg,
                                   size_t ident_len_arg, ulonglong pos_arg,
                                   uint flags_arg)
: binary_log::Rotate_event(new_log_ident_arg, ident_len_arg, flags_arg, pos_arg),
  Log_event(header(), footer(),
            Log_event::EVENT_NO_CACHE, Log_event::EVENT_IMMEDIATE_LOGGING)
{
#ifndef DBUG_OFF
  DBUG_ENTER("Rotate_log_event::Rotate_log_event(...,flags)");
#endif
  new_log_ident= new_log_ident_arg;
  pos= pos_arg;
  ident_len= ident_len_arg ?
             ident_len_arg : (uint) strlen(new_log_ident_arg);
  flags= flags_arg;

#ifndef DBUG_OFF
  char buff[22];
  DBUG_PRINT("enter",("new_log_ident: %s  pos: %s  flags: %lu", new_log_ident_arg,
                      llstr(pos_arg, buff), (ulong) flags));
#endif
  if (flags & DUP_NAME)
    new_log_ident= my_strndup(key_memory_log_event,
                              new_log_ident_arg, ident_len, MYF(MY_WME));
  if (new_log_ident != 0)
    is_valid_param= true;
  if (flags & RELAY_LOG)
    set_relay_log_event();
  DBUG_VOID_RETURN;
}
#endif


Rotate_log_event::Rotate_log_event(const char* buf, uint event_len,
                                   const Format_description_event* description_event)
: binary_log::Rotate_event(buf, event_len, description_event),
  Log_event(header(), footer())
{
  DBUG_ENTER("Rotate_log_event::Rotate_log_event(char*,...)");

  if (new_log_ident != 0)
    is_valid_param= true;
  DBUG_PRINT("debug", ("new_log_ident: '%s'", new_log_ident));
  DBUG_VOID_RETURN;
}


/*
  Rotate_log_event::write()
*/

#ifndef MYSQL_CLIENT
bool Rotate_log_event::write(IO_CACHE* file)
{
  char buf[Binary_log_event::ROTATE_HEADER_LEN];
  int8store(buf + R_POS_OFFSET, pos);
  return (write_header(file, Binary_log_event::ROTATE_HEADER_LEN + ident_len) || 
          wrapper_my_b_safe_write(file, (uchar*) buf, Binary_log_event::ROTATE_HEADER_LEN) ||
          wrapper_my_b_safe_write(file, (uchar*) new_log_ident,
                                     (uint) ident_len) ||
          write_footer(file));
}
#endif


#if defined(HAVE_REPLICATION) && !defined(MYSQL_CLIENT)

/*
  Got a rotate log event from the master.

  This is mainly used so that we can later figure out the logname and
  position for the master.

  We can't rotate the slave's BINlog as this will cause infinitive rotations
  in a A -> B -> A setup.
  The NOTES below is a wrong comment which will disappear when 4.1 is merged.

  This must only be called from the Slave SQL thread, since it calls
  flush_relay_log_info().

  @retval
    0	ok
*/
int Rotate_log_event::do_update_pos(Relay_log_info *rli)
{
  int error= 0;
  DBUG_ENTER("Rotate_log_event::do_update_pos");
#ifndef DBUG_OFF
  char buf[32];
#endif

  DBUG_PRINT("info", ("server_id=%lu; ::server_id=%lu",
                      (ulong) this->server_id, (ulong) ::server_id));
  DBUG_PRINT("info", ("new_log_ident: %s", this->new_log_ident));
  DBUG_PRINT("info", ("pos: %s", llstr(this->pos, buf)));

  /*
    If we are in a transaction or in a group: the only normal case is
    when the I/O thread was copying a big transaction, then it was
    stopped and restarted: we have this in the relay log:

    BEGIN
    ...
    ROTATE (a fake one)
    ...
    COMMIT or ROLLBACK

    In that case, we don't want to touch the coordinates which
    correspond to the beginning of the transaction.  Starting from
    5.0.0, there also are some rotates from the slave itself, in the
    relay log, which shall not change the group positions.
  */

  /*
    The way we check if SQL thread is currently in a group is different
    for STS and MTS.
  */
  bool in_group = rli->is_parallel_exec() ?
    (rli->mts_group_status == Relay_log_info::MTS_IN_GROUP) :
    rli->is_in_group();

  if ((server_id != ::server_id || rli->replicate_same_server_id) &&
      !is_relay_log_event() &&
      !in_group)
  {
    if (!is_mts_db_partitioned(rli) && server_id != ::server_id)
    {
      // force the coordinator to start a new binlog segment.
      static_cast<Mts_submode_logical_clock*>
        (rli->current_mts_submode)->start_new_group();
    }
    if (rli->is_parallel_exec())
    {
      /*
        Rotate events are special events that are handled as a
        synchronization point. For that reason, the checkpoint
        routine is being called here.
      */
      if ((error= mts_checkpoint_routine(rli, 0, false,
                                         true/*need_data_lock=true*/)))
        goto err;
    }

    mysql_mutex_lock(&rli->data_lock);
    DBUG_PRINT("info", ("old group_master_log_name: '%s'  "
                        "old group_master_log_pos: %lu",
                        rli->get_group_master_log_name(),
                        (ulong) rli->get_group_master_log_pos()));

    memcpy((void *)rli->get_group_master_log_name(),
           new_log_ident, ident_len + 1);
    rli->notify_group_master_log_name_update();
    if ((error= rli->inc_group_relay_log_pos(pos,
                                             false/*need_data_lock=false*/)))
    {
      mysql_mutex_unlock(&rli->data_lock);
      goto err;
    }

    DBUG_PRINT("info", ("new group_master_log_name: '%s'  "
                        "new group_master_log_pos: %lu",
                        rli->get_group_master_log_name(),
                        (ulong) rli->get_group_master_log_pos()));
    mysql_mutex_unlock(&rli->data_lock);
    if (rli->is_parallel_exec())
      rli->reset_notified_checkpoint(0,
                                     server_id ?
                                     common_header->when.tv_sec +
                                     (time_t) exec_time : 0,
                                     true/*need_data_lock=true*/);

    /*
      Reset thd->variables.option_bits and sql_mode etc, because this could be the signal of
      a master's downgrade from 5.0 to 4.0.
      However, no need to reset rli_description_event: indeed, if the next
      master is 5.0 (even 5.0.1) we will soon get a Format_desc; if the next
      master is 4.0 then the events are in the slave's format (conversion).
    */
    set_slave_thread_options(thd);
    set_slave_thread_default_charset(thd, rli);
    thd->variables.sql_mode= global_system_variables.sql_mode;
    thd->variables.auto_increment_increment=
      thd->variables.auto_increment_offset= 1;
  }
  else
    rli->inc_event_relay_log_pos();

err:
  DBUG_RETURN(error);
}


Log_event::enum_skip_reason
Rotate_log_event::do_shall_skip(Relay_log_info *rli)
{
  enum_skip_reason reason= Log_event::do_shall_skip(rli);

  switch (reason) {
  case Log_event::EVENT_SKIP_NOT:
  case Log_event::EVENT_SKIP_COUNT:
    return Log_event::EVENT_SKIP_NOT;

  case Log_event::EVENT_SKIP_IGNORE:
    return Log_event::EVENT_SKIP_IGNORE;
  }
  DBUG_ASSERT(0);
  return Log_event::EVENT_SKIP_NOT;             // To keep compiler happy
}

#endif


/**************************************************************************
	Intvar_log_event methods
**************************************************************************/

/*
  Intvar_log_event::pack_info()
*/

#if defined(HAVE_REPLICATION) && !defined(MYSQL_CLIENT)
int Intvar_log_event::pack_info(Protocol *protocol)
{
  char buf[256], *pos;
  pos= strmake(buf, (get_var_type_string()).c_str(), sizeof(buf)-23);
  *pos++= '=';
  pos= longlong10_to_str(val, pos, -10);
  protocol->store(buf, (uint) (pos-buf), &my_charset_bin);
  return 0;
}
#endif


/*
  Intvar_log_event::Intvar_log_event()
*/
Intvar_log_event::Intvar_log_event(const char* buf,
                                   const Format_description_event*
                                   description_event)
: binary_log::Intvar_event(buf, description_event),
  Log_event(header(), footer())
{
  is_valid_param= true;
}

/*
  Intvar_log_event::write()
*/

#ifndef MYSQL_CLIENT
bool Intvar_log_event::write(IO_CACHE* file)
{
  uchar buf[9];
  buf[I_TYPE_OFFSET]= (uchar) type;
  int8store(buf + I_VAL_OFFSET, val);
  return (write_header(file, sizeof(buf)) ||
          wrapper_my_b_safe_write(file, buf, sizeof(buf)) ||
          write_footer(file));
}
#endif


/*
  Intvar_log_event::print()
*/

#ifdef MYSQL_CLIENT
void Intvar_log_event::print(FILE* file, PRINT_EVENT_INFO* print_event_info)
{
  char llbuff[22];
  const char *msg= NULL;
  IO_CACHE *const head= &print_event_info->head_cache;

  if (!print_event_info->short_form)
  {
    print_header(head, print_event_info, FALSE);
    my_b_printf(head, "\tIntvar\n");
  }

  my_b_printf(head, "SET ");
  switch (type) {
  case LAST_INSERT_ID_EVENT:
    msg="LAST_INSERT_ID";
    break;
  case INSERT_ID_EVENT:
    msg="INSERT_ID";
    break;
  case INVALID_INT_EVENT:
  default: // cannot happen
    msg="INVALID_INT";
    break;
  }
  my_b_printf(head, "%s=%s%s\n",
              msg, llstr(val,llbuff), print_event_info->delimiter);
}
#endif


#if defined(HAVE_REPLICATION)&& !defined(MYSQL_CLIENT)

/*
  Intvar_log_event::do_apply_event()
*/

int Intvar_log_event::do_apply_event(Relay_log_info const *rli)
{
  /*
    We are now in a statement until the associated query log event has
    been processed.
   */
  const_cast<Relay_log_info*>(rli)->set_flag(Relay_log_info::IN_STMT);

  if (rli->deferred_events_collecting)
    return rli->deferred_events->add(this);

  switch (type) {
  case LAST_INSERT_ID_EVENT:
    thd->first_successful_insert_id_in_prev_stmt= val;
    thd->substitute_null_with_insert_id= TRUE;
    break;
  case INSERT_ID_EVENT:
    thd->force_one_auto_inc_interval(val);
    break;
  }
  return 0;
}

int Intvar_log_event::do_update_pos(Relay_log_info *rli)
{
  rli->inc_event_relay_log_pos();
  return 0;
}


Log_event::enum_skip_reason
Intvar_log_event::do_shall_skip(Relay_log_info *rli)
{
  /*
    It is a common error to set the slave skip counter to 1 instead of
    2 when recovering from an insert which used a auto increment,
    rand, or user var.  Therefore, if the slave skip counter is 1, we
    just say that this event should be skipped by ignoring it, meaning
    that we do not change the value of the slave skip counter since it
    will be decreased by the following insert event.
  */
  return continue_group(rli);
}

#endif


/**************************************************************************
  Rand_log_event methods
**************************************************************************/

#if defined(HAVE_REPLICATION) && !defined(MYSQL_CLIENT)
int Rand_log_event::pack_info(Protocol *protocol)
{
  char buf1[256], *pos;
  pos= my_stpcpy(buf1,"rand_seed1=");
  pos= int10_to_str((long) seed1, pos, 10);
  pos= my_stpcpy(pos, ",rand_seed2=");
  pos= int10_to_str((long) seed2, pos, 10);
  protocol->store(buf1, (uint) (pos-buf1), &my_charset_bin);
  return 0;
}
#endif


Rand_log_event::Rand_log_event(const char* buf,
                               const Format_description_event* description_event)
  : binary_log::Rand_event(buf, description_event),
    Log_event(header(), footer())
{
  is_valid_param= true;
}


#ifndef MYSQL_CLIENT
bool Rand_log_event::write(IO_CACHE* file)
{
  uchar buf[16];
  int8store(buf + RAND_SEED1_OFFSET, seed1);
  int8store(buf + RAND_SEED2_OFFSET, seed2);
  return (write_header(file, sizeof(buf)) ||
          wrapper_my_b_safe_write(file, buf, sizeof(buf)) ||
	  write_footer(file));
}
#endif


#ifdef MYSQL_CLIENT
void Rand_log_event::print(FILE* file, PRINT_EVENT_INFO* print_event_info)
{
  IO_CACHE *const head= &print_event_info->head_cache;

  char llbuff[22],llbuff2[22];
  if (!print_event_info->short_form)
  {
    print_header(head, print_event_info, FALSE);
    my_b_printf(head, "\tRand\n");
  }
  my_b_printf(head, "SET @@RAND_SEED1=%s, @@RAND_SEED2=%s%s\n",
              llstr(seed1, llbuff),llstr(seed2, llbuff2),
              print_event_info->delimiter);
}
#endif /* MYSQL_CLIENT */


#if defined(HAVE_REPLICATION) && !defined(MYSQL_CLIENT)
int Rand_log_event::do_apply_event(Relay_log_info const *rli)
{
  /*
    We are now in a statement until the associated query log event has
    been processed.
   */
  const_cast<Relay_log_info*>(rli)->set_flag(Relay_log_info::IN_STMT);

  if (rli->deferred_events_collecting)
    return rli->deferred_events->add(this);

  thd->rand.seed1= (ulong) seed1;
  thd->rand.seed2= (ulong) seed2;
  return 0;
}

int Rand_log_event::do_update_pos(Relay_log_info *rli)
{
  rli->inc_event_relay_log_pos();
  return 0;
}


Log_event::enum_skip_reason
Rand_log_event::do_shall_skip(Relay_log_info *rli)
{
  /*
    It is a common error to set the slave skip counter to 1 instead of
    2 when recovering from an insert which used a auto increment,
    rand, or user var.  Therefore, if the slave skip counter is 1, we
    just say that this event should be skipped by ignoring it, meaning
    that we do not change the value of the slave skip counter since it
    will be decreased by the following insert event.
  */
  return continue_group(rli);
}

/**
   Exec deferred Int-, Rand- and User- var events prefixing
   a Query-log-event event.

   @param thd THD handle

   @return false on success, true if a failure in an event applying occurred.
*/
bool slave_execute_deferred_events(THD *thd)
{
  bool res= false;
  Relay_log_info *rli= thd->rli_slave;

  DBUG_ASSERT(rli && (!rli->deferred_events_collecting || rli->deferred_events));

  if (!rli->deferred_events_collecting || rli->deferred_events->is_empty())
    return res;

  res= rli->deferred_events->execute(rli);
  rli->deferred_events->rewind();
  return res;
}

#endif /* !MYSQL_CLIENT */


/**************************************************************************
  Xid_log_event methods
**************************************************************************/

#if defined(HAVE_REPLICATION) && !defined(MYSQL_CLIENT)
int Xid_log_event::pack_info(Protocol *protocol)
{
  char buf[128], *pos;
  pos= my_stpcpy(buf, "COMMIT /* xid=");
  pos= longlong10_to_str(xid, pos, 10);
  pos= my_stpcpy(pos, " */");
  protocol->store(buf, (uint) (pos-buf), &my_charset_bin);
  return 0;
}
#endif

Xid_log_event::
Xid_log_event(const char* buf,
              const Format_description_event *description_event)
  : binary_log::Xid_event(buf, description_event),
    Xid_apply_log_event(buf, description_event, header(), footer())
{
  is_valid_param= true;
}

#ifndef MYSQL_CLIENT
bool Xid_log_event::write(IO_CACHE* file)
{
  DBUG_EXECUTE_IF("do_not_write_xid", return 0;);
  return (write_header(file, sizeof(xid)) ||
	  wrapper_my_b_safe_write(file, (uchar*) &xid, sizeof(xid)) ||
	  write_footer(file));
}
#endif


#ifdef MYSQL_CLIENT
void Xid_log_event::print(FILE* file, PRINT_EVENT_INFO* print_event_info)
{
  IO_CACHE *const head= &print_event_info->head_cache;

  if (!print_event_info->short_form)
  {
    char buf[64];
    longlong10_to_str(xid, buf, 10);

    print_header(head, print_event_info, FALSE);
    my_b_printf(head, "\tXid = %s\n", buf);
  }
  my_b_printf(head, "COMMIT%s\n", print_event_info->delimiter);
}
#endif /* MYSQL_CLIENT */


#if defined(HAVE_REPLICATION) && !defined(MYSQL_CLIENT)
/**
   The methods combines few commit actions to make it useable
   as in the single- so multi- threaded case.

   @param  thd_arg a pointer to THD handle
   @return false  as success and
           true   as an error 
*/

bool Xid_log_event::do_commit(THD *thd_arg)
{
  DBUG_EXECUTE_IF("dbug.reached_commit",
                  {DBUG_SET("+d,dbug.enabled_commit");});
  bool error= trans_commit(thd_arg); /* Automatically rolls back on error. */
  DBUG_EXECUTE_IF("crash_after_apply", 
                  sql_print_information("Crashing crash_after_apply.");
                  DBUG_SUICIDE(););
  thd_arg->mdl_context.release_transactional_locks();

  error |= mysql_bin_log.gtid_end_transaction(thd_arg);

  /*
    Increment the global status commit count variable
  */
  if (!error)
    thd_arg->status_var.com_stat[SQLCOM_COMMIT]++;

  return error;
}

/**
   Worker commits Xid transaction and in case of its transactional
   info table marks the current group as done in the Coordnator's
   Group Assigned Queue.

   @return zero as success or non-zero as an error
*/
int Xid_apply_log_event::do_apply_event_worker(Slave_worker *w)
{
  int error= 0;
  bool skipped_commit_pos= true;

  lex_start(thd);
  mysql_reset_thd_for_next_command(thd);
  Slave_committed_queue *coordinator_gaq= w->c_rli->gaq;

  /* For a slave Xid_log_event is COMMIT */
  query_logger.general_log_print(thd, COM_QUERY,
                                 "COMMIT /* implicit, from Xid_log_event */");

  DBUG_PRINT("mts", ("do_apply group master %s %llu  group relay %s %llu event %s %llu.",
                     w->get_group_master_log_name(),
                     w->get_group_master_log_pos(),
                     w->get_group_relay_log_name(),
                     w->get_group_relay_log_pos(),
                     w->get_event_relay_log_name(),
                     w->get_event_relay_log_pos()));

  DBUG_EXECUTE_IF("crash_before_update_pos",
                  sql_print_information("Crashing crash_before_update_pos.");
                  DBUG_SUICIDE(););

  ulong gaq_idx= mts_group_idx;
  Slave_job_group *ptr_group= coordinator_gaq->get_job_group(gaq_idx);

  if (!thd->get_transaction()->xid_state()->check_in_xa(false) &&
      w->is_transactional())
  {
    /*
      Regular (not XA) transaction updates the transactional info table
      along with the main transaction. Otherwise, the local flag turned
      and given its value the info table is updated after do_commit.
      todo: the flag won't be need upon the full xa crash-safety bug76233
            gets fixed.
    */
    skipped_commit_pos= false;
    if ((error= w->commit_positions(this, ptr_group,
                                    w->is_transactional())))
      goto err;
  }

  DBUG_PRINT("mts", ("do_apply group master %s %llu  group relay %s %llu event %s %llu.",
                     w->get_group_master_log_name(),
                     w->get_group_master_log_pos(),
                     w->get_group_relay_log_name(),
                     w->get_group_relay_log_pos(),
                     w->get_event_relay_log_name(),
                     w->get_event_relay_log_pos()));

  DBUG_EXECUTE_IF("crash_after_update_pos_before_apply",
                  sql_print_information("Crashing crash_after_update_pos_before_apply.");
                  DBUG_SUICIDE(););

  error= do_commit(thd);
  if (error)
  {
    if (!skipped_commit_pos)
      w->rollback_positions(ptr_group);
  }
  else if (skipped_commit_pos)
    error= w->commit_positions(this, ptr_group,
                               w->is_transactional());
err:
  return error;
}

int Xid_apply_log_event::do_apply_event(Relay_log_info const *rli)
{
  DBUG_ENTER("Xid_log_event::do_apply_event");
  int error= 0;
  char saved_group_master_log_name[FN_REFLEN];
  char saved_group_relay_log_name[FN_REFLEN];
  volatile my_off_t saved_group_master_log_pos;
  volatile my_off_t saved_group_relay_log_pos;

  char new_group_master_log_name[FN_REFLEN];
  char new_group_relay_log_name[FN_REFLEN];
  volatile my_off_t new_group_master_log_pos;
  volatile my_off_t new_group_relay_log_pos;

  lex_start(thd);
  mysql_reset_thd_for_next_command(thd);
  /*
    Anonymous GTID ownership may be released here if the last
    statement before XID updated a non-transactional table and was
    written to the binary log as a separate transaction (either
    because binlog_format=row or because
    binlog_direct_non_transactional_updates=1).  So we need to
    re-acquire anonymous ownership.
  */
  gtid_reacquire_ownership_if_anonymous(thd);
  Relay_log_info *rli_ptr= const_cast<Relay_log_info *>(rli);

  /* For a slave Xid_log_event is COMMIT */
  query_logger.general_log_print(thd, COM_QUERY,
                                 "COMMIT /* implicit, from Xid_log_event */");

  mysql_mutex_lock(&rli_ptr->data_lock);

  /*
    Save the rli positions. We need them to temporarily reset the positions
    just before the commit.
   */
  strmake(saved_group_master_log_name, rli_ptr->get_group_master_log_name(),
          FN_REFLEN - 1);
  saved_group_master_log_pos= rli_ptr->get_group_master_log_pos();
  strmake(saved_group_relay_log_name, rli_ptr->get_group_relay_log_name(),
          FN_REFLEN - 1);
  saved_group_relay_log_pos= rli_ptr->get_group_relay_log_pos();

  DBUG_PRINT("info", ("do_apply group master %s %llu  group relay %s %llu event %s %llu\n",
    rli_ptr->get_group_master_log_name(),
    rli_ptr->get_group_master_log_pos(),
    rli_ptr->get_group_relay_log_name(),
    rli_ptr->get_group_relay_log_pos(),
    rli_ptr->get_event_relay_log_name(),
    rli_ptr->get_event_relay_log_pos()));

  DBUG_EXECUTE_IF("crash_before_update_pos",
                  sql_print_information("Crashing crash_before_update_pos.");
                  DBUG_SUICIDE(););

  /*
    We need to update the positions in here to make it transactional.  
  */
  rli_ptr->inc_event_relay_log_pos();
  rli_ptr->set_group_relay_log_pos(rli_ptr->get_event_relay_log_pos());
  rli_ptr->set_group_relay_log_name(rli_ptr->get_event_relay_log_name());

  if (common_header->log_pos) // 3.23 binlogs don't have log_posx
    rli_ptr->set_group_master_log_pos(common_header->log_pos);

  /*
    rli repository being transactional means replication is crash safe.
    Positions are written into transactional tables ahead of commit and the
    changes are made permanent during commit.
    XA transactional does not actually commit so has to defer its flush_info().
   */
  if (!thd->get_transaction()->xid_state()->check_in_xa(false) &&
      rli_ptr->is_transactional())
  {
    if ((error= rli_ptr->flush_info(true)))
      goto err;
  }

  DBUG_PRINT("info", ("do_apply group master %s %llu  group relay %s %llu event %s %llu\n",
                      rli_ptr->get_group_master_log_name(),
                      rli_ptr->get_group_master_log_pos(),
                      rli_ptr->get_group_relay_log_name(),
                      rli_ptr->get_group_relay_log_pos(),
                      rli_ptr->get_event_relay_log_name(),
                      rli_ptr->get_event_relay_log_pos()));

  DBUG_EXECUTE_IF("crash_after_update_pos_before_apply",
                  sql_print_information("Crashing crash_after_update_pos_before_apply.");
                  DBUG_SUICIDE(););

  /**
    Commit operation expects the global transaction state variable 'xa_state'to
    be set to 'XA_NOTR'. In order to simulate commit failure we set
    the 'xa_state' to 'XA_IDLE' so that the commit reports 'ER_XAER_RMFAIL'
    error.
   */
  DBUG_EXECUTE_IF("simulate_commit_failure",
                  {
                    thd->get_transaction()->xid_state()->set_state(
                        XID_STATE::XA_IDLE);
                  });

  /*
    Save the new rli positions. These positions will be set back to group*
    positions on successful completion of the commit operation.
   */
  strmake(new_group_master_log_name, rli_ptr->get_group_master_log_name(),
          FN_REFLEN - 1);
  new_group_master_log_pos= rli_ptr->get_group_master_log_pos();
  strmake(new_group_relay_log_name, rli_ptr->get_group_relay_log_name(),
          FN_REFLEN - 1);
  new_group_relay_log_pos= rli_ptr->get_group_relay_log_pos();
  /*
    Rollback positions in memory just before commit. Position values will be
    reset to their new values only on successful commit operation.
   */
  rli_ptr->set_group_master_log_name(saved_group_master_log_name);
  rli_ptr->set_group_master_log_pos(saved_group_master_log_pos);
  rli_ptr->notify_group_master_log_name_update();
  rli_ptr->set_group_relay_log_name(saved_group_relay_log_name);
  rli_ptr->set_group_relay_log_pos(saved_group_relay_log_pos);

  DBUG_PRINT("info", ("Rolling back to group master %s %llu  group relay %s"
                      " %llu\n", rli_ptr->get_group_master_log_name(),
                      rli_ptr->get_group_master_log_pos(),
                      rli_ptr->get_group_relay_log_name(),
                      rli_ptr->get_group_relay_log_pos()));
  mysql_mutex_unlock(&rli_ptr->data_lock);
  error= do_commit(thd);
  mysql_mutex_lock(&rli_ptr->data_lock);
  if (error)
  {
    rli->report(ERROR_LEVEL, thd->get_stmt_da()->mysql_errno(),
                "Error in Xid_log_event: Commit could not be completed, '%s'",
                thd->get_stmt_da()->message_text());
  }
  else
  {
    DBUG_EXECUTE_IF("crash_after_commit_before_update_pos",
                    sql_print_information("Crashing "
                                          "crash_after_commit_before_update_pos.");
                    DBUG_SUICIDE(););
    /* Update positions on successful commit */
    rli_ptr->set_group_master_log_name(new_group_master_log_name);
    rli_ptr->set_group_master_log_pos(new_group_master_log_pos);
    rli_ptr->notify_group_master_log_name_update();
    rli_ptr->set_group_relay_log_name(new_group_relay_log_name);
    rli_ptr->set_group_relay_log_pos(new_group_relay_log_pos);

    DBUG_PRINT("info", ("Updating positions on succesful commit to group master"
                        " %s %llu  group relay %s %llu\n",
                        rli_ptr->get_group_master_log_name(),
                        rli_ptr->get_group_master_log_pos(),
                        rli_ptr->get_group_relay_log_name(),
                        rli_ptr->get_group_relay_log_pos()));

    /*
      For transactional repository the positions are flushed ahead of commit.
      Where as for non transactional rli repository the positions are flushed
      only on succesful commit.
     */
    if (!rli_ptr->is_transactional())
      rli_ptr->flush_info(false);
  }
err:
  mysql_cond_broadcast(&rli_ptr->data_cond);
  mysql_mutex_unlock(&rli_ptr->data_lock);

  DBUG_RETURN(error);
}

Log_event::enum_skip_reason
Xid_apply_log_event::do_shall_skip(Relay_log_info *rli)
{
  DBUG_ENTER("Xid_log_event::do_shall_skip");
  if (rli->slave_skip_counter > 0) {
    thd->variables.option_bits&= ~OPTION_BEGIN;
    DBUG_RETURN(Log_event::EVENT_SKIP_COUNT);
  }
  DBUG_RETURN(Log_event::do_shall_skip(rli));
}
#endif /* !MYSQL_CLIENT */

/**************************************************************************
  XA_prepare_log_event methods
**************************************************************************/

#if defined(HAVE_REPLICATION) && !defined(MYSQL_CLIENT)
int XA_prepare_log_event::pack_info(Protocol *protocol)
{
  char buf[ser_buf_size];
  char query[sizeof("XA COMMIT ONE PHASE") + 1 + sizeof(buf)];

  /* RHS of the following assert is unknown to client sources */
  compile_time_assert(ser_buf_size == XID::ser_buf_size);
  serialize_xid(buf, my_xid.formatID, my_xid.gtrid_length,
                my_xid.bqual_length, my_xid.data);
  sprintf(query,
          (one_phase ? "XA COMMIT %s ONE PHASE" :  "XA PREPARE %s"),
          buf);

  protocol->store(query, strlen(query), &my_charset_bin);
  return 0;
}
#endif


#ifndef MYSQL_CLIENT
bool XA_prepare_log_event::write(IO_CACHE* file)
{
  uint8 one_byte= one_phase;
  uchar buf_f[4];
  uchar buf_g[4];
  uchar buf_b[4];
  int4store(buf_f, static_cast<XID*>(xid)->get_format_id());
  int4store(buf_g, static_cast<XID*>(xid)->get_gtrid_length());
  int4store(buf_b, static_cast<XID*>(xid)->get_bqual_length());

  DBUG_ASSERT(xid_bufs_size == sizeof(buf_f) + sizeof(buf_g) + sizeof(buf_b));

  return write_header(file, sizeof(one_byte) + xid_bufs_size +
                      static_cast<XID*>(xid)->get_gtrid_length() +
                      static_cast<XID*>(xid)->get_bqual_length())
    ||
    wrapper_my_b_safe_write(file, &one_byte, sizeof(one_byte)) ||
    wrapper_my_b_safe_write(file, buf_f, sizeof(buf_f)) ||
    wrapper_my_b_safe_write(file, buf_g, sizeof(buf_g)) ||
    wrapper_my_b_safe_write(file, buf_b, sizeof(buf_b)) ||
    wrapper_my_b_safe_write(file, (uchar*) static_cast<XID*>(xid)->get_data(),
                            static_cast<XID*>(xid)->get_gtrid_length() +
                            static_cast<XID*>(xid)->get_bqual_length()) ||
    write_footer(file);
}
#endif


#ifdef MYSQL_CLIENT
void XA_prepare_log_event::print(FILE* file, PRINT_EVENT_INFO* print_event_info)
{
  IO_CACHE *const head= &print_event_info->head_cache;
  char buf[ser_buf_size];

  print_header(head, print_event_info, FALSE);
  serialize_xid(buf, my_xid.formatID, my_xid.gtrid_length,
                        my_xid.bqual_length, my_xid.data);
  my_b_printf(head, "\tXA PREPARE %s\n", buf);
  my_b_printf(head, one_phase ? "XA COMMIT %s ONE PHASE\n%s\n" : "XA PREPARE %s\n%s\n",
              buf, print_event_info->delimiter);
}
#endif /* MYSQL_CLIENT */

#if defined(HAVE_REPLICATION) && !defined(MYSQL_CLIENT)

/**
  Differs from Xid_log_event::do_commit in that it carries out
  XA prepare (not the commit).
  It also can commit on one phase when the event's member @c one_phase
  set to true.

  @param  thd    a pointer to THD handle
  @return false  as success and
          true   as an error
*/

bool XA_prepare_log_event::do_commit(THD *thd)
{
  bool error= false;
  xid_t xid;

  xid.set(my_xid.formatID,
          my_xid.data, my_xid.gtrid_length,
          my_xid.data + my_xid.gtrid_length, my_xid.bqual_length);
  if (!one_phase)
  {
    /*
      This is XA-prepare branch.
    */
    thd->lex->sql_command= SQLCOM_XA_PREPARE;
    thd->lex->m_sql_cmd= new Sql_cmd_xa_prepare(&xid);
    error= thd->lex->m_sql_cmd->execute(thd);
    if (!error)
      error|= applier_reset_xa_trans(thd);
  }
  else
  {
    thd->lex->sql_command= SQLCOM_XA_COMMIT;
    thd->lex->m_sql_cmd= new Sql_cmd_xa_commit(&xid, XA_ONE_PHASE);
    error= thd->lex->m_sql_cmd->execute(thd);
  }
  error|= mysql_bin_log.gtid_end_transaction(thd);

  return error;
}
#endif


/**************************************************************************
  User_var_log_event methods
**************************************************************************/

#if defined(HAVE_REPLICATION) && !defined(MYSQL_CLIENT)
int User_var_log_event::pack_info(Protocol* protocol)
{
  char *buf= 0;
  char quoted_id[1 + FN_REFLEN * 2 + 2];// quoted identifier
  size_t id_len= my_strmov_quoted_identifier(this->thd, quoted_id, name, name_len);
  quoted_id[id_len]= '\0';
  size_t val_offset= 2 + id_len;
  size_t event_len= val_offset;

  if (is_null)
  {
    if (!(buf= (char*) my_malloc(key_memory_log_event,
                                 val_offset + 5, MYF(MY_WME))))
      return 1;
    my_stpcpy(buf + val_offset, "NULL");
    event_len= val_offset + 4;
  }
  else
  {
    switch (type) {
    case REAL_RESULT:
      double real_val;
      float8get(&real_val, val);
      if (!(buf= (char*) my_malloc(key_memory_log_event,
                                   val_offset + MY_GCVT_MAX_FIELD_WIDTH + 1,
                                   MYF(MY_WME))))
        return 1;
      event_len+= my_gcvt(real_val, MY_GCVT_ARG_DOUBLE, MY_GCVT_MAX_FIELD_WIDTH,
                          buf + val_offset, NULL);
      break;
    case INT_RESULT:
      if (!(buf= (char*) my_malloc(key_memory_log_event,
                                   val_offset + 22, MYF(MY_WME))))
        return 1;
      event_len= longlong10_to_str(uint8korr(val), buf + val_offset, 
                                   ((flags & User_var_log_event::UNSIGNED_F) ? 
                                    10 : -10))-buf;
      break;
    case DECIMAL_RESULT:
    {
      if (!(buf= (char*) my_malloc(key_memory_log_event,
                                   val_offset + DECIMAL_MAX_STR_LENGTH + 1,
                                   MYF(MY_WME))))
        return 1;
      String str(buf+val_offset, DECIMAL_MAX_STR_LENGTH + 1, &my_charset_bin);
      my_decimal dec;
      binary2my_decimal(E_DEC_FATAL_ERROR, (uchar*) (val+2), &dec, val[0],
                        val[1]);
      my_decimal2string(E_DEC_FATAL_ERROR, &dec, 0, 0, 0, &str);
      event_len= str.length() + val_offset;
      break;
    } 
    case STRING_RESULT:
      /* 15 is for 'COLLATE' and other chars */
      buf= (char*) my_malloc(key_memory_log_event,
                             event_len+val_len*2+1+2*MY_CS_NAME_SIZE+15,
                             MYF(MY_WME));
      CHARSET_INFO *cs;
      if (!buf)
        return 1;
      if (!(cs= get_charset(charset_number, MYF(0))))
      {
        my_stpcpy(buf+val_offset, "???");
        event_len+= 3;
      }
      else
      {
        char *p= strxmov(buf + val_offset, "_", cs->csname, " ", NullS);
        p= str_to_hex(p, val, val_len);
        p= strxmov(p, " COLLATE ", cs->name, NullS);
        event_len= p-buf;
      }
      break;
    case ROW_RESULT:
    default:
      DBUG_ASSERT(false);
      return 1;
    }
  }
  buf[0]= '@';
  memcpy(buf + 1, quoted_id, id_len);
  buf[1 + id_len]= '=';
  protocol->store(buf, event_len, &my_charset_bin);
  my_free(buf);
  return 0;
}
#endif /* !MYSQL_CLIENT */


User_var_log_event::
	User_var_log_event(const char* buf, uint event_len,
			   const Format_description_event* description_event)
  : binary_log::User_var_event(buf, event_len, description_event),
    Log_event(header(), footer())
#ifndef MYSQL_CLIENT
    ,deferred(false), query_id(0)
#endif
{
  if (name != 0)
    is_valid_param= true;
}


#ifndef MYSQL_CLIENT
bool User_var_log_event::write(IO_CACHE* file)
{
  char buf[UV_NAME_LEN_SIZE];
  char buf1[UV_VAL_IS_NULL + UV_VAL_TYPE_SIZE + 
	    UV_CHARSET_NUMBER_SIZE + UV_VAL_LEN_SIZE];
  uchar buf2[MY_MAX(8, DECIMAL_MAX_FIELD_SIZE + 2)], *pos= buf2;
  uint unsigned_len= 0;
  uint buf1_length;
  ulong event_length;

  int4store(buf, name_len);
  
  if ((buf1[0]= is_null))
  {
    buf1_length= 1;
    val_len= 0;                                 // Length of 'pos'
  }    
  else
  {
    buf1[1]= type;
    int4store(buf1 + 2, charset_number);

    switch (type) {
    case REAL_RESULT:
      float8store(buf2, *(double*) val);
      break;
    case INT_RESULT:
      int8store(buf2, *(longlong*) val);
      unsigned_len= 1;
      break;
    case DECIMAL_RESULT:
    {
      my_decimal *dec= (my_decimal *)val;
      dec->sanity_check();
      buf2[0]= (char)(dec->intg + dec->frac);
      buf2[1]= (char)dec->frac;
      decimal2bin(dec, buf2+2, buf2[0], buf2[1]);
      val_len= decimal_bin_size(buf2[0], buf2[1]) + 2;
      break;
    }
    case STRING_RESULT:
      pos= (uchar*) val;
      break;
    case ROW_RESULT:
    default:
      DBUG_ASSERT(false);
      return 0;
    }
    int4store(buf1 + 2 + UV_CHARSET_NUMBER_SIZE, val_len);
    buf1_length= 10;
  }

  /* Length of the whole event */
  event_length= sizeof(buf)+ name_len + buf1_length + val_len + unsigned_len;

  return (write_header(file, event_length) ||
          wrapper_my_b_safe_write(file, (uchar*) buf, sizeof(buf))   ||
	  wrapper_my_b_safe_write(file, (uchar*) name, name_len)     ||
	  wrapper_my_b_safe_write(file, (uchar*) buf1, buf1_length) ||
	  wrapper_my_b_safe_write(file, pos, val_len) ||
          wrapper_my_b_safe_write(file, &flags, unsigned_len) ||
	  write_footer(file));
}
#endif


/*
  User_var_log_event::print()
*/

#ifdef MYSQL_CLIENT
void User_var_log_event::print(FILE* file, PRINT_EVENT_INFO* print_event_info)
{
  IO_CACHE *const head= &print_event_info->head_cache;
  char quoted_id[1 + NAME_LEN * 2 + 2];// quoted length of the identifier
  char name_id[NAME_LEN];
  size_t quoted_len= 0;

  if (!print_event_info->short_form)
  {
    print_header(head, print_event_info, FALSE);
    my_b_printf(head, "\tUser_var\n");
  }
  my_stpcpy(name_id, name);
  name_id[name_len]= '\0';
  my_b_printf(head, "SET @");
  quoted_len= my_strmov_quoted_identifier((char *) quoted_id,
                                          (const char *) name_id);
  quoted_id[quoted_len]= '\0';
  my_b_write(head, (uchar*) quoted_id, quoted_len);

  if (is_null)
  {
    my_b_printf(head, ":=NULL%s\n", print_event_info->delimiter);
  }
  else
  {
    switch (type) {
    case REAL_RESULT:
      double real_val;
      char real_buf[FMT_G_BUFSIZE(14)];
      float8get(&real_val, val);
      sprintf(real_buf, "%.14g", real_val);
      my_b_printf(head, ":=%s%s\n", real_buf, print_event_info->delimiter);
      break;
    case INT_RESULT:
      char int_buf[22];
      longlong10_to_str(uint8korr(val), int_buf, 
                        ((flags & User_var_log_event::UNSIGNED_F) ? 10 : -10));
      my_b_printf(head, ":=%s%s\n", int_buf, print_event_info->delimiter);
      break;
    case DECIMAL_RESULT:
    {
      char str_buf[200];
      int str_len= sizeof(str_buf) - 1;
      int precision= (int)val[0];
      int scale= (int)val[1];
      decimal_digit_t dec_buf[10];
      decimal_t dec;
      dec.len= 10;
      dec.buf= dec_buf;

      bin2decimal((uchar*) val+2, &dec, precision, scale);
      decimal2string(&dec, str_buf, &str_len, 0, 0, 0);
      str_buf[str_len]= 0;
      my_b_printf(head, ":=%s%s\n", str_buf, print_event_info->delimiter);
      break;
    }
    case STRING_RESULT:
    {
      /*
        Let's express the string in hex. That's the most robust way. If we
        print it in character form instead, we need to escape it with
        character_set_client which we don't know (we will know it in 5.0, but
        in 4.1 we don't know it easily when we are printing
        User_var_log_event). Explanation why we would need to bother with
        character_set_client (quoting Bar):
        > Note, the parser doesn't switch to another unescaping mode after
        > it has met a character set introducer.
        > For example, if an SJIS client says something like:
        > SET @a= _ucs2 \0a\0b'
        > the string constant is still unescaped according to SJIS, not
        > according to UCS2.
      */
      char *hex_str;
      CHARSET_INFO *cs;

      hex_str= (char *)my_malloc(key_memory_log_event,
                                 2*val_len+1+2,MYF(MY_WME)); // 2 hex digits / byte
      if (!hex_str)
        return;
      str_to_hex(hex_str, val, val_len);
      /*
        For proper behaviour when mysqlbinlog|mysql, we need to explicitely
        specify the variable's collation. It will however cause problems when
        people want to mysqlbinlog|mysql into another server not supporting the
        character set. But there's not much to do about this and it's unlikely.
      */
      if (!(cs= get_charset(charset_number, MYF(0))))
        /*
          Generate an unusable command (=> syntax error) is probably the best
          thing we can do here.
        */
        my_b_printf(head, ":=???%s\n", print_event_info->delimiter);
      else
        my_b_printf(head, ":=_%s %s COLLATE `%s`%s\n",
                    cs->csname, hex_str, cs->name,
                    print_event_info->delimiter);
      my_free(hex_str);
    }
      break;
    case ROW_RESULT:
    default:
      DBUG_ASSERT(false);
      return;
    }
  }
}
#endif


/*
  User_var_log_event::do_apply_event()
*/

#if defined(HAVE_REPLICATION) && !defined(MYSQL_CLIENT)
int User_var_log_event::do_apply_event(Relay_log_info const *rli)
{
  DBUG_ENTER("User_var_log_event::do_apply_event");
  Item *it= 0;
  CHARSET_INFO *charset;
  query_id_t sav_query_id= 0; /* memorize orig id when deferred applying */

  if (rli->deferred_events_collecting)
  {
    set_deferred(current_thd->query_id);
    int ret= rli->deferred_events->add(this);
    DBUG_RETURN(ret);
  }
  else if (is_deferred())
  {
    sav_query_id= current_thd->query_id;
    current_thd->query_id= query_id; /* recreating original time context */
  }

  if (!(charset= get_charset(charset_number, MYF(MY_WME))))
    DBUG_RETURN(1);
  double real_val;
  longlong int_val;

  /*
    We are now in a statement until the associated query log event has
    been processed.
   */
  const_cast<Relay_log_info*>(rli)->set_flag(Relay_log_info::IN_STMT);

  if (is_null)
  {
    it= new Item_null();
  }
  else
  {
    switch (type) {
    case REAL_RESULT:
      float8get(&real_val, val);
      it= new Item_float(real_val, 0);
      val= (char*) &real_val;		// Pointer to value in native format
      val_len= 8;
      break;
    case INT_RESULT:
      int_val= (longlong) uint8korr(val);
      it= new Item_int(int_val);
      val= (char*) &int_val;		// Pointer to value in native format
      val_len= 8;
      break;
    case DECIMAL_RESULT:
    {
      Item_decimal *dec= new Item_decimal((uchar*) val+2, val[0], val[1]);
      it= dec;
      val= (char *)dec->val_decimal(NULL);
      val_len= sizeof(my_decimal);
      break;
    }
    case STRING_RESULT:
      it= new Item_string(val, val_len, charset);
      break;
    case ROW_RESULT:
    default:
      DBUG_ASSERT(false);
      DBUG_RETURN(0);
    }
  }
  Item_func_set_user_var *e=
    new Item_func_set_user_var(Name_string(name, name_len, false), it, false);
  /*
    Item_func_set_user_var can't substitute something else on its place =>
    0 can be passed as last argument (reference on item)

    Fix_fields() can fail, in which case a call of update_hash() might
    crash the server, so if fix fields fails, we just return with an
    error.
  */
  if (e->fix_fields(thd, 0))
    DBUG_RETURN(1);

  /*
    A variable can just be considered as a table with
    a single record and with a single column. Thus, like
    a column value, it could always have IMPLICIT derivation.
   */
  e->update_hash(val, val_len, (Item_result)type, charset, DERIVATION_IMPLICIT,
                 (flags & binary_log::User_var_event::UNSIGNED_F));
  if (!is_deferred())
    free_root(thd->mem_root, 0);
  else
    current_thd->query_id= sav_query_id; /* restore current query's context */

  DBUG_RETURN(0);
}

int User_var_log_event::do_update_pos(Relay_log_info *rli)
{
  rli->inc_event_relay_log_pos();
  return 0;
}

Log_event::enum_skip_reason
User_var_log_event::do_shall_skip(Relay_log_info *rli)
{
  /*
    It is a common error to set the slave skip counter to 1 instead
    of 2 when recovering from an insert which used a auto increment,
    rand, or user var.  Therefore, if the slave skip counter is 1, we
    just say that this event should be skipped by ignoring it, meaning
    that we do not change the value of the slave skip counter since it
    will be decreased by the following insert event.
  */
  return continue_group(rli);
}
#endif /* !MYSQL_CLIENT */


/**************************************************************************
  Unknown_log_event methods
**************************************************************************/

#ifdef HAVE_REPLICATION
#ifdef MYSQL_CLIENT
void Unknown_log_event::print(FILE* file_arg, PRINT_EVENT_INFO* print_event_info)
{
  if (print_event_info->short_form)
    return;
  print_header(&print_event_info->head_cache, print_event_info, FALSE);
  my_b_printf(&print_event_info->head_cache, "\n# %s", "Unknown event\n");
}
#endif  

/**************************************************************************
	Stop_log_event methods
**************************************************************************/

/*
  Stop_log_event::print()
*/

#ifdef MYSQL_CLIENT
void Stop_log_event::print(FILE* file, PRINT_EVENT_INFO* print_event_info)
{
  if (print_event_info->short_form)
    return;

  print_header(&print_event_info->head_cache, print_event_info, FALSE);
  my_b_printf(&print_event_info->head_cache, "\tStop\n");
}
#endif /* MYSQL_CLIENT */


#ifndef MYSQL_CLIENT
/*
  The master stopped.  We used to clean up all temporary tables but
  this is useless as, as the master has shut down properly, it has
  written all DROP TEMPORARY TABLE (prepared statements' deletion is
  TODO only when we binlog prep stmts).  We used to clean up
  slave_load_tmpdir, but this is useless as it has been cleared at the
  end of LOAD DATA INFILE.  So we have nothing to do here.  The place
  were we must do this cleaning is in
  Start_log_event_v3::do_apply_event(), not here. Because if we come
  here, the master was sane.

  This must only be called from the Slave SQL thread, since it calls
  flush_relay_log_info().
*/
int Stop_log_event::do_update_pos(Relay_log_info *rli)
{
  int error_inc= 0;
  int error_flush= 0;
  /*
    We do not want to update master_log pos because we get a rotate event
    before stop, so by now group_master_log_name is set to the next log.
    If we updated it, we will have incorrect master coordinates and this
    could give false triggers in MASTER_POS_WAIT() that we have reached
    the target position when in fact we have not.
    The group position is always unchanged in MTS mode because the event
    is never executed so can't be scheduled to a Worker.
  */
  if ((thd->variables.option_bits & OPTION_BEGIN) || rli->is_parallel_exec())
    rli->inc_event_relay_log_pos();
  else
  {
    error_inc= rli->inc_group_relay_log_pos(0, true/*need_data_lock=true*/);
    error_flush= rli->flush_info(TRUE);
  }
  return (error_inc || error_flush);
}

#endif /* !MYSQL_CLIENT */
#endif /* HAVE_REPLICATION */

/**************************************************************************
	Append_block_log_event methods
**************************************************************************/

/*
  Append_block_log_event ctor
*/

#ifndef MYSQL_CLIENT  
Append_block_log_event::Append_block_log_event(THD *thd_arg,
                                               const char *db_arg,
					       uchar *block_arg,
					       uint block_len_arg,
					       bool using_trans)
  : binary_log::Append_block_event(db_arg, block_arg, block_len_arg, thd_arg->file_id),
    Log_event(thd_arg, 0,
              using_trans ? Log_event::EVENT_TRANSACTIONAL_CACHE :
                            Log_event::EVENT_STMT_CACHE,
              Log_event::EVENT_NORMAL_LOGGING,
              header(), footer())
{
  if (block != 0)
    is_valid_param= true;
}
#endif


/*
  Append_block_log_event ctor
*/

Append_block_log_event::Append_block_log_event(const char* buf, uint len,
                                               const Format_description_event*
                                               description_event)
  : binary_log::Append_block_event(buf, len, description_event),
    Log_event(header(), footer())
{

  DBUG_ENTER("Append_block_log_event::Append_block_log_event(char*,...)");
  if (block != 0)
    is_valid_param= true;
  DBUG_VOID_RETURN;
}


/*
  Append_block_log_event::write()
*/

#ifndef MYSQL_CLIENT
bool Append_block_log_event::write(IO_CACHE* file)
{
  uchar buf[Binary_log_event::APPEND_BLOCK_HEADER_LEN];
  int4store(buf + AB_FILE_ID_OFFSET, file_id);
  return (write_header(file, Binary_log_event::APPEND_BLOCK_HEADER_LEN +
                       block_len) ||
          wrapper_my_b_safe_write(file, buf,
                                  Binary_log_event::APPEND_BLOCK_HEADER_LEN) ||
	  wrapper_my_b_safe_write(file, block, block_len) ||
	  write_footer(file));
}
#endif


/*
  Append_block_log_event::print()
*/

#ifdef MYSQL_CLIENT  
void Append_block_log_event::print(FILE* file,
				   PRINT_EVENT_INFO* print_event_info)
{
  if (print_event_info->short_form)
    return;
  print_header(&print_event_info->head_cache, print_event_info, FALSE);
  my_b_printf(&print_event_info->head_cache,
              "\n#%s: file_id: %d  block_len: %d\n",
              get_type_str(), file_id, block_len);
}
#endif /* MYSQL_CLIENT */


/*
  Append_block_log_event::pack_info()
*/

#if defined(HAVE_REPLICATION) && !defined(MYSQL_CLIENT)
int Append_block_log_event::pack_info(Protocol *protocol)
{
  char buf[256];
  size_t length;
  length= my_snprintf(buf, sizeof(buf), ";file_id=%u;block_len=%u",
                      file_id, block_len);
  protocol->store(buf, length, &my_charset_bin);
  return 0;
}


/*
  Append_block_log_event::get_create_or_append()
*/

int Append_block_log_event::get_create_or_append() const
{
  return 0; /* append to the file, fail if not exists */
}

/*
  Append_block_log_event::do_apply_event()
*/

int Append_block_log_event::do_apply_event(Relay_log_info const *rli)
{
  char fname[FN_REFLEN+TEMP_FILE_MAX_LEN];
  int fd;
  int error = 1;
  DBUG_ENTER("Append_block_log_event::do_apply_event");

  THD_STAGE_INFO(thd, stage_making_temp_file_append_before_load_data);
  slave_load_file_stem(fname, file_id, server_id, ".data");
  if (get_create_or_append())
  {
    /*
      Usually lex_start() is called by mysql_parse(), but we need it here
      as the present method does not call mysql_parse().
    */
    lex_start(thd);
    mysql_reset_thd_for_next_command(thd);
    /* old copy may exist already */
    mysql_file_delete(key_file_log_event_data, fname, MYF(0));
    DBUG_EXECUTE_IF("simulate_file_create_error_Append_block_event",
                    {
                    strcat(fname, "/");
                    });
    if ((fd= mysql_file_create(key_file_log_event_data,
                               fname, CREATE_MODE,
                               O_WRONLY | O_BINARY | O_EXCL | O_NOFOLLOW,
                               MYF(MY_WME))) < 0)
    {
      rli->report(ERROR_LEVEL, thd->get_stmt_da()->mysql_errno(),
                  "Error in %s event: could not create file '%s', '%s'",
                  get_type_str(), fname, thd->get_stmt_da()->message_text());
      goto err;
    }
  }
  else if ((fd= mysql_file_open(key_file_log_event_data,
                                fname,
                                O_WRONLY | O_APPEND | O_BINARY | O_NOFOLLOW,
                                MYF(MY_WME))) < 0)
  {
    rli->report(ERROR_LEVEL, thd->get_stmt_da()->mysql_errno(),
                "Error in %s event: could not open file '%s', '%s'",
                get_type_str(), fname, thd->get_stmt_da()->message_text());
    goto err;
  }
  DBUG_EXECUTE_IF("remove_slave_load_file_before_write",
                  {
                    my_delete_allow_opened(fname, MYF(0));
                  });

  DBUG_EXECUTE_IF("simulate_file_write_error_Append_block_event",
                  {
                    mysql_file_close(fd, MYF(0));
                  });
  if (mysql_file_write(fd, block, block_len, MYF(MY_WME+MY_NABP)))
  {
    rli->report(ERROR_LEVEL, thd->get_stmt_da()->mysql_errno(),
                "Error in %s event: write to '%s' failed, '%s'",
                get_type_str(), fname, thd->get_stmt_da()->message_text());
    goto err;
  }
  error=0;

err:
  if (fd >= 0)
    mysql_file_close(fd, MYF(0));
  DBUG_RETURN(error);
}
#endif


/**************************************************************************
	Delete_file_log_event methods
**************************************************************************/

/*
  Delete_file_log_event ctor
*/

#ifndef MYSQL_CLIENT
Delete_file_log_event::Delete_file_log_event(THD *thd_arg, const char* db_arg,
					     bool using_trans)
  : binary_log::Delete_file_event(thd_arg->file_id, db_arg),
    Log_event(thd_arg, 0,
              using_trans ? Log_event::EVENT_TRANSACTIONAL_CACHE :
                            Log_event::EVENT_STMT_CACHE,
              Log_event::EVENT_NORMAL_LOGGING,
              header(), footer())
{
  if (file_id != 0)
    is_valid_param= true;
}
#endif

/*
  Delete_file_log_event ctor
*/

Delete_file_log_event::Delete_file_log_event(const char* buf, uint len,
                                             const Format_description_event*
                                             description_event)
  : binary_log::Delete_file_event(buf, len, description_event),
    Log_event(header(), footer())
{
  if (file_id != 0)
    is_valid_param= true;
}


/*
  Delete_file_log_event::write()
*/

#ifndef MYSQL_CLIENT
bool Delete_file_log_event::write(IO_CACHE* file)
{
 uchar buf[Binary_log_event::DELETE_FILE_HEADER_LEN];
 int4store(buf + DF_FILE_ID_OFFSET, file_id);
 return (write_header(file, sizeof(buf)) ||
         wrapper_my_b_safe_write(file, buf, sizeof(buf)) ||
	 write_footer(file));
}
#endif


/*
  Delete_file_log_event::print()
*/

#ifdef MYSQL_CLIENT  
void Delete_file_log_event::print(FILE* file,
				  PRINT_EVENT_INFO* print_event_info)
{
  if (print_event_info->short_form)
    return;
  print_header(&print_event_info->head_cache, print_event_info, FALSE);
  my_b_printf(&print_event_info->head_cache,
              "\n#Delete_file: file_id=%u\n", file_id);
}
#endif /* MYSQL_CLIENT */

/*
  Delete_file_log_event::pack_info()
*/

#if defined(HAVE_REPLICATION) && !defined(MYSQL_CLIENT)
int Delete_file_log_event::pack_info(Protocol *protocol)
{
  char buf[64];
  size_t length;
  length= my_snprintf(buf, sizeof(buf), ";file_id=%u", (uint) file_id);
  protocol->store(buf, length, &my_charset_bin);
  return 0;
}
#endif

/*
  Delete_file_log_event::do_apply_event()
*/

#if defined(HAVE_REPLICATION) && !defined(MYSQL_CLIENT)
int Delete_file_log_event::do_apply_event(Relay_log_info const *rli)
{
  char fname[FN_REFLEN+TEMP_FILE_MAX_LEN];
  lex_start(thd);
  mysql_reset_thd_for_next_command(thd);
  char *ext= slave_load_file_stem(fname, file_id, server_id, ".data");
  mysql_file_delete(key_file_log_event_data, fname, MYF(MY_WME));
  my_stpcpy(ext, ".info");
  mysql_file_delete(key_file_log_event_info, fname, MYF(MY_WME));
  return 0;
}
#endif /* defined(HAVE_REPLICATION) && !defined(MYSQL_CLIENT) */

/**************************************************************************
	Begin_load_query_log_event methods
**************************************************************************/

#ifndef MYSQL_CLIENT
Begin_load_query_log_event::
Begin_load_query_log_event(THD* thd_arg, const char* db_arg, uchar* block_arg,
                           uint block_len_arg, bool using_trans)
 : binary_log::Append_block_event(db_arg, block_arg, block_len_arg,
                                  thd_arg->file_id),
   Append_block_log_event(thd_arg, db_arg, block_arg, block_len_arg,
                          using_trans),
   binary_log::Begin_load_query_event()
{
  common_header->type_code= binary_log::BEGIN_LOAD_QUERY_EVENT;
  file_id= thd_arg->file_id= mysql_bin_log.next_file_id();
}
#endif


Begin_load_query_log_event::
Begin_load_query_log_event(const char* buf, uint len,
                           const Format_description_event* desc_event)
  : binary_log::Append_block_event(buf, len, desc_event),
    Append_block_log_event(buf, len, desc_event),
    binary_log::Begin_load_query_event(buf, len, desc_event)
{
}


#if defined( HAVE_REPLICATION) && !defined(MYSQL_CLIENT)
int Begin_load_query_log_event::get_create_or_append() const
{
  return 1; /* create the file */
}
#endif /* defined( HAVE_REPLICATION) && !defined(MYSQL_CLIENT) */


#if !defined(MYSQL_CLIENT) && defined(HAVE_REPLICATION)
Log_event::enum_skip_reason
Begin_load_query_log_event::do_shall_skip(Relay_log_info *rli)
{
  /*
    If the slave skip counter is 1, then we should not start executing
    on the next event.
  */
  return continue_group(rli);
}
#endif


/**************************************************************************
	Execute_load_query_log_event methods
**************************************************************************/


#ifndef MYSQL_CLIENT
Execute_load_query_log_event::
Execute_load_query_log_event(THD *thd_arg, const char* query_arg,
                             ulong query_length_arg, uint fn_pos_start_arg,
                             uint fn_pos_end_arg,
                             binary_log::enum_load_dup_handling dup_handling_arg,
                             bool using_trans, bool immediate, bool suppress_use,
                             int errcode)
: binary_log::Query_event(query_arg, thd_arg->catalog().str, thd_arg->db().str,
                          query_length_arg,
                          thd_arg->thread_id(), thd_arg->variables.sql_mode,
                          thd_arg->variables.auto_increment_increment,
                          thd_arg->variables.auto_increment_offset,
                          thd_arg->variables.lc_time_names->number,
                          (ulonglong)thd_arg->table_map_for_update,
                          errcode,
                          thd_arg->db().str ? strlen(thd_arg->db().str) : 0,
                          thd_arg->catalog().str ? strlen(thd_arg->catalog().str) : 0),
  Query_log_event(thd_arg, query_arg, query_length_arg, using_trans, immediate,
                  suppress_use, errcode),
  binary_log::Execute_load_query_event(thd_arg->file_id, fn_pos_start_arg,
                           fn_pos_end_arg, dup_handling_arg)
{
  if (Query_log_event::is_valid() && file_id != 0)
    is_valid_param= true;
  common_header->type_code= binary_log::EXECUTE_LOAD_QUERY_EVENT;
}
#endif /* !MYSQL_CLIENT */


Execute_load_query_log_event::
Execute_load_query_log_event(const char* buf, uint event_len,
                             const Format_description_event* desc_event)
  : binary_log::Query_event(buf, event_len, desc_event,
                            binary_log::EXECUTE_LOAD_QUERY_EVENT),
    Query_log_event(buf, event_len, desc_event,
                    binary_log::EXECUTE_LOAD_QUERY_EVENT),
    binary_log::Execute_load_query_event(buf, event_len, desc_event)
{
  if (!Query_log_event::is_valid())
  {
    //clear all the variables set in execute_load_query_event
    file_id= 0; fn_pos_start= 0; fn_pos_end= 0;
    dup_handling= binary_log::LOAD_DUP_ERROR;
  }
  if (Query_log_event::is_valid() && file_id != 0)
    is_valid_param= true;
}


ulong Execute_load_query_log_event::get_post_header_size_for_derived()
{
  return Binary_log_event::EXECUTE_LOAD_QUERY_EXTRA_HEADER_LEN;
}


#ifndef MYSQL_CLIENT
bool
Execute_load_query_log_event::write_post_header_for_derived(IO_CACHE* file)
{
  uchar buf[Binary_log_event::EXECUTE_LOAD_QUERY_EXTRA_HEADER_LEN];
  int4store(buf, file_id);
  int4store(buf + 4, fn_pos_start);
  int4store(buf + 4 + 4, fn_pos_end);
  *(buf + 4 + 4 + 4)= (uchar) dup_handling;
  return wrapper_my_b_safe_write(file, buf, Binary_log_event::EXECUTE_LOAD_QUERY_EXTRA_HEADER_LEN);
}
#endif


#ifdef MYSQL_CLIENT
void Execute_load_query_log_event::print(FILE* file,
                                         PRINT_EVENT_INFO* print_event_info)
{
  print(file, print_event_info, 0);
}

/**
  Prints the query as LOAD DATA LOCAL and with rewritten filename.
*/
void Execute_load_query_log_event::print(FILE* file,
                                         PRINT_EVENT_INFO* print_event_info,
                                         const char *local_fname)
{
  IO_CACHE *const head= &print_event_info->head_cache;

  print_query_header(head, print_event_info);
  /**
    reduce the size of io cache so that the write function is called
    for every call to my_b_printf().
   */
  DBUG_EXECUTE_IF ("simulate_execute_event_write_error",
                   {head->write_pos= head->write_end;
                   DBUG_SET("+d,simulate_file_write_error");});

  if (local_fname)
  {
    my_b_write(head, (uchar*) query, fn_pos_start);
    my_b_printf(head, " LOCAL INFILE ");
    pretty_print_str(head, local_fname, strlen(local_fname));

    if (dup_handling == binary_log::LOAD_DUP_REPLACE)
      my_b_printf(head, " REPLACE");
    my_b_printf(head, " INTO");
    my_b_write(head, (uchar*) query + fn_pos_end, q_len-fn_pos_end);
    my_b_printf(head, "\n%s\n", print_event_info->delimiter);
  }
  else
  {
    my_b_write(head, (uchar*) query, q_len);
    my_b_printf(head, "\n%s\n", print_event_info->delimiter);
  }

  if (!print_event_info->short_form)
    my_b_printf(head, "# file_id: %d \n", file_id);
}
#endif


#if defined(HAVE_REPLICATION) && !defined(MYSQL_CLIENT)
int Execute_load_query_log_event::pack_info(Protocol *protocol)
{
  char *buf, *pos;
  if (!(buf= (char*) my_malloc(key_memory_log_event,
                               9 + (db_len * 2) + 2 + q_len + 10 + 21,
                               MYF(MY_WME))))
    return 1;
  pos= buf;
  if (db && db_len)
  {
    /*
      Statically allocates room to store '\0' and an identifier
      that may have NAME_LEN * 2 due to quoting and there are
      two quoting characters that wrap them.
    */
    char quoted_db[1 + NAME_LEN * 2 + 2];// quoted length of the identifier
    size_t size= 0;
    size= my_strmov_quoted_identifier(this->thd, quoted_db, db, 0);
    pos= my_stpcpy(buf, "use ");
    memcpy(pos, quoted_db, size);
    pos= my_stpcpy(pos + size, "; ");
  }
  if (query && q_len)
  {
    memcpy(pos, query, q_len);
    pos+= q_len;
  }
  pos= my_stpcpy(pos, " ;file_id=");
  pos= int10_to_str((long) file_id, pos, 10);
  protocol->store(buf, pos-buf, &my_charset_bin);
  my_free(buf);
  return 0;
}


int
Execute_load_query_log_event::do_apply_event(Relay_log_info const *rli)
{
  char *p;
  char *buf;
  char *fname;
  char *fname_end;
  int error;

  buf= (char*) my_malloc(key_memory_log_event,
                         q_len + 1 - (fn_pos_end - fn_pos_start) +
                         (FN_REFLEN + TEMP_FILE_MAX_LEN) + 10 + 8 + 5, MYF(MY_WME));

  DBUG_EXECUTE_IF("LOAD_DATA_INFILE_has_fatal_error", my_free(buf); buf= NULL;);

  /* Replace filename and LOCAL keyword in query before executing it */
  if (buf == NULL)
  {
    rli->report(ERROR_LEVEL, ER_SLAVE_FATAL_ERROR,
                ER_THD(thd, ER_SLAVE_FATAL_ERROR), "Not enough memory");
    return 1;
  }

  p= buf;
  memcpy(p, query, fn_pos_start);
  p+= fn_pos_start;
  fname= (p= strmake(p, STRING_WITH_LEN(" INFILE \'")));
  p= slave_load_file_stem(p, file_id, server_id, ".data");
  fname_end= p= strend(p);                      // Safer than p=p+5
  *(p++)='\'';
  switch (dup_handling) {
  case binary_log::LOAD_DUP_IGNORE:
    p= strmake(p, STRING_WITH_LEN(" IGNORE"));
    break;
  case binary_log::LOAD_DUP_REPLACE:
    p= strmake(p, STRING_WITH_LEN(" REPLACE"));
    break;
  default:
    /* Ordinary load data */
    break;
  }
  p= strmake(p, STRING_WITH_LEN(" INTO "));
  p= strmake(p, query+fn_pos_end, q_len-fn_pos_end);

  error= Query_log_event::do_apply_event(rli, buf, p-buf);

  /* Forging file name for deletion in same buffer */
  *fname_end= 0;

  /*
    If there was an error the slave is going to stop, leave the
    file so that we can re-execute this event at START SLAVE.
  */
  if (!error)
    mysql_file_delete(key_file_log_event_data, fname, MYF(MY_WME));

  my_free(buf);
  return error;
}
#endif
/*****************************************************************************
   Load_query_generator is used to generate the LOAD DATA statement for binlog
******************************************************************************/

#if defined(MYSQL_SERVER) && !defined(EMBEDDED_LIBRARY)
Load_query_generator::Load_query_generator(THD *thd_arg, const sql_exchange *ex,
                                           const char *db_arg,
                                           const char *table_name_arg,
                                           bool is_concurrent_arg,
                                           bool replace, bool ignore) :
  str((char *)buf, BUF_SIZE, &my_charset_bin), thd(thd_arg), sql_ex(ex), db(db_arg),
  table_name(table_name_arg ? table_name_arg : ""),
  fname(ex->file_name), is_concurrent(is_concurrent_arg),
  has_replace(replace), has_ignore(ignore)
{
  str.length(0);
}

const String* Load_query_generator::generate(size_t *fn_start, size_t *fn_end)
{
  str.append("LOAD DATA ");

  if (is_concurrent)
    str.append("CONCURRENT ");

  if (fn_start)
    *fn_start= str.length()-1;

  if (thd->lex->local_file)
    str.append("LOCAL ");
  str.append("INFILE ");
  pretty_print_str(&str, fname, strlen(fname));
  str.append(" ");


  if (has_replace)
    str.append("REPLACE ");
  else if (has_ignore)
    str.append("IGNORE ");

  str.append("INTO");
  if (fn_end)
    *fn_end= str.length();

  str.append(" TABLE ");
  str.append(table_name);

  if (sql_ex->cs != NULL)
  {
    str.append(" CHARACTER SET ");
    str.append(sql_ex->cs->csname);
  }

  /* We have to create all optional fields as the default is not empty */
  str.append(" FIELDS TERMINATED BY ");
  pretty_print_str(&str, sql_ex->field.field_term);

  if (sql_ex->field.opt_enclosed)
    str.append(" OPTIONALLY ");
  str.append(" ENCLOSED BY ");
  pretty_print_str(&str, sql_ex->field.enclosed);

  str.append(" ESCAPED BY ");
  pretty_print_str(&str, sql_ex->field.escaped);

  str.append(" LINES TERMINATED BY ");
  pretty_print_str(&str, sql_ex->line.line_term);
  if (sql_ex->line.line_start->length() > 0)
  {
    str.append(" STARTING BY ");
    pretty_print_str(&str, sql_ex->line.line_start);
  }

  if (sql_ex->skip_lines > 0)
  {
    str.append(" IGNORE ");
    str.append_ulonglong(sql_ex->skip_lines);
    str.append(" LINES ");
  }

  /* prepare fields-list */
  if (!thd->lex->load_field_list.is_empty())
  {
    List_iterator<Item> li(thd->lex->load_field_list);
    Item *item;
    str.append(" (");

    while ((item= li++))
    {
      if (item->type() == Item::FIELD_ITEM || item->type() == Item::REF_ITEM)
        append_identifier(thd, &str, item->item_name.ptr(),
                          strlen(item->item_name.ptr()));
      else
        item->print(&str, QT_ORDINARY);
      str.append(", ");
    }
    // remvoe the last ", "
    str.length(str.length() - 2);
    str.append(')');
  }

  if (!thd->lex->load_update_list.is_empty())
  {
    List_iterator<Item> lu(thd->lex->load_update_list);
    List_iterator<String> ls(thd->lex->load_set_str_list);
    Item *item;

    str.append(" SET ");

    while ((item= lu++))
    {
      String *s= ls++;

      append_identifier(thd, &str, item->item_name.ptr(),
                        strlen(item->item_name.ptr()));
      str.append(*s);
      str.append(", ");
    }
    // remvoe the last ", "
    str.length(str.length() - 2);
  }

  return &str;
}

#endif
#ifndef DBUG_OFF
#ifndef MYSQL_CLIENT
static uchar dbug_extra_row_data_val= 0;

/**
   set_extra_data

   Called during self-test to generate various
   self-consistent binlog row event extra
   thread data structures which can be checked
   when reading the binlog.

   @param arr  Buffer to use
*/
static const uchar* set_extra_data(uchar* arr)
{
  uchar val= (dbug_extra_row_data_val++) %
    (EXTRA_ROW_INFO_MAX_PAYLOAD + 1); /* 0 .. MAX_PAYLOAD + 1 */
  arr[EXTRA_ROW_INFO_LEN_OFFSET]= val + EXTRA_ROW_INFO_HDR_BYTES;
  arr[EXTRA_ROW_INFO_FORMAT_OFFSET]= val;
  for (uchar i=0; i<val; i++)
    arr[EXTRA_ROW_INFO_HDR_BYTES+i]= val;

  return arr;
}

#endif // #ifndef MYSQL_CLIENT

/**
   check_extra_data

   Called during self-test to check that
   binlog row event extra data is self-
   consistent as defined by the set_extra_data
   function above.

   Will assert(false) if not.

   @param extra_row_data
*/
static void check_extra_data(uchar* extra_row_data)
{
  assert(extra_row_data);
  uint16 len= extra_row_data[EXTRA_ROW_INFO_LEN_OFFSET];
  uint8 val= len - EXTRA_ROW_INFO_HDR_BYTES;
  assert(extra_row_data[EXTRA_ROW_INFO_FORMAT_OFFSET] == val);
  for (uint16 i= 0; i < val; i++)
  {
    assert(extra_row_data[EXTRA_ROW_INFO_HDR_BYTES + i] == val);
  }
}

#endif  // #ifndef DBUG_OFF

/**************************************************************************
	Rows_log_event member functions
**************************************************************************/

#ifndef MYSQL_CLIENT
Rows_log_event::Rows_log_event(THD *thd_arg, TABLE *tbl_arg, const Table_id& tid,
                               MY_BITMAP const *cols, bool using_trans,
                               Log_event_type event_type,
                               const uchar* extra_row_info)
 : binary_log::Rows_event(event_type),
   Log_event(thd_arg, 0,
             using_trans ? Log_event::EVENT_TRANSACTIONAL_CACHE :
                           Log_event::EVENT_STMT_CACHE,
             Log_event::EVENT_NORMAL_LOGGING,
             header(), footer())
#ifdef HAVE_REPLICATION
    , m_curr_row(NULL), m_curr_row_end(NULL), m_key(NULL), m_key_info(NULL),
    m_distinct_keys(Key_compare(&m_key_info)), m_distinct_key_spare_buf(NULL)
#endif
{
  common_header->type_code= event_type;
  m_row_count= 0;
  m_table_id= tid;
  m_width= tbl_arg ? tbl_arg->s->fields : 1;
  m_rows_buf= 0; m_rows_cur= 0; m_rows_end= 0; m_flags= 0;
  m_type= event_type; m_extra_row_data=0;

  DBUG_ASSERT(tbl_arg && tbl_arg->s && tid.is_valid());

  if (thd_arg->variables.option_bits & OPTION_NO_FOREIGN_KEY_CHECKS)
      set_flags(NO_FOREIGN_KEY_CHECKS_F);
  if (thd_arg->variables.option_bits & OPTION_RELAXED_UNIQUE_CHECKS)
      set_flags(RELAXED_UNIQUE_CHECKS_F);
#ifndef DBUG_OFF
  uchar extra_data[255];
  DBUG_EXECUTE_IF("extra_row_data_set",
                  /* Set extra row data to a known value */
                  extra_row_info = set_extra_data(extra_data););
#endif
  if (extra_row_info)
  {
    /* Copy Extra data from thd into new event */
    uint8 extra_data_len= extra_row_info[EXTRA_ROW_INFO_LEN_OFFSET];
    assert(extra_data_len >= EXTRA_ROW_INFO_HDR_BYTES);

    m_extra_row_data= (uchar*) my_malloc(key_memory_log_event,
                                         extra_data_len, MYF(MY_WME));

    if (likely(m_extra_row_data != NULL))
    {
      memcpy(m_extra_row_data, extra_row_info,
             extra_data_len);
    }
  }

  /* if bitmap_init fails, caught in is_valid() */
  if (likely(!bitmap_init(&m_cols,
                          m_width <= sizeof(m_bitbuf)*8 ? m_bitbuf : NULL,
                          m_width,
                          false)))
  {
    /* Cols can be zero if this is a dummy binrows event */
    if (likely(cols != NULL))
    {
      memcpy(m_cols.bitmap, cols->bitmap, no_bytes_in_map(cols));
      create_last_word_mask(&m_cols);
    }
  }
  else
  {
    // Needed because bitmap_init() does not set it to null on failure
    m_cols.bitmap= 0;
  }
  /*
   -Check that malloc() succeeded in allocating memory for the rows
    buffer and the COLS vector.
   -Checking that an Update_rows_log_event
    is valid is done while setting the Update_rows_log_event::is_valid
  */
  if (m_rows_buf && m_cols.bitmap)
    is_valid_param= true;
}
#endif

Rows_log_event::Rows_log_event(const char *buf, uint event_len,
                               const Format_description_event
                               *description_event)
: binary_log::Rows_event(buf, event_len, description_event),
  Log_event(header(), footer()),
  m_row_count(0),
#ifndef MYSQL_CLIENT
  m_table(NULL),
#endif
  m_rows_buf(0), m_rows_cur(0), m_rows_end(0)
#if !defined(MYSQL_CLIENT) && defined(HAVE_REPLICATION)
    , m_curr_row(NULL), m_curr_row_end(NULL), m_key(NULL), m_key_info(NULL),
    m_distinct_keys(Key_compare(&m_key_info)), m_distinct_key_spare_buf(NULL)
#endif
{
  DBUG_ENTER("Rows_log_event::Rows_log_event(const char*,...)");

  DBUG_ASSERT(header()->type_code == m_type);


  if (m_extra_row_data)
    DBUG_EXECUTE_IF("extra_row_data_check",
                    /* Check extra data has expected value */
                    check_extra_data(m_extra_row_data););


  /*
     m_cols and m_cols_ai are of the type MY_BITMAP, which are members of
     class Rows_log_event, and are used while applying the row events on
     the slave.
     The bitmap integer is initialized by copying the contents of the
     vector column_before_image for m_cols.bitamp, and vector
     column_after_image for m_cols_ai.bitmap. m_cols_ai is only initialized
     for UPDATE_ROWS_EVENTS, else it is equal to the before image.
  */
  memset(&m_cols, 0, sizeof(m_cols));
  /* if bitmap_init fails, is_valid will be set to false */
  if (likely(!bitmap_init(&m_cols,
                          m_width <= sizeof(m_bitbuf) * 8 ? m_bitbuf : NULL,
                          m_width,
                          false)))
  {
    if (!columns_before_image.empty())
    {
      memcpy(m_cols.bitmap, &columns_before_image[0], (m_width + 7) / 8);
      create_last_word_mask(&m_cols);
      DBUG_DUMP("m_cols", (uchar*) m_cols.bitmap, no_bytes_in_map(&m_cols));
    } //end if columns_before_image.empty()
    else
    m_cols.bitmap= NULL;
  }
  else
  {
    // Needed because bitmap_init() does not set it to null on failure
    m_cols.bitmap= NULL;
    DBUG_VOID_RETURN;
  }
  m_cols_ai.bitmap= m_cols.bitmap; //See explanation below while setting is_valid.

  if ((m_type == binary_log::UPDATE_ROWS_EVENT) ||
      (m_type == binary_log::UPDATE_ROWS_EVENT_V1))
  {
    /* if bitmap_init fails, is_valid will be set to false*/
    if (likely(!bitmap_init(&m_cols_ai,
                            m_width <= sizeof(m_bitbuf_ai) * 8 ?
                                        m_bitbuf_ai : NULL,
                            m_width,
                            false)))
    {
      if (!columns_after_image.empty())
      {
        memcpy(m_cols_ai.bitmap, &columns_after_image[0], (m_width + 7) / 8);
        create_last_word_mask(&m_cols_ai);
       DBUG_DUMP("m_cols_ai", (uchar*) m_cols_ai.bitmap,
                  no_bytes_in_map(&m_cols_ai));
      }
      else
        m_cols_ai.bitmap= NULL;
    }
    else
    {
      // Needed because bitmap_init() does not set it to null on failure
      m_cols_ai.bitmap= 0;
      DBUG_VOID_RETURN;
    }
  }


  /*
    m_rows_buf, m_cur_row and m_rows_end are pointers to the vector rows.
    m_rows_buf is the pointer to the first byte of first row in the event.
    m_curr_row points to current row being applied on the slave. Initially,
    this points to the same element as m_rows_buf in the vector.
    m_rows_end points to the last byte in the last row in the event.

    These pointers are used while applying the events on to the slave, and
    are not required for decoding.
  */
  if (likely(!row.empty()))
  {
    m_rows_buf= &row[0];
#if !defined(MYSQL_CLIENT) && defined(HAVE_REPLICATION)
    m_curr_row= m_rows_buf;
#endif
    m_rows_end= m_rows_buf + row.size() - 1;
    m_rows_cur= m_rows_end;
  }
  /*
    -Check that malloc() succeeded in allocating memory for the row
     buffer and the COLS vector.
    -Checking that an Update_rows_log_event
     is valid is done while setting the Update_rows_log_event::is_valid
  */
  if (m_rows_buf && m_cols.bitmap)
    is_valid_param= true;
  DBUG_VOID_RETURN;
}

Rows_log_event::~Rows_log_event()
{
  if (m_cols.bitmap)
  {
    if (m_cols.bitmap == m_bitbuf) // no my_malloc happened
      m_cols.bitmap= 0; // so no my_free in bitmap_free
    bitmap_free(&m_cols); // To pair with bitmap_init().
  }
}
size_t Rows_log_event::get_data_size()
{
  int const general_type_code= get_general_type_code();

  uchar buf[sizeof(m_width) + 1];
  uchar *end= net_store_length(buf, m_width);

  DBUG_EXECUTE_IF("old_row_based_repl_4_byte_map_id_master",
                  return 6 + no_bytes_in_map(&m_cols) + (end - buf) +
                  (general_type_code == binary_log::UPDATE_ROWS_EVENT ?
                                        no_bytes_in_map(&m_cols_ai) : 0) +
                  (m_rows_cur - m_rows_buf););

  int data_size= 0;
  bool is_v2_event= common_header->type_code > binary_log::DELETE_ROWS_EVENT_V1;
  if (is_v2_event)
  {
    data_size= Binary_log_event::ROWS_HEADER_LEN_V2 +
      (m_extra_row_data ?
       ROWS_V_TAG_LEN + m_extra_row_data[EXTRA_ROW_INFO_LEN_OFFSET]:
       0);
  }
  else
  {
    data_size= Binary_log_event::ROWS_HEADER_LEN_V1;
  }
  data_size+= no_bytes_in_map(&m_cols);
  data_size+= (uint) (end - buf);

  if (general_type_code == binary_log::UPDATE_ROWS_EVENT)
    data_size+= no_bytes_in_map(&m_cols_ai);

  data_size+= (uint) (m_rows_cur - m_rows_buf);
  return data_size; 
}


#ifndef MYSQL_CLIENT
int Rows_log_event::do_add_row_data(uchar *row_data, size_t length)
{
  /*
    When the table has a primary key, we would probably want, by default, to
    log only the primary key value instead of the entire "before image". This
    would save binlog space. TODO
  */
  DBUG_ENTER("Rows_log_event::do_add_row_data");
  DBUG_PRINT("enter", ("row_data: %p  length: %lu", row_data,
                       (ulong) length));

  /*
    If length is zero, there is nothing to write, so we just
    return. Note that this is not an optimization, since calling
    realloc() with size 0 means free().
   */
  if (length == 0)
  {
    m_row_count++;
    DBUG_RETURN(0);
  }

  DBUG_DUMP("row_data", row_data, min<size_t>(length, 32));

  DBUG_ASSERT(m_rows_buf <= m_rows_cur);
  DBUG_ASSERT(!m_rows_buf || (m_rows_end && m_rows_buf < m_rows_end));
  DBUG_ASSERT(m_rows_cur <= m_rows_end);

  /* The cast will always work since m_rows_cur <= m_rows_end */
  if (static_cast<size_t>(m_rows_end - m_rows_cur) <= length)
  {
    size_t const block_size= 1024;
    ulong cur_size= m_rows_cur - m_rows_buf;
    DBUG_EXECUTE_IF("simulate_too_big_row_case1",
                     cur_size= UINT_MAX32 - (block_size * 10);
                     length= UINT_MAX32 - (block_size * 10););
    DBUG_EXECUTE_IF("simulate_too_big_row_case2",
                     cur_size= UINT_MAX32 - (block_size * 10);
                     length= block_size * 10;);
    DBUG_EXECUTE_IF("simulate_too_big_row_case3",
                     cur_size= block_size * 10;
                     length= UINT_MAX32 - (block_size * 10););
    DBUG_EXECUTE_IF("simulate_too_big_row_case4",
                     cur_size= UINT_MAX32 - (block_size * 10);
                     length= (block_size * 10) - block_size + 1;);
    ulong remaining_space= UINT_MAX32 - cur_size;
    /* Check that the new data fits within remaining space and we can add
       block_size without wrapping.
     */
    if (length > remaining_space ||
        ((length + block_size) > remaining_space))
    {
      sql_print_error("The row data is greater than 4GB, which is too big to "
                      "write to the binary log.");
      DBUG_RETURN(ER_BINLOG_ROW_LOGGING_FAILED);
    }
    const size_t new_alloc= 
        block_size * ((cur_size + length + block_size - 1) / block_size);
    if (new_alloc)
      row.resize(new_alloc);

    /* If the memory moved, we need to move the pointers */
    if (new_alloc && &row[0] != m_rows_buf)
    {
      m_rows_buf= &row[0];
      if (m_rows_buf && m_cols.bitmap)
        is_valid_param= true;
      m_rows_cur= m_rows_buf + cur_size;
    }

    /*
       The end pointer should always be changed to point to the end of
       the allocated memory.
    */
    m_rows_end= m_rows_buf + new_alloc;
  }

  DBUG_ASSERT(m_rows_cur + length <= m_rows_end);
  memcpy(m_rows_cur, row_data, length);
  m_rows_cur+= length;
  m_row_count++;
  DBUG_RETURN(0);
}
#endif

#if !defined(MYSQL_CLIENT) && defined(HAVE_REPLICATION)

/**
  Checks if any of the columns in the given table is
  signaled in the bitmap.

  For each column in the given table checks if it is
  signaled in the bitmap. This is most useful when deciding
  whether a before image (BI) can be used or not for
  searching a row. If no column is signaled, then the
  image cannot be used for searching a record (regardless
  of using position(), index scan or table scan). Here is
  an example:

  MASTER> SET @@binlog_row_image='MINIMAL';
  MASTER> CREATE TABLE t1 (a int, b int, c int, primary key(c));
  SLAVE>  CREATE TABLE t1 (a int, b int);
  MASTER> INSERT INTO t1 VALUES (1,2,3);
  MASTER> UPDATE t1 SET a=2 WHERE b=2;

  For the update statement only the PK (column c) is
  logged in the before image (BI). As such, given that
  the slave has no column c, it will not be able to
  find the row, because BI has no values for the columns
  the slave knows about (column a and b).

  @param table   the table reference on the slave.
  @param cols the bitmap signaling columns available in
                 the BI.

  @return TRUE if BI contains usable colums for searching,
          FALSE otherwise.
*/
static
my_bool is_any_column_signaled_for_table(TABLE *table, MY_BITMAP *cols)
{
  DBUG_ENTER("is_any_column_signaled_for_table");

  for (Field **ptr= table->field ;
       *ptr && ((*ptr)->field_index < cols->n_bits);
       ptr++)
  {
    if (bitmap_is_set(cols, (*ptr)->field_index))
      DBUG_RETURN(TRUE);
  }

  DBUG_RETURN (FALSE);
}

/**
  Checks if the fields in the given key are signaled in
  the bitmap.

  Validates whether the before image is usable for the
  given key. It can be the case that the before image
  does not contain values for the key (eg, master was
  using 'minimal' option for image logging and slave has
  different index structure on the table). Here is an
  example:

  MASTER> SET @@binlog_row_image='MINIMAL';
  MASTER> CREATE TABLE t1 (a int, b int, c int, primary key(c));
  SLAVE> CREATE TABLE t1 (a int, b int, c int, key(a,c));
  MASTER> INSERT INTO t1 VALUES (1,2,3);
  MASTER> UPDATE t1 SET a=2 WHERE b=2;

  When finding the row on the slave, one cannot use the
  index (a,c) to search for the row, because there is only
  data in the before image for column c. This function
  checks the fields needed for a given key and searches
  the bitmap to see if all the fields required are
  signaled.

  @param keyinfo  reference to key.
  @param cols     the bitmap signaling which columns
                  have available data.

  @return TRUE if all fields are signaled in the bitmap
          for the given key, FALSE otherwise.
*/
static
my_bool are_all_columns_signaled_for_key(KEY *keyinfo, MY_BITMAP *cols)
{
  DBUG_ENTER("are_all_columns_signaled_for_key");

  for (uint i=0 ; i < keyinfo->user_defined_key_parts ;i++)
  {
    uint fieldnr= keyinfo->key_part[i].fieldnr - 1;
    if (fieldnr >= cols->n_bits ||
        !bitmap_is_set(cols, fieldnr))
      DBUG_RETURN(FALSE);
  }

  DBUG_RETURN(TRUE);
}

/**
  Searches the table for a given key that can be used
  according to the existing values, ie, columns set
  in the bitmap.

  The caller can specify which type of key to find by
  setting the following flags in the key_type parameter:

    - PRI_KEY_FLAG
      Returns the primary key.

    - UNIQUE_KEY_FLAG
      Returns a unique key (flagged with HA_NOSAME)

    - MULTIPLE_KEY_FLAG
      Returns a key that is not unique (flagged with HA_NOSAME
      and without HA_NULL_PART_KEY) nor PK.

  The above flags can be used together, in which case, the
  search is conducted in the above listed order. Eg, the
  following flag:

    (PRI_KEY_FLAG | UNIQUE_KEY_FLAG | MULTIPLE_KEY_FLAG)

  means that a primary key is returned if it is suitable. If
  not then the unique keys are searched. If no unique key is
  suitable, then the keys are searched. Finally, if no key
  is suitable, MAX_KEY is returned.

  @param table    reference to the table.
  @param bi_cols  a bitmap that filters out columns that should
                  not be considered while searching the key.
                  Columns that should be considered are set.
  @param key_type the type of key to search for.

  @return MAX_KEY if no key, according to the key_type specified
          is suitable. Returns the key otherwise.

*/
static
uint
search_key_in_table(TABLE *table, MY_BITMAP *bi_cols, uint key_type)
{
  DBUG_ENTER("search_key_in_table");

  KEY *keyinfo;
  uint res= MAX_KEY;
  uint key;

  if (key_type & PRI_KEY_FLAG &&
      (table->s->primary_key < MAX_KEY))
  {
    DBUG_PRINT("debug", ("Searching for PK"));
    keyinfo= table->s->key_info + table->s->primary_key;
    if (are_all_columns_signaled_for_key(keyinfo, bi_cols))
      DBUG_RETURN(table->s->primary_key);
  }

  DBUG_PRINT("debug", ("Unique keys count: %u", table->s->uniques));

  if (key_type & UNIQUE_KEY_FLAG && table->s->uniques)
  {
    DBUG_PRINT("debug", ("Searching for UK"));
    for (key=0,keyinfo= table->key_info ;
         (key < table->s->keys) && (res == MAX_KEY);
         key++,keyinfo++)
    {
      /*
        - Unique keys cannot be disabled, thence we skip the check.
        - Skip unique keys with nullable parts
        - Skip primary keys
      */
      if (!((keyinfo->flags & (HA_NOSAME | HA_NULL_PART_KEY)) == HA_NOSAME) ||
          (key == table->s->primary_key))
        continue;
      res= are_all_columns_signaled_for_key(keyinfo, bi_cols) ?
           key : MAX_KEY;

      if (res < MAX_KEY)
        DBUG_RETURN(res);
    }
    DBUG_PRINT("debug", ("UK has NULLABLE parts or not all columns signaled."));
  }

  if (key_type & MULTIPLE_KEY_FLAG && table->s->keys)
  {
    DBUG_PRINT("debug", ("Searching for K."));
    for (key=0,keyinfo= table->key_info ;
         (key < table->s->keys) && (res == MAX_KEY);
         key++,keyinfo++)
    {
      /*
        - Skip innactive keys
        - Skip unique keys without nullable parts
        - Skip indices that do not support ha_index_next() e.g. full-text
        - Skip primary keys
      */
      if (!(table->s->keys_in_use.is_set(key)) ||
          ((keyinfo->flags & (HA_NOSAME | HA_NULL_PART_KEY)) == HA_NOSAME) ||
          !(table->file->index_flags(key, 0, true) & HA_READ_NEXT) ||
          (key == table->s->primary_key))
        continue;

      res= are_all_columns_signaled_for_key(keyinfo, bi_cols) ?
           key : MAX_KEY;

      if (res < MAX_KEY)
        DBUG_RETURN(res);
    }
    DBUG_PRINT("debug", ("Not all columns signaled for K."));
  }

  DBUG_RETURN(res);
}

void
Rows_log_event::decide_row_lookup_algorithm_and_key()
{

  DBUG_ENTER("decide_row_lookup_algorithm_and_key");

  /*
    Decision table:
    - I  --> Index scan / search
    - T  --> Table scan
    - Hi --> Hash over index
    - Ht --> Hash over the entire table

    |--------------+-----------+------+------+------|
    | Index\Option | I , T , H | I, T | I, H | T, H |
    |--------------+-----------+------+------+------|
    | PK / UK      | I         | I    | I    | Hi   |
    | K            | Hi        | I    | Hi   | Hi   |
    | No Index     | Ht        | T    | Ht   | Ht   |
    |--------------+-----------+------+------+------|

  */

  TABLE *table= this->m_table;
  uint event_type= this->get_general_type_code();
  MY_BITMAP *cols= &this->m_cols;
  this->m_rows_lookup_algorithm= ROW_LOOKUP_NOT_NEEDED;
  this->m_key_index= MAX_KEY;
  this->m_key_info= NULL;

  if (event_type == binary_log::WRITE_ROWS_EVENT)  // row lookup not needed
    DBUG_VOID_RETURN;

  if (!(slave_rows_search_algorithms_options & SLAVE_ROWS_INDEX_SCAN))
    goto TABLE_OR_INDEX_HASH_SCAN;

  /* PK or UK => use LOOKUP_INDEX_SCAN */
  this->m_key_index= search_key_in_table(table, cols, (PRI_KEY_FLAG | UNIQUE_KEY_FLAG));
  if (this->m_key_index != MAX_KEY)
  {
    DBUG_PRINT("info", ("decide_row_lookup_algorithm_and_key: decided - INDEX_SCAN"));
    this->m_rows_lookup_algorithm= ROW_LOOKUP_INDEX_SCAN;
    goto end;
  }

TABLE_OR_INDEX_HASH_SCAN:

  /*
     NOTE: Engines like Blackhole cannot use HASH_SCAN, because
           they do not syncronize reads .
   */
  if (!(slave_rows_search_algorithms_options & SLAVE_ROWS_HASH_SCAN) ||
      (table->file->ha_table_flags() & HA_READ_OUT_OF_SYNC))
    goto TABLE_OR_INDEX_FULL_SCAN;

  /* search for a key to see if we can narrow the lookup domain further. */
  this->m_key_index= search_key_in_table(table, cols, (PRI_KEY_FLAG | UNIQUE_KEY_FLAG | MULTIPLE_KEY_FLAG));
  this->m_rows_lookup_algorithm= ROW_LOOKUP_HASH_SCAN;
  if (m_key_index < MAX_KEY)
    m_distinct_key_spare_buf= (uchar*) thd->alloc(table->key_info[m_key_index].key_length);
  DBUG_PRINT("info", ("decide_row_lookup_algorithm_and_key: decided - HASH_SCAN"));
  goto end;

TABLE_OR_INDEX_FULL_SCAN:

  this->m_key_index= MAX_KEY;

  /* If we can use an index, try to narrow the scan a bit further. */
  if (slave_rows_search_algorithms_options & SLAVE_ROWS_INDEX_SCAN)
    this->m_key_index= search_key_in_table(table, cols, (PRI_KEY_FLAG | UNIQUE_KEY_FLAG | MULTIPLE_KEY_FLAG));

  if (this->m_key_index != MAX_KEY)
  {
    DBUG_PRINT("info", ("decide_row_lookup_algorithm_and_key: decided - INDEX_SCAN"));
    this->m_rows_lookup_algorithm= ROW_LOOKUP_INDEX_SCAN;
  }
  else
  {
    DBUG_PRINT("info", ("decide_row_lookup_algorithm_and_key: decided - TABLE_SCAN"));
    this->m_rows_lookup_algorithm= ROW_LOOKUP_TABLE_SCAN;
  }

end:

  /* m_key_index is ready, set m_key_info now. */
  m_key_info= m_table->key_info + m_key_index;
  /*
    m_key_info will influence key comparison code in HASH_SCAN mode,
    so the m_distinct_keys set should still be empty.
  */
  DBUG_ASSERT(m_distinct_keys.empty());

#ifndef DBUG_OFF
  const char* s= ((m_rows_lookup_algorithm == Rows_log_event::ROW_LOOKUP_TABLE_SCAN) ? "TABLE_SCAN" :
                  ((m_rows_lookup_algorithm == Rows_log_event::ROW_LOOKUP_HASH_SCAN) ? "HASH_SCAN" :
                   "INDEX_SCAN"));

  // only for testing purposes
  slave_rows_last_search_algorithm_used= m_rows_lookup_algorithm;
  DBUG_PRINT("debug", ("Row lookup method: %s", s));
#endif

  DBUG_VOID_RETURN;
}

/*
  Encapsulates the  operations to be done before applying
  row events for update and delete.

  @ret value error code
             0 success
*/
int
Rows_log_event::row_operations_scan_and_key_setup()
{
  int error= 0;
  DBUG_ENTER("Row_log_event::row_operations_scan_and_key_setup");

  /*
     Prepare memory structures for search operations. If
     search is performed:

     1. using hash search => initialize the hash
     2. using key => decide on key to use and allocate mem structures
     3. using table scan => do nothing
   */
  decide_row_lookup_algorithm_and_key();

  switch (m_rows_lookup_algorithm)
  {
  case ROW_LOOKUP_HASH_SCAN:
    {
      if (m_hash.init())
        error= HA_ERR_OUT_OF_MEM;
      goto err;
    }
  case ROW_LOOKUP_INDEX_SCAN:
    {
      DBUG_ASSERT (m_key_index < MAX_KEY);
      // Allocate buffer for key searches
      m_key= (uchar*)my_malloc(key_memory_log_event,
                               MAX_KEY_LENGTH, MYF(MY_WME));
      if (!m_key)
        error= HA_ERR_OUT_OF_MEM;
      goto err;
    }
  case ROW_LOOKUP_TABLE_SCAN:
  default: break;
  }
err:
  DBUG_RETURN(error);
}

/*
  Encapsulates the  operations to be done after applying
  row events for update and delete.

  @ret value error code
             0 success
*/

int
Rows_log_event::row_operations_scan_and_key_teardown(int error)
{
  DBUG_ENTER("Rows_log_event::row_operations_scan_and_key_teardown");

  DBUG_ASSERT(!m_table->file->inited);
  switch (m_rows_lookup_algorithm)
  {
  case ROW_LOOKUP_HASH_SCAN:
    {
      m_hash.deinit(); // we don't need the hash anymore.
      goto err;
    }

  case ROW_LOOKUP_INDEX_SCAN:
    {
      if (m_table->s->keys > 0)
      {
        my_free(m_key); // Free for multi_malloc
        m_key= NULL;
        m_key_index= MAX_KEY;
        m_key_info= NULL;
      }
     goto err;
    }

  case ROW_LOOKUP_TABLE_SCAN:
  default: break;
  }

err:
  m_rows_lookup_algorithm= ROW_LOOKUP_UNDEFINED;
  DBUG_RETURN(error);
}

/*
  Compares table->record[0] and table->record[1]

  Returns TRUE if different.
*/
static bool record_compare(TABLE *table, MY_BITMAP *cols)
{
  DBUG_ENTER("record_compare");

  /*
    Need to set the X bit and the filler bits in both records since
    there are engines that do not set it correctly.

    In addition, since MyISAM checks that one hasn't tampered with the
    record, it is necessary to restore the old bytes into the record
    after doing the comparison.

    TODO[record format ndb]: Remove it once NDB returns correct
    records. Check that the other engines also return correct records.
   */

  DBUG_DUMP("record[0]", table->record[0], table->s->reclength);
  DBUG_DUMP("record[1]", table->record[1], table->s->reclength);

  bool result= false;
  uchar saved_x[2]= {0, 0}, saved_filler[2]= {0, 0};

  if (table->s->null_bytes > 0)
  {
    for (int i = 0 ; i < 2 ; ++i)
    {
      /*
        If we have an X bit then we need to take care of it.
      */
      if (!(table->s->db_options_in_use & HA_OPTION_PACK_RECORD))
      {
        saved_x[i]= table->record[i][0];
        table->record[i][0]|= 1U;
      }

      /*
         If (last_null_bit_pos == 0 && null_bytes > 1), then:

         X bit (if any) + N nullable fields + M Field_bit fields = 8 bits

         Ie, the entire byte is used.
      */
      if (table->s->last_null_bit_pos > 0)
      {
        saved_filler[i]= table->record[i][table->s->null_bytes - 1];
        table->record[i][table->s->null_bytes - 1]|=
          256U - (1U << table->s->last_null_bit_pos);
      }
    }
  }

  /**
    Compare full record only if:
    - there are no blob fields (otherwise we would also need
      to compare blobs contents as well);
    - there are no varchar fields (otherwise we would also need
      to compare varchar contents as well);
    - there are no null fields, otherwise NULLed fields
      contents (i.e., the don't care bytes) may show arbitrary
      values, depending on how each engine handles internally.
    - if all the bitmap is set (both are full rows)
    */
  if ((table->s->blob_fields +
       table->s->varchar_fields +
       table->s->null_fields) == 0 &&
      bitmap_is_set_all(cols))
  {
    result= cmp_record(table,record[1]);
  }

  /*
    Fallback to field-by-field comparison:
    1. start by checking if the field is signaled:
    2. if it is, first compare the null bit if the field is nullable
    3. then compare the contents of the field, if it is not
       set to null
   */
  else
  {
    for (Field **ptr=table->field ;
         *ptr && ((*ptr)->field_index < cols->n_bits) && !result;
         ptr++)
    {
      Field *field= *ptr;
      if (bitmap_is_set(cols, field->field_index))
      {
        /* compare null bit */
        if (field->is_null() != field->is_null_in_record(table->record[1]))
          result= true;

        /* compare content, only if fields are not set to NULL */
        else if (!field->is_null())
          result= field->cmp_binary_offset(table->s->rec_buff_length);
      }
    }
  }

  /*
    Restore the saved bytes.

    TODO[record format ndb]: Remove this code once NDB returns the
    correct record format.
  */
  if (table->s->null_bytes > 0)
  {
    for (int i = 0 ; i < 2 ; ++i)
    {
      if (!(table->s->db_options_in_use & HA_OPTION_PACK_RECORD))
        table->record[i][0]= saved_x[i];

      if (table->s->last_null_bit_pos)
        table->record[i][table->s->null_bytes - 1]= saved_filler[i];
    }
  }

  DBUG_RETURN(result);
}

void Rows_log_event::do_post_row_operations(Relay_log_info const *rli, int error)
{

  /*
    If m_curr_row_end  was not set during event execution (e.g., because
    of errors) we can't proceed to the next row. If the error is transient
    (i.e., error==0 at this point) we must call unpack_current_row() to set
    m_curr_row_end.
  */

  DBUG_PRINT("info", ("curr_row: %p; curr_row_end: %p; rows_end: %p",
                      m_curr_row, m_curr_row_end, m_rows_end));

  if (!m_curr_row_end && !error)
  {
    error= unpack_current_row(rli, &m_cols);
  }

  // at this moment m_curr_row_end should be set
  DBUG_ASSERT(error || m_curr_row_end != NULL);
  DBUG_ASSERT(error || m_curr_row <= m_curr_row_end);
  DBUG_ASSERT(error || m_curr_row_end <= m_rows_end);

  m_curr_row= m_curr_row_end;

  if (error == 0 && !m_table->file->has_transactions())
  {
    thd->get_transaction()->set_unsafe_rollback_flags(Transaction_ctx::SESSION,
                                                      TRUE);
    thd->get_transaction()->set_unsafe_rollback_flags(Transaction_ctx::STMT,
                                                      TRUE);
  }

#ifdef HAVE_PSI_STAGE_INTERFACE
  /*
   Count the number of rows processed unconditionally. Needed instrumentation
   may be toggled while a rows event is being processed.
  */
  m_psi_progress.inc_n_rows_applied(1);

  if (m_curr_row > m_rows_buf)
  {
    /* Report progress. */
    m_psi_progress.update_work_estimated_and_completed(m_curr_row,
                                                       m_rows_buf,
                                                       m_rows_end);
  }
  else if (m_curr_row == m_rows_buf)
  {
    /*
      Master can generate an empty row, in the following situation:
      mysql> SET SESSION binlog_row_image=MINIMAL;
      mysql> CREATE TABLE t1 (c1 INT DEFAULT 100);
      mysql> INSERT INTO t1 VALUES ();

      Otherwise, m_curr_row must be ahead of m_rows_buf, since we
      have processed the first row already.

      No point in reporting progress, since this would show for a
      very small fraction of time - thence no point in speding extra
      CPU cycles for this.

      Nevertheless assert that the event is a write event, otherwise,
      this should not happen.
    */
    DBUG_ASSERT(get_general_type_code() == binary_log::WRITE_ROWS_EVENT);
  }
  else
    /* Impossible */
    DBUG_ASSERT(false);

  DBUG_EXECUTE_IF("dbug.rpl_apply_sync_barrier",
               {
                 const char act[]= "now SIGNAL signal.rpl_row_apply_progress_updated "
                                   "WAIT_FOR signal.rpl_row_apply_process_next_row";
                 DBUG_ASSERT(opt_debug_sync_timeout > 0);
                 DBUG_ASSERT(!debug_sync_set_action(thd,
                                                    STRING_WITH_LEN(act)));
               };);
#endif /* HAVE_PSI_STAGE_INTERFACE */
}

int Rows_log_event::handle_idempotent_and_ignored_errors(Relay_log_info const *rli, int *err)
{
  int error= *err;
  if (error)
  {
    int actual_error= convert_handler_error(error, thd, m_table);
    bool idempotent_error= (idempotent_error_code(error) &&
                           (rbr_exec_mode == RBR_EXEC_MODE_IDEMPOTENT));
    bool ignored_error= (idempotent_error == 0 ?
                         ignored_error_code(actual_error) : 0);

    if (idempotent_error || ignored_error)
    {
      loglevel ll;
      if (idempotent_error)
        ll= WARNING_LEVEL;
      else
        ll= INFORMATION_LEVEL;
      slave_rows_error_report(ll, error, rli, thd, m_table,
                              get_type_str(),
                              const_cast<Relay_log_info*>(rli)->get_rpl_log_name(),
                              (ulong) common_header->log_pos);
      thd->get_stmt_da()->reset_condition_info(thd);
      clear_all_errors(thd, const_cast<Relay_log_info*>(rli));
      *err= 0;
      if (idempotent_error == 0)
        return ignored_error;
    }
  }

  return *err;
}

int Rows_log_event::do_apply_row(Relay_log_info const *rli)
{
  DBUG_ENTER("Rows_log_event::do_apply_row");

  int error= 0;

  /* in_use can have been set to NULL in close_tables_for_reopen */
  THD* old_thd= m_table->in_use;
  if (!m_table->in_use)
    m_table->in_use= thd;

  error= do_exec_row(rli);

  if(error)
  {
    DBUG_PRINT("info", ("error: %s", HA_ERR(error)));
    DBUG_ASSERT(error != HA_ERR_RECORD_DELETED);
  }
  m_table->in_use = old_thd;

  DBUG_RETURN(error);
}

/**
   Does the cleanup
     -  closes the index if opened by open_record_scan
     -  closes the table if opened for scanning.
*/
int
Rows_log_event::close_record_scan()
{
  DBUG_ENTER("Rows_log_event::close_record_scan");
  int error= 0;

  // if there is something to actually close
  if (m_key_index < MAX_KEY)
  {
    if (m_table->file->inited)
      error= m_table->file->ha_index_end();
  }
  else if (m_table->file->inited)
    error= m_table->file->ha_rnd_end();

  DBUG_RETURN(error);
}

/**
  Fetches next row. If it is a HASH_SCAN over an index, it populates
  table->record[0] with the next row corresponding to the index. If
  the indexes are in non-contiguous ranges it fetches record corresponding
  to the key value in the next range.

  @param first_read Signifying if this is the first time we are reading a row
          over an index.
  @retval error code when there are no more records to be fetched or some other
                    error occurred
  @retval 0 otherwise.
*/
int
Rows_log_event::next_record_scan(bool first_read)
{
  DBUG_ENTER("Rows_log_event::next_record_scan");
  DBUG_ASSERT(m_table->file->inited);
  TABLE *table= m_table;
  int error= 0;

  if (m_key_index >= MAX_KEY)
    error= table->file->ha_rnd_next(table->record[0]);
  else
  {
    /*
      We need to set the null bytes to ensure that the filler bit are
      all set when returning.  There are storage engines that just set
      the necessary bits on the bytes and don't set the filler bits
      correctly.
    */
    if (table->s->null_bytes > 0)
      table->record[0][table->s->null_bytes - 1]|=
        256U - (1U << table->s->last_null_bit_pos);

    if (!first_read)
    {
      /*
        if we fail to fetch next record corresponding to an index value, we
        move to the next key value. If we are out of key values as well an error
        will be returned.
       */
      error= table->file->ha_index_next(table->record[0]);
      if(m_rows_lookup_algorithm == ROW_LOOKUP_HASH_SCAN)
        /*
          if we are out of rows for this particular key value
          or we have jumped to the next key value, we reposition the
          marker according to the next key value that we have in the
          list.
         */
        if ((error) ||
            (key_cmp(m_key_info->key_part, m_key, m_key_info->key_length) != 0))
        {
          if (m_itr != m_distinct_keys.end())
          {
            m_key= *m_itr;
            m_itr++;
            first_read= true;
          }
          else
            error= HA_ERR_KEY_NOT_FOUND;
        }
    }

    if (first_read)
      if ((error= table->file->ha_index_read_map(table->record[0], m_key,
                                                 HA_WHOLE_KEY,
                                                 HA_READ_KEY_EXACT)))
      {
        DBUG_PRINT("info",("no record matching the key found in the table"));
        if (error == HA_ERR_RECORD_DELETED)
          error= HA_ERR_KEY_NOT_FOUND;
      }
  }

  DBUG_RETURN(error);
}

/**
  Initializes scanning of rows. Opens an index and initializes an iterator
  over a list of distinct keys (m_distinct_keys) if it is a HASH_SCAN
  over an index or the table if its a HASH_SCAN over the table.
*/
int
Rows_log_event::open_record_scan()
{
  int error= 0;
  TABLE *table= m_table;
  DBUG_ENTER("Rows_log_event::open_record_scan");

  if (m_key_index < MAX_KEY )
  {
    if(m_rows_lookup_algorithm == ROW_LOOKUP_HASH_SCAN)
    {
      /* initialize the iterator over the list of distinct keys that we have */
      m_itr= m_distinct_keys.begin();

      /* get the first element from the list of keys and increment the
         iterator
       */
      m_key= *m_itr;
      m_itr++;
    }
    else {
      /* this is an INDEX_SCAN we need to store the key in m_key */
      DBUG_ASSERT((m_rows_lookup_algorithm == ROW_LOOKUP_INDEX_SCAN) && m_key);
      key_copy(m_key, m_table->record[0], m_key_info, 0);
    }

    /*
      Save copy of the record in table->record[1]. It might be needed
      later if linear search is used to find exact match.
     */
    store_record(table,record[1]);

    DBUG_PRINT("info",("locating record using a key (index_read)"));

    /* The m_key_index'th key is active and usable: search the table using the index */
    if (!table->file->inited && (error= table->file->ha_index_init(m_key_index, FALSE)))
    {
      DBUG_PRINT("info",("ha_index_init returns error %d",error));
      goto end;
    }

    DBUG_DUMP("key data", m_key, m_key_info->key_length);
  }
  else
  {
    if ((error= table->file->ha_rnd_init(1)))
    {
      DBUG_PRINT("info",("error initializing table scan"
          " (ha_rnd_init returns %d)",error));
      table->file->print_error(error, MYF(0));
    }
  }

end:
  DBUG_RETURN(error);
}

/**
  Populates the m_distinct_keys with unique keys to be modified
  during HASH_SCAN over keys.
  @retval 0 success
*/
int
Rows_log_event::add_key_to_distinct_keyset()
{
  int error= 0;
  DBUG_ENTER("Rows_log_event::add_key_to_distinct_keyset");
  DBUG_ASSERT(m_key_index < MAX_KEY);
  key_copy(m_distinct_key_spare_buf, m_table->record[0], m_key_info, 0);
  std::pair<std::set<uchar *, Key_compare>::iterator,bool> ret=
    m_distinct_keys.insert(m_distinct_key_spare_buf);
  if (ret.second)
  {
    /* Insert is successful, so allocate a new buffer for next key */
    m_distinct_key_spare_buf= (uchar*) thd->alloc(m_key_info->key_length);
    if (!m_distinct_key_spare_buf)
    {
      error= HA_ERR_OUT_OF_MEM;
      goto err;
    }
  }

err:
  DBUG_RETURN(error);
}


int Rows_log_event::do_index_scan_and_update(Relay_log_info const *rli)
{
  DBUG_ENTER("Rows_log_event::do_index_scan_and_update");
  DBUG_ASSERT(m_table && m_table->in_use != NULL);

  int error= 0;
  const uchar *saved_m_curr_row= m_curr_row;

  /*
    rpl_row_tabledefs.test specifies that
    if the extra field on the slave does not have a default value
    and this is okay with Delete or Update events.
    Todo: fix wl3228 hld that requires defaults for all types of events
  */

  prepare_record(m_table, &m_cols, FALSE);
  if ((error= unpack_current_row(rli, &m_cols)))
    goto end;

  /*
    Trying to do an index scan without a usable key
    This is a valid state because we allow the user
    to set Slave_rows_search_algorithm= 'INDEX_SCAN'.

    Therefore on tables with no indexes we will end
    up here.
   */
  if (m_key_index >= MAX_KEY)
  {
    error= HA_ERR_END_OF_FILE;
    goto end;
  }

#ifndef DBUG_OFF
  DBUG_PRINT("info",("looking for the following record"));
  DBUG_DUMP("record[0]", m_table->record[0], m_table->s->reclength);
#endif

  if (m_key_index != m_table->s->primary_key)
    /* we dont have a PK, or PK is not usable */
    goto INDEX_SCAN;

  if ((m_table->file->ha_table_flags() & HA_READ_BEFORE_WRITE_REMOVAL))
  {
    /*
      Read removal is possible since the engine supports write without
      previous read using full primary key
    */
    DBUG_PRINT("info", ("using read before write removal"));
    DBUG_ASSERT(m_key_index == m_table->s->primary_key);

    /*
      Tell the handler to ignore if key exists or not, since it's
      not yet known if the key does exist(when using rbwr)
    */
    m_table->file->extra(HA_EXTRA_IGNORE_NO_KEY);

    goto end;
  }

  if ((m_table->file->ha_table_flags() & HA_PRIMARY_KEY_REQUIRED_FOR_POSITION))
  {
    /*
      Use a more efficient method to fetch the record given by
      table->record[0] if the engine allows it.  We first compute a
      row reference using the position() member function (it will be
      stored in table->file->ref) and then use rnd_pos() to position
      the "cursor" (i.e., record[0] in this case) at the correct row.

      TODO: Check that the correct record has been fetched by
      comparing it with the original record. Take into account that the
      record on the master and slave can be of different
      length. Something along these lines should work:

      ADD>>>  store_record(table,record[1]);
              int error= table->file->rnd_pos(table->record[0], table->file->ref);
      ADD>>>  DBUG_ASSERT(memcmp(table->record[1], table->record[0],
                                 table->s->reclength) == 0);

    */

    DBUG_PRINT("info",("locating record using primary key (position)"));
    if (m_table->file->inited && (error= m_table->file->ha_index_end()))
      goto end;

    if ((error= m_table->file->ha_rnd_init(FALSE)))
      goto end;

    error= m_table->file->rnd_pos_by_record(m_table->record[0]);

    m_table->file->ha_rnd_end();
    if (error)
    {
      DBUG_PRINT("info",("rnd_pos returns error %d",error));
      if (error == HA_ERR_RECORD_DELETED)
        error= HA_ERR_KEY_NOT_FOUND;
    }

    goto end;
  }

  // We can't use position() - try other methods.

INDEX_SCAN:

  /* Use the m_key_index'th key */

  if ((error= open_record_scan()))
    goto end;

  error= next_record_scan(true);
  if (error)
  {
    DBUG_PRINT("info",("no record matching the key found in the table"));
    if (error == HA_ERR_RECORD_DELETED)
      error= HA_ERR_KEY_NOT_FOUND;
    goto end;
  }


  DBUG_PRINT("info",("found first matching record"));
  DBUG_DUMP("record[0]", m_table->record[0], m_table->s->reclength);
  /*
    Below is a minor "optimization".  If the key (i.e., key number
    0) has the HA_NOSAME flag set, we know that we have found the
    correct record (since there can be no duplicates); otherwise, we
    have to compare the record with the one found to see if it is
    the correct one.

    CAVEAT! This behaviour is essential for the replication of,
    e.g., the mysql.proc table since the correct record *shall* be
    found using the primary key *only*.  There shall be no
    comparison of non-PK columns to decide if the correct record is
    found.  I can see no scenario where it would be incorrect to
    chose the row to change only using a PK or an UNNI.
  */
  if (m_key_info->flags & HA_NOSAME || m_key_index == m_table->s->primary_key)
  {
    /* Unique does not have non nullable part */
    if (!(m_key_info->flags & (HA_NULL_PART_KEY)))
      goto end;  // record found
    else
    {
      /*
        Unique has nullable part. We need to check if there is any field in the
        BI image that is null and part of UNNI.
      */
      bool null_found= FALSE;
      for (uint i=0; i < m_key_info->user_defined_key_parts && !null_found; i++)
      {
        uint fieldnr= m_key_info->key_part[i].fieldnr - 1;
        Field **f= m_table->field+fieldnr;
        null_found= (*f)->is_null();
      }

      if (!null_found)
        goto end;           // record found

      /* else fall through to index scan */
    }
  }

  /*
    In case key is not unique, we still have to iterate over records found
    and find the one which is identical to the row given. A copy of the
    record we are looking for is stored in record[1].
   */
  DBUG_PRINT("info",("non-unique index, scanning it to find matching record"));

  while (record_compare(m_table, &m_cols))
  {
    while((error= next_record_scan(false)))
    {
      /* We just skip records that has already been deleted */
      if (error == HA_ERR_RECORD_DELETED)
        continue;
      DBUG_PRINT("info",("no record matching the given row found"));
      goto end;
    }
  }

end:

  DBUG_ASSERT(error != HA_ERR_RECORD_DELETED);

  if (error && error != HA_ERR_RECORD_DELETED)
    m_table->file->print_error(error, MYF(0));
  else
    error= do_apply_row(rli);

  if (!error)
    error= close_record_scan();  
  else
    /* 
      we are already with errors. Keep the error code and 
      try to close the scan anyway.
    */
    (void) close_record_scan(); 

  if ((get_general_type_code() == binary_log::UPDATE_ROWS_EVENT) &&
      (saved_m_curr_row == m_curr_row))
  {
    /* we need to unpack the AI so that positions get updated */
    m_curr_row= m_curr_row_end;
    unpack_current_row(rli, &m_cols_ai);
  }
  m_table->default_column_bitmaps();
  DBUG_RETURN(error);

}

int Rows_log_event::do_hash_row(Relay_log_info const *rli)
{
  DBUG_ENTER("Rows_log_event::do_hash_row");
  DBUG_ASSERT(m_table && m_table->in_use != NULL);
  int error= 0;

  /* create an empty entry to add to the hash table */
  HASH_ROW_ENTRY* entry= m_hash.make_entry();

  /* Prepare the record, unpack and save positions. */
  entry->positions->bi_start= m_curr_row;        // save the bi start pos
  prepare_record(m_table, &m_cols, false);
  if ((error= unpack_current_row(rli, &m_cols)))
    goto end;
  entry->positions->bi_ends= m_curr_row_end;    // save the bi end pos

  /*
    Now that m_table->record[0] is filled in, we can add the entry
    to the hash table. Note that the put operation calculates the
    key based on record[0] contents (including BLOB fields).
   */
  m_hash.put(m_table, &m_cols, entry);

  if (m_key_index < MAX_KEY)
    add_key_to_distinct_keyset();

  /*
    We need to unpack the AI to advance the positions, so we
    know when we have reached m_rows_end and that we do not
    unpack the AI in the next iteration as if it was a BI.
  */
  if (get_general_type_code() == binary_log::UPDATE_ROWS_EVENT)
  {
    /* Save a copy of the BI. */
    store_record(m_table, record[1]);

     /*
      This is the situation after hashing the BI:

      ===|=== before image ====|=== after image ===|===
         ^                     ^
         m_curr_row            m_curr_row_end
    */

    /* Set the position to the start of the record to be unpacked. */
    m_curr_row= m_curr_row_end;

    /* We shouldn't need this, but lets not leave loose ends */
    prepare_record(m_table, &m_cols, false);
    error= unpack_current_row(rli, &m_cols_ai);

    /*
      This is the situation after unpacking the AI:

      ===|=== before image ====|=== after image ===|===
                               ^                   ^
                               m_curr_row          m_curr_row_end
    */

    /* Restore back the copy of the BI. */
    restore_record(m_table, record[1]);
  }

end:
  DBUG_RETURN(error);
}

int Rows_log_event::do_scan_and_update(Relay_log_info const *rli)
{
  DBUG_ENTER("Rows_log_event::do_scan_and_update");
  DBUG_ASSERT(m_table && m_table->in_use != NULL);
  DBUG_ASSERT(m_hash.is_empty() == false);
  TABLE *table= m_table;
  int error= 0;
  const uchar *saved_last_m_curr_row= NULL;
  const uchar *saved_last_m_curr_row_end= NULL;
  /* create an empty entry to add to the hash table */
  HASH_ROW_ENTRY* entry= NULL;
  int idempotent_errors= 0;
  int i= 0;

  saved_last_m_curr_row=m_curr_row;
  saved_last_m_curr_row_end=m_curr_row_end;

  DBUG_PRINT("info",("Hash was populated with %d records!", m_hash.size()));

  /* open table or index depending on whether we have set m_key_index or not. */
  if ((error= open_record_scan()))
    goto err;

  /*
     Scan the table only once and compare against entries in hash.
     When a match is found, apply the changes.
   */
  do
  {
    /* get the next record from the table */
    error= next_record_scan(i == 0);
    i++;

    if(error)
      DBUG_PRINT("info", ("error: %s", HA_ERR(error)));
    switch (error) {
      case 0:
      {
        entry= m_hash.get(table, &m_cols);
        store_record(table, record[1]);

        /**
           If there are collisions we need to be sure that this is
           indeed the record we want.  Loop through all records for
           the given key and explicitly compare them against the
           record we got from the storage engine.
         */
        while(entry)
        {
          m_curr_row= entry->positions->bi_start;
          m_curr_row_end= entry->positions->bi_ends;

          prepare_record(table, &m_cols, false);
          if ((error= unpack_current_row(rli, &m_cols)))
            goto close_table;

          if (record_compare(table, &m_cols))
            m_hash.next(&entry);
          else
            break;   // we found a match
        }

        /**
           We found the entry we needed, just apply the changes.
         */
        if (entry)
        {
          // just to be safe, copy the record from the SE to table->record[0]
          restore_record(table, record[1]);

          /**
             At this point, both table->record[0] and
             table->record[1] have the SE row that matched the one
             in the hash table.

             Thence if this is a DELETE we wouldn't need to mess
             around with positions anymore, but since this can be an
             update, we need to provide positions so that AI is
             unpacked correctly to table->record[0] in UPDATE
             implementation of do_exec_row().
          */
          m_curr_row= entry->positions->bi_start;
          m_curr_row_end= entry->positions->bi_ends;

          /* we don't need this entry anymore, just delete it */
          if ((error= m_hash.del(entry)))
            goto err;

          if ((error= do_apply_row(rli)))
          {
            if (handle_idempotent_and_ignored_errors(rli, &error))
              goto close_table;

            do_post_row_operations(rli, error);
          }
        }
      }
      break;

      case HA_ERR_RECORD_DELETED:
        // get next
        continue;

      case HA_ERR_KEY_NOT_FOUND:
        /* If the slave exec mode is idempotent or the error is
            skipped error, then don't break */
        if (handle_idempotent_and_ignored_errors(rli, &error))
          goto close_table;
        idempotent_errors++;
        continue;

      case HA_ERR_END_OF_FILE:
      default:
        // exception (hash is not empty and we have reached EOF or
        // other error happened)
        goto close_table;
    }
  }
  /**
    if the rbr_exec_mode is set to Idempotent, we cannot expect the hash to
    be empty. In such cases we count the number of idempotent errors and check
    if it is equal to or greater than the number of rows left in the hash.
   */
  while (((idempotent_errors < m_hash.size()) && !m_hash.is_empty()) &&
         (!error || (error == HA_ERR_RECORD_DELETED)));

close_table:
  if (error == HA_ERR_RECORD_DELETED)
    error= 0;

  if (error)
  {
    table->file->print_error(error, MYF(0));
    DBUG_PRINT("info", ("Failed to get next record"
                        " (ha_rnd_next returns %d)",error));
    /*
      we are already with errors. Keep the error code and
      try to close the scan anyway.
    */
    (void) close_record_scan();
  }
  else
    error= close_record_scan();

  DBUG_ASSERT((m_hash.is_empty() && !error) ||
              (!m_hash.is_empty() &&
               ((error) || (idempotent_errors >= m_hash.size()))));

err:

  if ((m_hash.is_empty() && !error) || (idempotent_errors >= m_hash.size()))
  {
    /**
       Reset the last positions, because the positions are lost while
       handling entries in the hash.
     */
    m_curr_row= saved_last_m_curr_row;
    m_curr_row_end= saved_last_m_curr_row_end;
  }

  DBUG_RETURN(error);
}

int Rows_log_event::do_hash_scan_and_update(Relay_log_info const *rli)
{
  DBUG_ENTER("Rows_log_event::do_hash_scan_and_update");
  DBUG_ASSERT(m_table && m_table->in_use != NULL);

  // HASHING PART

  /* unpack the BI (and AI, if it exists) and add it to the hash map. */
  if (int error= this->do_hash_row(rli))
    DBUG_RETURN(error);

  /* We have not yet hashed all rows in the buffer. Do not proceed to the SCAN part. */
  if (m_curr_row_end < m_rows_end)
    DBUG_RETURN (0);

  DBUG_PRINT("info",("Hash was populated with %d records!", m_hash.size()));
  DBUG_ASSERT(m_curr_row_end == m_rows_end);

  // SCANNING & UPDATE PART

  DBUG_RETURN(this->do_scan_and_update(rli));
}

int Rows_log_event::do_table_scan_and_update(Relay_log_info const *rli)
{
  int error= 0;
  const uchar* saved_m_curr_row= m_curr_row;
  TABLE* table= m_table;

  DBUG_ENTER("Rows_log_event::do_table_scan_and_update");
  DBUG_ASSERT(m_curr_row != m_rows_end);
  DBUG_PRINT("info",("locating record using table scan (ha_rnd_next)"));

  saved_m_curr_row= m_curr_row;

  /** unpack the before image */
  prepare_record(table, &m_cols, FALSE);
  if (!(error= unpack_current_row(rli, &m_cols)))
  {
    /** save a copy so that we can compare against it later */
    store_record(m_table, record[1]);

    int restart_count= 0; // Number of times scanning has restarted from top

    if ((error= m_table->file->ha_rnd_init(1)))
    {
      DBUG_PRINT("info",("error initializing table scan"
                         " (ha_rnd_init returns %d)",error));
      goto end;
    }

    /* Continue until we find the right record or have made a full loop */
    do
    {
  restart_ha_rnd_next:
      error= m_table->file->ha_rnd_next(m_table->record[0]);
      if (error)
        DBUG_PRINT("info", ("error: %s", HA_ERR(error)));
      switch (error) {
      case HA_ERR_END_OF_FILE:
        // restart scan from top
        if (++restart_count < 2)
        {
          if ((error= m_table->file->ha_rnd_init(1)))
            goto end;
          goto restart_ha_rnd_next;
        }
        break;

      case HA_ERR_RECORD_DELETED:
        // fetch next
        goto restart_ha_rnd_next;
      case 0:
        // we're good, check if record matches
        break;

      default:
        // exception
        goto end;
      }
    }
    while (restart_count < 2 && record_compare(m_table, &m_cols));
  }

end:

  DBUG_ASSERT(error != HA_ERR_RECORD_DELETED);

  /* either we report error or apply the changes */
  if (error && error != HA_ERR_RECORD_DELETED)
  {
    DBUG_PRINT("info", ("Failed to get next record"
                        " (ha_rnd_next returns %d)",error));
    m_table->file->print_error(error, MYF(0));
  }
  else
    error= do_apply_row(rli);


  if (!error)
    error= close_record_scan();  
  else
    /* 
      we are already with errors. Keep the error code and 
      try to close the scan anyway.
    */
    (void) close_record_scan(); 

  if ((get_general_type_code() == binary_log::UPDATE_ROWS_EVENT) &&
      (saved_m_curr_row == m_curr_row)) // we need to unpack the AI
  {
    m_curr_row= m_curr_row_end;
    unpack_current_row(rli, &m_cols);
  }

  table->default_column_bitmaps();
  DBUG_RETURN(error);
}

int Rows_log_event::do_apply_event(Relay_log_info const *rli)
{
  DBUG_ENTER("Rows_log_event::do_apply_event(Relay_log_info*)");
  TABLE *table= NULL;
  int error= 0;

  /*
    'thd' has been set by exec_relay_log_event(), just before calling
    do_apply_event(). We still check here to prevent future coding
    errors.
  */
  DBUG_ASSERT(rli->info_thd == thd);

  /*
    If there is no locks taken, this is the first binrow event seen
    after the table map events.  We should then lock all the tables
    used in the transaction and proceed with execution of the actual
    event.
  */
  if (!thd->lock)
  {
    /*
      Lock_tables() reads the contents of thd->lex, so they must be
      initialized.

      We also call the mysql_reset_thd_for_next_command(), since this
      is the logical start of the next "statement". Note that this
      call might reset the value of current_stmt_binlog_format, so
      we need to do any changes to that value after this function.
    */
    lex_start(thd);
    mysql_reset_thd_for_next_command(thd);

    enum_gtid_statement_status state= gtid_pre_statement_checks(thd);
    if (state == GTID_STATEMENT_EXECUTE)
    {
      if (gtid_pre_statement_post_implicit_commit_checks(thd))
        state= GTID_STATEMENT_CANCEL;
    }

    if (state == GTID_STATEMENT_CANCEL)
    {
      uint error= thd->get_stmt_da()->mysql_errno();
      DBUG_ASSERT(error != 0);
      rli->report(ERROR_LEVEL, error,
                  "Error executing row event: '%s'",
                  thd->get_stmt_da()->message_text());
      thd->is_slave_error= 1;
      DBUG_RETURN(-1);
    }
    else if (state == GTID_STATEMENT_SKIP)
      DBUG_RETURN(0);

    /*
      The current statement is just about to begin and 
      has not yet modified anything. Note, all.modified is reset
      by mysql_reset_thd_for_next_command.
    */
    thd->get_transaction()->reset_unsafe_rollback_flags(Transaction_ctx::STMT);
    /*
      This is a row injection, so we flag the "statement" as
      such. Note that this code is called both when the slave does row
      injections and when the BINLOG statement is used to do row
      injections.
    */
    thd->lex->set_stmt_row_injection();

    /*
      There are a few flags that are replicated with each row event.
      Make sure to set/clear them before executing the main body of
      the event.
    */
    if (get_flags(NO_FOREIGN_KEY_CHECKS_F))
      thd->variables.option_bits|= OPTION_NO_FOREIGN_KEY_CHECKS;
    else
      thd->variables.option_bits&= ~OPTION_NO_FOREIGN_KEY_CHECKS;

    if (get_flags(RELAXED_UNIQUE_CHECKS_F))
      thd->variables.option_bits|= OPTION_RELAXED_UNIQUE_CHECKS;
    else
      thd->variables.option_bits&= ~OPTION_RELAXED_UNIQUE_CHECKS;

    thd->binlog_row_event_extra_data = m_extra_row_data;

    /* A small test to verify that objects have consistent types */
    DBUG_ASSERT(sizeof(thd->variables.option_bits) == sizeof(OPTION_RELAXED_UNIQUE_CHECKS));

    if (open_and_lock_tables(thd, rli->tables_to_lock, 0))
    {
      uint actual_error= thd->get_stmt_da()->mysql_errno();
      if (thd->is_slave_error || thd->is_fatal_error)
      {
        if (ignored_error_code(actual_error))
        {
          if (log_warnings > 1)
            rli->report(WARNING_LEVEL, actual_error,
                        "Error executing row event: '%s'",
                        (actual_error ? thd->get_stmt_da()->message_text() :
                         "unexpected success or fatal error"));
          thd->get_stmt_da()->reset_condition_info(thd);
          clear_all_errors(thd, const_cast<Relay_log_info*>(rli));
          error= 0;
          goto end;
        }
        else
        {
          rli->report(ERROR_LEVEL, actual_error,
                      "Error executing row event: '%s'",
                      (actual_error ? thd->get_stmt_da()->message_text() :
                       "unexpected success or fatal error"));
          thd->is_slave_error= 1;
          const_cast<Relay_log_info*>(rli)->slave_close_thread_tables(thd);
          DBUG_RETURN(actual_error);
        }
      }
    }

    /*
      When the open and locking succeeded, we check all tables to
      ensure that they still have the correct type.
    */

    {
      DBUG_PRINT("debug", ("Checking compability of tables to lock - tables_to_lock: %p",
                           rli->tables_to_lock));

      /**
        When using RBR and MyISAM MERGE tables the base tables that make
        up the MERGE table can be appended to the list of tables to lock.
  
        Thus, we just check compatibility for those that tables that have
        a correspondent table map event (ie, those that are actually going
        to be accessed while applying the event). That's why the loop stops
        at rli->tables_to_lock_count .

        NOTE: The base tables are added here are removed when 
              close_thread_tables is called.
       */
      TABLE_LIST *table_list_ptr= rli->tables_to_lock;
      for (uint i=0 ; table_list_ptr && (i < rli->tables_to_lock_count);
           table_list_ptr= table_list_ptr->next_global, i++)
      {
        /*
          Below if condition takes care of skipping base tables that
          make up the MERGE table (which are added by open_tables()
          call). They are added next to the merge table in the list.
          For eg: If RPL_TABLE_LIST is t3->t1->t2 (where t1 and t2
          are base tables for merge table 't3'), open_tables will modify
          the list by adding t1 and t2 again immediately after t3 in the
          list (*not at the end of the list*). New table_to_lock list will
          look like t3->t1'->t2'->t1->t2 (where t1' and t2' are TABLE_LIST
          objects added by open_tables() call). There is no flag(or logic) in
          open_tables() that can skip adding these base tables to the list.
          So the logic here should take care of skipping them.

          tables_to_lock_count logic will take care of skipping base tables
          that are added at the end of the list.
          For eg: If RPL_TABLE_LIST is t1->t2->t3, open_tables will modify
          the list into t1->t2->t3->t1'->t2'. t1' and t2' will be skipped
          because tables_to_lock_count logic in this for loop.
        */
        if (table_list_ptr->parent_l)
          continue;
        /*
          We can use a down cast here since we know that every table added
          to the tables_to_lock is a RPL_TABLE_LIST (or child table which is
          skipped above).
        */
        RPL_TABLE_LIST *ptr= static_cast<RPL_TABLE_LIST*>(table_list_ptr);
        DBUG_ASSERT(ptr->m_tabledef_valid);
        TABLE *conv_table;
        if (!ptr->m_tabledef.compatible_with(thd, const_cast<Relay_log_info*>(rli),
                                             ptr->table, &conv_table))
        {
          DBUG_PRINT("debug", ("Table: %s.%s is not compatible with master",
                               ptr->table->s->db.str,
                               ptr->table->s->table_name.str));
          if (thd->is_slave_error)
          {
            const_cast<Relay_log_info*>(rli)->slave_close_thread_tables(thd);
            DBUG_RETURN(ERR_BAD_TABLE_DEF);
          }
          else
          {
            thd->get_stmt_da()->reset_condition_info(thd);
            clear_all_errors(thd, const_cast<Relay_log_info*>(rli));
            error= 0;
            goto end;
          }
        }
        DBUG_PRINT("debug", ("Table: %s.%s is compatible with master"
                             " - conv_table: %p",
                             ptr->table->s->db.str,
                             ptr->table->s->table_name.str, conv_table));
        ptr->m_conv_table= conv_table;
      }
    }

    /*
      ... and then we add all the tables to the table map and but keep
      them in the tables to lock list.

      We also invalidate the query cache for all the tables, since
      they will now be changed.

      TODO [/Matz]: Maybe the query cache should not be invalidated
      here? It might be that a table is not changed, even though it
      was locked for the statement.  We do know that each
      Rows_log_event contain at least one row, so after processing one
      Rows_log_event, we can invalidate the query cache for the
      associated table.
     */
    TABLE_LIST *ptr= rli->tables_to_lock;
    for (uint i=0 ;  ptr && (i < rli->tables_to_lock_count); ptr= ptr->next_global, i++)
    {
      /*
        Please see comment in above 'for' loop to know the reason
        for this if condition
      */
      if (ptr->parent_l)
        continue;
      const_cast<Relay_log_info*>(rli)->m_table_map.set_table(ptr->table_id, ptr->table);
    }

    query_cache.invalidate_locked_for_write(thd, rli->tables_to_lock);
  }

  table=
    m_table= const_cast<Relay_log_info*>(rli)->m_table_map.get_table(m_table_id);

  DBUG_PRINT("debug", ("m_table: %p, m_table_id: %llu", m_table,
                       m_table_id.id()));

  /*
    A row event comprising of a P_S table
    - should not be replicated (i.e executed) by the slave SQL thread.
    - should not be executed by the client in the  form BINLOG '...' stmts.
  */
  if (table && table->s->table_category == TABLE_CATEGORY_PERFORMANCE)
    table= NULL;

  if (table)
  {
    /*
      table == NULL means that this table should not be replicated
      (this was set up by Table_map_log_event::do_apply_event()
      which tested replicate-* rules).
    */

    bool no_columns_to_update= false;
    // set the database
    LEX_CSTRING thd_db;
    LEX_CSTRING current_db_name_saved= thd->db();
    thd_db.str= table->s->db.str;
    thd_db.length= table->s->db.length;
    thd->reset_db(thd_db);
    thd->set_command(COM_QUERY);
    PSI_stage_info *stage= NULL;

    /*
      It's not needed to set_time() but
      1) it continues the property that "Time" in SHOW PROCESSLIST shows how
      much slave is behind
      2) it will be needed when we allow replication from a table with no
      TIMESTAMP column to a table with one.
      So we call set_time(), like in SBR. Presently it changes nothing.
    */
    thd->set_time(&(common_header->when));

    thd->binlog_row_event_extra_data = m_extra_row_data;

    /*
      Now we are in a statement and will stay in a statement until we
      see a STMT_END_F.

      We set this flag here, before actually applying any rows, in
      case the SQL thread is stopped and we need to detect that we're
      inside a statement and halting abruptly might cause problems
      when restarting.
     */
    const_cast<Relay_log_info*>(rli)->set_flag(Relay_log_info::IN_STMT);

     if ( m_width == table->s->fields && bitmap_is_set_all(&m_cols))
      set_flags(COMPLETE_ROWS_F);

    /*
      Set tables write and read sets.

      Read_set contains all slave columns (in case we are going to fetch
      a complete record from slave)

      Write_set equals the m_cols bitmap sent from master but it can be
      longer if slave has extra columns.
     */

    DBUG_PRINT_BITSET("debug", "Setting table's read_set from: %s", &m_cols);

    bitmap_set_all(table->read_set);
<<<<<<< HEAD
=======
    if (get_general_type_code() == binary_log::DELETE_ROWS_EVENT ||
        get_general_type_code() == binary_log::UPDATE_ROWS_EVENT)
        bitmap_intersect(table->read_set,&m_cols);

    /*
      Call mark_generated_columns() to set read_set/write_set bits of the
      virtual generated columns as required in order to get these computed.
      This is needed since all columns need to have a value in the before
      image for the record when doing the update (some storage engines will
      use this for maintaining of secondary indexes). This call is required
      even for DELETE events to set write_set bit in order to satisfy
      ASSERTs in Field_*::store functions.

      binlog_prepare_row_image() function, which will be called from
      binlogging functions (binlog_update_row() and binlog_delete_row())
      will take care of removing these spurious fields required during
      execution but not needed for binlogging. In case of inserts, there
      are no spurious fields (all generated columns are required to be written
      into the binlog).
    */

    if (m_table->vfield)
      m_table->mark_generated_columns(get_general_type_code() == binary_log::UPDATE_ROWS_EVENT);

>>>>>>> c39e7df9
    bitmap_set_all(table->write_set);

    switch (get_general_type_code())
    {
      case binary_log::DELETE_ROWS_EVENT:
        bitmap_intersect(table->read_set,  &m_cols);
        stage= & stage_rpl_apply_row_evt_delete;
        break;
      case binary_log::UPDATE_ROWS_EVENT:
        bitmap_intersect(table->read_set,  &m_cols);
        bitmap_intersect(table->write_set, &m_cols_ai);
        /* Skip update rows events that don't have data for this server's table. */
        if (!is_any_column_signaled_for_table(table, &m_cols_ai))
          no_columns_to_update= true;
        stage= & stage_rpl_apply_row_evt_update;
        break;
      case binary_log::WRITE_ROWS_EVENT:
        /* WRITE ROWS EVENTS store the bitmap in the m_cols bitmap */
        bitmap_intersect(table->write_set, &m_cols);
        stage= & stage_rpl_apply_row_evt_write;
        break;
      default:
        DBUG_ASSERT(false);
    }

    if (thd->slave_thread) // set the mode for slave
      this->rbr_exec_mode= slave_exec_mode_options;
    else //set the mode for user thread
      this->rbr_exec_mode= thd->variables.rbr_exec_mode_options;

    // Do event specific preparations
    error= do_before_row_operations(rli);

    /*
      Bug#56662 Assertion failed: next_insert_id == 0, file handler.cc
      Don't allow generation of auto_increment value when processing
      rows event by setting 'MODE_NO_AUTO_VALUE_ON_ZERO'. The exception
      to this rule happens when the auto_inc column exists on some
      extra columns on the slave. In that case, do not force
      MODE_NO_AUTO_VALUE_ON_ZERO.
    */
    sql_mode_t saved_sql_mode= thd->variables.sql_mode;
    if (!is_auto_inc_in_extra_columns())
      thd->variables.sql_mode= MODE_NO_AUTO_VALUE_ON_ZERO;

    // row processing loop

    /*
      set the initial time of this ROWS statement if it was not done
      before in some other ROWS event.
     */
    const_cast<Relay_log_info*>(rli)->set_row_stmt_start_timestamp();

    const uchar *saved_m_curr_row= m_curr_row;

    int (Rows_log_event::*do_apply_row_ptr)(Relay_log_info const *)= NULL;

    /**
       Skip update rows events that don't have data for this slave's
       table.
     */
    if (no_columns_to_update)
      goto AFTER_MAIN_EXEC_ROW_LOOP;

    /**
       If there are no columns marked in the read_set for this table,
       that means that we cannot lookup any row using the available BI
       in the binarr log. Thence, we immediatly raise an error:
       HA_ERR_END_OF_FILE.
     */

    if ((m_rows_lookup_algorithm != ROW_LOOKUP_NOT_NEEDED) &&
        !is_any_column_signaled_for_table(table, &m_cols))
    {
      error= HA_ERR_END_OF_FILE;
      goto AFTER_MAIN_EXEC_ROW_LOOP;
    }
    switch (m_rows_lookup_algorithm)
    {
      case ROW_LOOKUP_HASH_SCAN:
        do_apply_row_ptr= &Rows_log_event::do_hash_scan_and_update;
        break;

      case ROW_LOOKUP_INDEX_SCAN:
        do_apply_row_ptr= &Rows_log_event::do_index_scan_and_update;
        break;

      case ROW_LOOKUP_TABLE_SCAN:
        do_apply_row_ptr= &Rows_log_event::do_table_scan_and_update;
        break;

      case ROW_LOOKUP_NOT_NEEDED:
        DBUG_ASSERT(get_general_type_code() == binary_log::WRITE_ROWS_EVENT);

        /* No need to scan for rows, just apply it */
        do_apply_row_ptr= &Rows_log_event::do_apply_row;
        break;

      default:
        DBUG_ASSERT(0);
        error= 1;
        goto AFTER_MAIN_EXEC_ROW_LOOP;
        break;
    }

    DBUG_ASSERT(stage != NULL);
    THD_STAGE_INFO(thd, *stage);

#ifdef HAVE_PSI_STAGE_INTERFACE
    m_psi_progress.set_progress(mysql_set_stage(stage->m_key));
#endif

    do {

      error= (this->*do_apply_row_ptr)(rli);

      if (handle_idempotent_and_ignored_errors(rli, &error))
        break;

      /* this advances m_curr_row */
      do_post_row_operations(rli, error);

    } while (!error && (m_curr_row != m_rows_end));

#ifdef HAVE_PSI_STAGE_INTERFACE
    m_psi_progress.end_work();
#endif

AFTER_MAIN_EXEC_ROW_LOOP:

    if (saved_m_curr_row != m_curr_row && !table->file->has_transactions())
    {
      /*
        Usually, the trans_commit_stmt() propagates unsafe_rollback_flags
        from statement to transaction level. However, we cannot rely on
        this when row format is in use as several events can be processed
        before calling this function. This happens because it is called
        only when the latest event generated by a statement is processed.

        There are however upper level functions that execute per event
        and check transaction's status. So if the unsafe_rollback_flags
        are not propagated here, this can lead to errors.

        For example, a transaction that updates non-transactional tables
        may be stopped in the middle thus leading to inconsistencies
        after a restart.
      */
      thd->get_transaction()->mark_modified_non_trans_table(
        Transaction_ctx::STMT);
      thd->get_transaction()->merge_unsafe_rollback_flags();
    }

    /*
      Restore the sql_mode after the rows event is processed.
    */
    thd->variables.sql_mode= saved_sql_mode;

    {/*
         The following failure injecion works in cooperation with tests
         setting @@global.debug= 'd,stop_slave_middle_group'.
         The sql thread receives the killed status and will proceed
         to shutdown trying to finish incomplete events group.
     */
      DBUG_EXECUTE_IF("stop_slave_middle_group",
                      if (thd->get_transaction()->cannot_safely_rollback(
                          Transaction_ctx::SESSION))
                        const_cast<Relay_log_info*>(rli)->abort_slave= 1;);
    }

    if ((error= do_after_row_operations(rli, error)) &&
        ignored_error_code(convert_handler_error(error, thd, table)))
    {
      slave_rows_error_report(INFORMATION_LEVEL, error, rli, thd, table,
                              get_type_str(),
                              const_cast<Relay_log_info*>(rli)->get_rpl_log_name(),
                              (ulong) common_header->log_pos);
      thd->get_stmt_da()->reset_condition_info(thd);
      clear_all_errors(thd, const_cast<Relay_log_info*>(rli));
      error= 0;
    }

    // reset back the db
    thd->reset_db(current_db_name_saved);
  } // if (table)

  if (error)
  {
    slave_rows_error_report(ERROR_LEVEL, error, rli, thd, table,
                            get_type_str(),
                            const_cast<Relay_log_info*>(rli)->get_rpl_log_name(),
                            (ulong) common_header->log_pos);
    /*
      @todo We should probably not call
      reset_current_stmt_binlog_format_row() from here.
      /Sven
    */
    thd->reset_current_stmt_binlog_format_row();
    thd->is_slave_error= 1;
    DBUG_RETURN(error);
  }

end:
  if (get_flags(STMT_END_F))
  {
    if((error= rows_event_stmt_cleanup(rli, thd)))
    {
      if (table)
        slave_rows_error_report(ERROR_LEVEL,
                                thd->is_error() ? 0 : error,
                                rli, thd, table,
                                get_type_str(),
                                const_cast<Relay_log_info*>(rli)->get_rpl_log_name(),
                                (ulong) common_header->log_pos);
      else
      {
        rli->report(ERROR_LEVEL,
                    thd->is_error() ? thd->get_stmt_da()->mysql_errno() : error,
                    "Error in cleaning up after an event of type:%s; %s; the group"
                    " log file/position: %s %lu", get_type_str(),
                    thd->is_error() ? thd->get_stmt_da()->message_text() :
                    "unexpected error",
                    const_cast<Relay_log_info*>(rli)->get_rpl_log_name(),
                    (ulong) common_header->log_pos);
      }
    }
   /* We are at end of the statement (STMT_END_F flag), lets clean
     the memory which was used from thd's mem_root now.
     This needs to be done only if we are here in SQL thread context.
     In other flow ( in case of a regular thread which can happen
     when the thread is applying BINLOG'...' row event) we should
     *not* try to free the memory here. It will be done latter
     in dispatch_command() after command execution is completed.
    */
   if (thd->slave_thread)
     free_root(thd->mem_root, MYF(MY_KEEP_PREALLOC));
  }
  DBUG_RETURN(error);
}

Log_event::enum_skip_reason
Rows_log_event::do_shall_skip(Relay_log_info *rli)
{
  /*
    If the slave skip counter is 1 and this event does not end a
    statement, then we should not start executing on the next event.
    Otherwise, we defer the decision to the normal skipping logic.
  */
  if (rli->slave_skip_counter == 1 && !get_flags(STMT_END_F))
    return Log_event::EVENT_SKIP_IGNORE;
  else
    return Log_event::do_shall_skip(rli);
}

/**
   The function is called at Rows_log_event statement commit time,
   normally from Rows_log_event::do_update_pos() and possibly from
   Query_log_event::do_apply_event() of the COMMIT.
   The function commits the last statement for engines, binlog and
   releases resources have been allocated for the statement.

   @retval  0         Ok.
   @retval  non-zero  Error at the commit.
 */

static int rows_event_stmt_cleanup(Relay_log_info const *rli, THD * thd)
{
  DBUG_EXECUTE_IF("simulate_rows_event_cleanup_failure",
                  {
                  char errbuf[MYSQL_ERRMSG_SIZE];
                  int err=149;
                  my_error(ER_ERROR_DURING_COMMIT, MYF(0), err,
                           my_strerror(errbuf, MYSQL_ERRMSG_SIZE, err));
                  return (1);
                  });
  int error;
  {
    /*
      This is the end of a statement or transaction, so close (and
      unlock) the tables we opened when processing the
      Table_map_log_event starting the statement.

      OBSERVER.  This will clear *all* mappings, not only those that
      are open for the table. There is not good handle for on-close
      actions for tables.

      NOTE. Even if we have no table ('table' == 0) we still need to be
      here, so that we increase the group relay log position. If we didn't, we
      could have a group relay log position which lags behind "forever"
      (assume the last master's transaction is ignored by the slave because of
      replicate-ignore rules).
    */
    error= thd->binlog_flush_pending_rows_event(TRUE);

    /*
      If this event is not in a transaction, the call below will, if some
      transactional storage engines are involved, commit the statement into
      them and flush the pending event to binlog.
      If this event is in a transaction, the call will do nothing, but a
      Xid_log_event will come next which will, if some transactional engines
      are involved, commit the transaction and flush the pending event to the
      binlog.
      If there was a deadlock the transaction should have been rolled back
      already. So there should be no need to rollback the transaction.
    */
    DBUG_ASSERT(! thd->transaction_rollback_request);
    error|= (error ? trans_rollback_stmt(thd) : trans_commit_stmt(thd));

    /*
      Now what if this is not a transactional engine? we still need to
      flush the pending event to the binlog; we did it with
      thd->binlog_flush_pending_rows_event(). Note that we imitate
      what is done for real queries: a call to
      ha_autocommit_or_rollback() (sometimes only if involves a
      transactional engine), and a call to be sure to have the pending
      event flushed.
    */

    /*
      @todo We should probably not call
      reset_current_stmt_binlog_format_row() from here.

      Btw, the previous comment about transactional engines does not
      seem related to anything that happens here.
      /Sven
    */
    thd->reset_current_stmt_binlog_format_row();

    const_cast<Relay_log_info*>(rli)->cleanup_context(thd, 0);

    /*
      Clean sql_command value
    */
    thd->lex->sql_command= SQLCOM_END;

  }
  return error;
}

/**
   The method either increments the relay log position or
   commits the current statement and increments the master group
   possition if the event is STMT_END_F flagged and
   the statement corresponds to the autocommit query (i.e replicated
   without wrapping in BEGIN/COMMIT)

   @retval 0         Success
   @retval non-zero  Error in the statement commit
 */
int
Rows_log_event::do_update_pos(Relay_log_info *rli)
{
  DBUG_ENTER("Rows_log_event::do_update_pos");
  int error= 0;

  DBUG_PRINT("info", ("flags: %s",
                      get_flags(STMT_END_F) ? "STMT_END_F " : ""));

  /* Worker does not execute binlog update position logics */
  DBUG_ASSERT(!is_mts_worker(rli->info_thd));

  if (get_flags(STMT_END_F))
  {
    /*
      Indicate that a statement is finished.
      Step the group log position if we are not in a transaction,
      otherwise increase the event log position.
    */
    error= rli->stmt_done(common_header->log_pos);
  }
  else
  {
    rli->inc_event_relay_log_pos();
  }

  DBUG_RETURN(error);
}

#endif /* !defined(MYSQL_CLIENT) && defined(HAVE_REPLICATION) */

#ifndef MYSQL_CLIENT
bool Rows_log_event::write_data_header(IO_CACHE *file)
{
  uchar buf[Binary_log_event::ROWS_HEADER_LEN_V2];	// No need to init the buffer
  DBUG_ASSERT(m_table_id.is_valid());
  DBUG_EXECUTE_IF("old_row_based_repl_4_byte_map_id_master",
                  {
                    int4store(buf + 0, (ulong) m_table_id.id());
                    int2store(buf + 4, m_flags);
                    return (wrapper_my_b_safe_write(file, buf, 6));
                  });
  int6store(buf + ROWS_MAPID_OFFSET, m_table_id.id());
  int2store(buf + ROWS_FLAGS_OFFSET, m_flags);
  int rc = 0;
  if (likely(!log_bin_use_v1_row_events))
  {
    /*
       v2 event, with variable header portion.
       Determine length of variable header payload
    */
    uint16 vhlen= 2;
    uint16 vhpayloadlen= 0;
    uint16 extra_data_len= 0;
    if (m_extra_row_data)
    {
      extra_data_len= m_extra_row_data[EXTRA_ROW_INFO_LEN_OFFSET];
      vhpayloadlen= ROWS_V_TAG_LEN + extra_data_len;
    }

    /* Var-size header len includes len itself */
    int2store(buf + ROWS_VHLEN_OFFSET, vhlen + vhpayloadlen);
    rc= wrapper_my_b_safe_write(file, buf, Binary_log_event::ROWS_HEADER_LEN_V2);

    /* Write var-sized payload, if any */
    if ((vhpayloadlen > 0) &&
        (rc == 0))
    {
      /* Add tag and extra row info */
      uchar type_code= ROWS_V_EXTRAINFO_TAG;
      rc= wrapper_my_b_safe_write(file, &type_code, ROWS_V_TAG_LEN);
      if (rc==0)
        rc= wrapper_my_b_safe_write(file, m_extra_row_data, extra_data_len);
    }
  }
  else
  {
    rc= wrapper_my_b_safe_write(file, buf, Binary_log_event::ROWS_HEADER_LEN_V1);
  }

  return (rc != 0);
}

bool Rows_log_event::write_data_body(IO_CACHE*file)
{
  /*
     Note that this should be the number of *bits*, not the number of
     bytes.
  */
  uchar sbuf[sizeof(m_width) + 1];
  my_ptrdiff_t const data_size= m_rows_cur - m_rows_buf;
  bool res= false;
  uchar *const sbuf_end= net_store_length(sbuf, (size_t) m_width);
  DBUG_ASSERT(static_cast<size_t>(sbuf_end - sbuf) <= sizeof(sbuf));

  DBUG_DUMP("m_width", sbuf, (size_t) (sbuf_end - sbuf));
  res= res || wrapper_my_b_safe_write(file, sbuf, (size_t) (sbuf_end - sbuf));

  DBUG_DUMP("m_cols", (uchar*) m_cols.bitmap, no_bytes_in_map(&m_cols));
  res= res || wrapper_my_b_safe_write(file, (uchar*) m_cols.bitmap,
                              no_bytes_in_map(&m_cols));
  /*
    TODO[refactor write]: Remove the "down cast" here (and elsewhere).
   */
  if (get_general_type_code() == binary_log::UPDATE_ROWS_EVENT)
  {
    DBUG_DUMP("m_cols_ai", (uchar*) m_cols_ai.bitmap,
              no_bytes_in_map(&m_cols_ai));
    res= res || wrapper_my_b_safe_write(file, (uchar*) m_cols_ai.bitmap,
                                no_bytes_in_map(&m_cols_ai));
  }
  DBUG_DUMP("rows", m_rows_buf, data_size);
  res= res || wrapper_my_b_safe_write(file, m_rows_buf, (size_t) data_size);

  return res;

}
#endif

#if defined(HAVE_REPLICATION) && !defined(MYSQL_CLIENT)
int Rows_log_event::pack_info(Protocol *protocol)
{
  char buf[256];
  char const *const flagstr=
    get_flags(STMT_END_F) ? " flags: STMT_END_F" : "";
  size_t bytes= my_snprintf(buf, sizeof(buf),
                            "table_id: %llu%s", m_table_id.id(), flagstr);
  protocol->store(buf, bytes, &my_charset_bin);
  return 0;
}
#endif

#ifdef MYSQL_CLIENT
void Rows_log_event::print_helper(FILE *file,
                                  PRINT_EVENT_INFO *print_event_info,
                                  char const *const name)
{
  IO_CACHE *const head= &print_event_info->head_cache;
  IO_CACHE *const body= &print_event_info->body_cache;
  if (!print_event_info->short_form)
  {
    bool const last_stmt_event= get_flags(STMT_END_F);
    print_header(head, print_event_info, !last_stmt_event);
    my_b_printf(head, "\t%s: table id %llu%s\n",
                name, m_table_id.id(),
                last_stmt_event ? " flags: STMT_END_F" : "");
    print_base64(body, print_event_info, !last_stmt_event);
  }
}
#endif

/**************************************************************************
	Table_map_log_event member functions and support functions
**************************************************************************/

/**
  @page PAGE_RPL_FIELD_METADATA How replication of field metadata works.
  
  When a table map is created, the master first calls 
  Table_map_log_event::save_field_metadata() which calculates how many 
  values will be in the field metadata. Only those fields that require the 
  extra data are added. The method also loops through all of the fields in 
  the table calling the method Field::save_field_metadata() which returns the
  values for the field that will be saved in the metadata and replicated to
  the slave. Once all fields have been processed, the table map is written to
  the binlog adding the size of the field metadata and the field metadata to
  the end of the body of the table map.

  When a table map is read on the slave, the field metadata is read from the 
  table map and passed to the table_def class constructor which saves the 
  field metadata from the table map into an array based on the type of the 
  field. Field metadata values not present (those fields that do not use extra 
  data) in the table map are initialized as zero (0). The array size is the 
  same as the columns for the table on the slave.

  Additionally, values saved for field metadata on the master are saved as a 
  string of bytes (uchar) in the binlog. A field may require 1 or more bytes
  to store the information. In cases where values require multiple bytes 
  (e.g. values > 255), the endian-safe methods are used to properly encode 
  the values on the master and decode them on the slave. When the field
  metadata values are captured on the slave, they are stored in an array of
  type uint16. This allows the least number of casts to prevent casting bugs
  when the field metadata is used in comparisons of field attributes. When
  the field metadata is used for calculating addresses in pointer math, the
  type used is uint32. 
*/

#if !defined(MYSQL_CLIENT)
/**
  Save the field metadata based on the real_type of the field.
  The metadata saved depends on the type of the field. Some fields
  store a single byte for pack_length() while others store two bytes
  for field_length (max length).
  
  @retval  0  Ok.

  @todo
  We may want to consider changing the encoding of the information.
  Currently, the code attempts to minimize the number of bytes written to 
  the tablemap. There are at least two other alternatives; 1) using 
  net_store_length() to store the data allowing it to choose the number of
  bytes that are appropriate thereby making the code much easier to 
  maintain (only 1 place to change the encoding), or 2) use a fixed number
  of bytes for each field. The problem with option 1 is that net_store_length()
  will use one byte if the value < 251, but 3 bytes if it is > 250. Thus,
  for fields like CHAR which can be no larger than 255 characters, the method
  will use 3 bytes when the value is > 250. Further, every value that is
  encoded using 2 parts (e.g., pack_length, field_length) will be numerically
  > 250 therefore will use 3 bytes for eah value. The problem with option 2
  is less wasteful for space but does waste 1 byte for every field that does
  not encode 2 parts. 
*/
int Table_map_log_event::save_field_metadata()
{
  DBUG_ENTER("Table_map_log_event::save_field_metadata");
  int index= 0;
  for (unsigned int i= 0; i < m_table->s->fields ; i++)
  {
    DBUG_PRINT("debug", ("field_type: %d", m_coltype[i]));
    index+= m_table->s->field[i]->save_field_metadata(&m_field_metadata[index]);
  }
  DBUG_RETURN(index);
}
#endif /* !defined(MYSQL_CLIENT) */

/*
  Constructor used to build an event for writing to the binary log.
  Mats says tbl->s lives longer than this event so it's ok to copy pointers
  (tbl->s->db etc) and not pointer content.
 */
#if !defined(MYSQL_CLIENT)
Table_map_log_event::Table_map_log_event(THD *thd_arg, TABLE *tbl,
                                         const Table_id& tid,
                                         bool using_trans)
  : binary_log::Table_map_event(tid, tbl->s->fields, (tbl->s->db.str),
                                ((tbl->s->db.str) ? tbl->s->db.length : 0),
                                (tbl->s->table_name.str),
                                (tbl->s->table_name.length)),
    Log_event(thd_arg, 0,
              using_trans ? Log_event::EVENT_TRANSACTIONAL_CACHE :
                            Log_event::EVENT_STMT_CACHE,
              Log_event::EVENT_NORMAL_LOGGING,
              header(), footer())
{
  common_header->type_code= binary_log::TABLE_MAP_EVENT;
  m_table= tbl;
  m_flags= TM_BIT_LEN_EXACT_F;

  uchar cbuf[sizeof(m_colcnt) + 1];
  uchar *cbuf_end;
  DBUG_ASSERT(m_table_id.is_valid());
  /*
    In TABLE_SHARE, "db" and "table_name" are 0-terminated (see this comment in
    table.cc / alloc_table_share():
      Use the fact the key is db/0/table_name/0
    As we rely on this let's assert it.
  */
  DBUG_ASSERT((tbl->s->db.str == 0) ||
              (tbl->s->db.str[tbl->s->db.length] == 0));
  DBUG_ASSERT(tbl->s->table_name.str[tbl->s->table_name.length] == 0);


  m_data_size=  Binary_log_event::TABLE_MAP_HEADER_LEN;
  DBUG_EXECUTE_IF("old_row_based_repl_4_byte_map_id_master", m_data_size= 6;);
  m_data_size+= m_dblen + 2;	// Include length and terminating \0
  m_data_size+= m_tbllen + 2;	// Include length and terminating \0
  cbuf_end= net_store_length(cbuf, (size_t) m_colcnt);
  DBUG_ASSERT(static_cast<size_t>(cbuf_end - cbuf) <= sizeof(cbuf));
  m_data_size+= (cbuf_end - cbuf) + m_colcnt;	// COLCNT and column types

  m_coltype= (uchar *)my_malloc(key_memory_log_event,
                                m_colcnt, MYF(MY_WME));

  DBUG_ASSERT(m_colcnt == m_table->s->fields);
  for (unsigned int i= 0; i < m_table->s->fields; ++i)
    m_coltype[i]= m_table->field[i]->binlog_type();


  /*
    Calculate a bitmap for the results of maybe_null() for all columns.
    The bitmap is used to determine when there is a column from the master
    that is not on the slave and is null and thus not in the row data during
    replication.
  */
  uint num_null_bytes= (m_table->s->fields + 7) / 8;
  m_data_size+= num_null_bytes;
  /*
    m_null_bits is a pointer indicating which columns can have a null value
    in a particular table.
  */
  m_null_bits= (uchar *)my_malloc(key_memory_log_event,
                                  num_null_bytes, MYF(MY_WME));

  m_field_metadata= (uchar*)my_malloc(key_memory_log_event,
                                      (m_colcnt * 2), MYF(MY_WME));
  memset(m_field_metadata, 0, (m_colcnt * 2));

  if (m_null_bits != NULL && m_field_metadata != NULL && m_coltype != NULL)
    is_valid_param= true;
  /*
    Create an array for the field metadata and store it.
  */
  m_field_metadata_size= save_field_metadata();
  DBUG_ASSERT(m_field_metadata_size <= (m_colcnt * 2));

  /*
    Now set the size of the data to the size of the field metadata array
    plus one or three bytes (see pack.c:net_store_length) for number of 
    elements in the field metadata array.
  */
  if (m_field_metadata_size < 251)
    m_data_size+= m_field_metadata_size + 1; 
  else
    m_data_size+= m_field_metadata_size + 3; 

  memset(m_null_bits, 0, num_null_bytes);
  for (unsigned int i= 0 ; i < m_table->s->fields ; ++i)
    if (m_table->field[i]->maybe_null())
      m_null_bits[(i / 8)]+= 1 << (i % 8);
  /*
    Marking event to require sequential execution in MTS
    if the query might have updated FK-referenced db.
    Unlike Query_log_event where this fact is encoded through 
    the accessed db list in the Table_map case m_flags is exploited.
  */
  uchar dbs= thd_arg->get_binlog_accessed_db_names() ?
    thd_arg->get_binlog_accessed_db_names()->elements : 0;
  if (dbs == 1)
  {
    char *db_name= thd_arg->get_binlog_accessed_db_names()->head();
    if (!strcmp(db_name, ""))
      m_flags |= TM_REFERRED_FK_DB_F;
  }
}
#endif /* !defined(MYSQL_CLIENT) */

/*
  Constructor used by slave to read the event from the binary log.
 */
#if defined(HAVE_REPLICATION)
Table_map_log_event::Table_map_log_event(const char *buf, uint event_len,
                                         const Format_description_event
                                         *description_event)

   : binary_log::Table_map_event(buf, event_len, description_event),
     Log_event(header(), footer())
#ifndef MYSQL_CLIENT
    ,m_table(NULL)
#endif
{
  DBUG_ENTER("Table_map_log_event::Table_map_log_event(const char*,uint,...)");
  if (m_null_bits != NULL && m_field_metadata != NULL && m_coltype != NULL)
    is_valid_param= true;
  DBUG_ASSERT(header()->type_code == binary_log::TABLE_MAP_EVENT);
  DBUG_VOID_RETURN;
}
#endif

Table_map_log_event::~Table_map_log_event()
{
  if(m_null_bits)
  {
    my_free(m_null_bits);
    m_null_bits= NULL;
  }
  if(m_field_metadata)
  {
    my_free(m_field_metadata);
    m_field_metadata= NULL;
  }
}

/*
  Return value is an error code, one of:

      -1     Failure to open table   [from open_tables()]
       0     Success
       1     No room for more tables [from set_table()]
       2     Out of memory           [from set_table()]
       3     Wrong table definition
       4     Daisy-chaining RBR with SBR not possible
 */

#if !defined(MYSQL_CLIENT) && defined(HAVE_REPLICATION)

enum enum_tbl_map_status
{
  /* no duplicate identifier found */
  OK_TO_PROCESS= 0,

  /* this table map must be filtered out */
  FILTERED_OUT= 1,

  /* identifier mapping table with different properties */
  SAME_ID_MAPPING_DIFFERENT_TABLE= 2,
  
  /* a duplicate identifier was found mapping the same table */
  SAME_ID_MAPPING_SAME_TABLE= 3
};

/*
  Checks if this table map event should be processed or not. First
  it checks the filtering rules, and then looks for duplicate identifiers
  in the existing list of rli->tables_to_lock.

  It checks that there hasn't been any corruption by verifying that there
  are no duplicate entries with different properties.

  In some cases, some binary logs could get corrupted, showing several
  tables mapped to the same table_id, 0 (see: BUG#56226). Thus we do this
  early sanity check for such cases and avoid that the server crashes 
  later.

  In some corner cases, the master logs duplicate table map events, i.e.,
  same id, same database name, same table name (see: BUG#37137). This is
  different from the above as it's the same table that is mapped again 
  to the same identifier. Thus we cannot just check for same ids and 
  assume that the event is corrupted we need to check every property. 

  NOTE: in the event that BUG#37137 ever gets fixed, this extra check 
        will still be valid because we would need to support old binary 
        logs anyway.

  @param rli The relay log info reference.
  @param table_list A list element containing the table to check against.
  @return OK_TO_PROCESS 
            if there was no identifier already in rli->tables_to_lock 
            
          FILTERED_OUT
            if the event is filtered according to the filtering rules

          SAME_ID_MAPPING_DIFFERENT_TABLE 
            if the same identifier already maps a different table in 
            rli->tables_to_lock

          SAME_ID_MAPPING_SAME_TABLE 
            if the same identifier already maps the same table in 
            rli->tables_to_lock.
*/
static enum_tbl_map_status
check_table_map(Relay_log_info const *rli, RPL_TABLE_LIST *table_list)
{
  DBUG_ENTER("check_table_map");
  enum_tbl_map_status res= OK_TO_PROCESS;

  if (rli->info_thd->slave_thread /* filtering is for slave only */ &&
      (!rpl_filter->db_ok(table_list->db) ||
       (rpl_filter->is_on() && !rpl_filter->tables_ok("", table_list))))
    res= FILTERED_OUT;
  else
  {
    RPL_TABLE_LIST *ptr= static_cast<RPL_TABLE_LIST*>(rli->tables_to_lock);
    for(uint i=0 ; ptr && (i< rli->tables_to_lock_count); 
        ptr= static_cast<RPL_TABLE_LIST*>(ptr->next_local), i++)
    {
      if (ptr->table_id == table_list->table_id)
      {

        if (strcmp(ptr->db, table_list->db) || 
            strcmp(ptr->alias, table_list->table_name) || 
            ptr->lock_type != TL_WRITE) // the ::do_apply_event always sets TL_WRITE
          res= SAME_ID_MAPPING_DIFFERENT_TABLE;
        else
          res= SAME_ID_MAPPING_SAME_TABLE;

        break;
      }
    }
  }

  DBUG_PRINT("debug", ("check of table map ended up with: %u", res));

  DBUG_RETURN(res);
}

int Table_map_log_event::do_apply_event(Relay_log_info const *rli)
{
  RPL_TABLE_LIST *table_list;
  char *db_mem, *tname_mem, *ptr;
  size_t dummy_len;
  void *memory;
  DBUG_ENTER("Table_map_log_event::do_apply_event(Relay_log_info*)");
  DBUG_ASSERT(rli->info_thd == thd);

  /* Step the query id to mark what columns that are actually used. */
  thd->set_query_id(next_query_id());

  if (!(memory= my_multi_malloc(key_memory_log_event,
                                MYF(MY_WME),
                                &table_list, sizeof(RPL_TABLE_LIST),
                                &db_mem, (uint) NAME_LEN + 1,
                                &tname_mem, (uint) NAME_LEN + 1,
                                NullS)))
    DBUG_RETURN(HA_ERR_OUT_OF_MEM);

  my_stpcpy(db_mem, m_dbnam.c_str());
  my_stpcpy(tname_mem, m_tblnam.c_str());

  if (lower_case_table_names)
  {
    my_casedn_str(system_charset_info, db_mem);
    my_casedn_str(system_charset_info, tname_mem);
  }

  /* rewrite rules changed the database */
  if (((ptr= (char*) rpl_filter->get_rewrite_db(db_mem, &dummy_len)) != db_mem))
    my_stpcpy(db_mem, ptr);

  table_list->init_one_table(db_mem, strlen(db_mem),
                             tname_mem, strlen(tname_mem),
                             tname_mem, TL_WRITE);

  table_list->table_id=
    DBUG_EVALUATE_IF("inject_tblmap_same_id_maps_diff_table", 0, m_table_id.id());
  table_list->updating= 1;
  table_list->required_type= dd::enum_table_type::BASE_TABLE;
  DBUG_PRINT("debug", ("table: %s is mapped to %llu", table_list->table_name,
                       table_list->table_id.id()));

  enum_tbl_map_status tblmap_status= check_table_map(rli, table_list);
  if (tblmap_status == OK_TO_PROCESS)
  {
    DBUG_ASSERT(thd->lex->query_tables != table_list);

    /*
      Use placement new to construct the table_def instance in the
      memory allocated for it inside table_list.

      The memory allocated by the table_def structure (i.e., not the
      memory allocated *for* the table_def structure) is released
      inside Relay_log_info::clear_tables_to_lock() by calling the
      table_def destructor explicitly.
    */
    new (&table_list->m_tabledef)
        table_def(m_coltype, m_colcnt,
                  m_field_metadata, m_field_metadata_size,
                  m_null_bits, m_flags);

    table_list->m_tabledef_valid= TRUE;
    table_list->m_conv_table= NULL;
    table_list->open_type= OT_BASE_ONLY;

    /*
      We record in the slave's information that the table should be
      locked by linking the table into the list of tables to lock.
    */
    table_list->next_global= table_list->next_local= rli->tables_to_lock;
    const_cast<Relay_log_info*>(rli)->tables_to_lock= table_list;
    const_cast<Relay_log_info*>(rli)->tables_to_lock_count++;
    /* 'memory' is freed in clear_tables_to_lock */
  }
  else  // FILTERED_OUT, SAME_ID_MAPPING_*
  {
    /*
      If mapped already but with different properties, we raise an
      error.
      If mapped already but with same properties we skip the event.
      If filtered out we skip the event.

      In all three cases, we need to free the memory previously 
      allocated.
     */
    if (tblmap_status == SAME_ID_MAPPING_DIFFERENT_TABLE)
    {
      /*
        Something bad has happened. We need to stop the slave as strange things
        could happen if we proceed: slave crash, wrong table being updated, ...
        As a consequence we push an error in this case.
       */

      char buf[256];

      my_snprintf(buf, sizeof(buf), 
                  "Found table map event mapping table id %llu which "
                  "was already mapped but with different settings.",
                  table_list->table_id.id());

      if (thd->slave_thread)
        rli->report(ERROR_LEVEL, ER_SLAVE_FATAL_ERROR,
                    ER_THD(thd, ER_SLAVE_FATAL_ERROR), buf);
      else
        /* 
          For the cases in which a 'BINLOG' statement is set to 
          execute in a user session 
         */
        my_printf_error(ER_SLAVE_FATAL_ERROR, ER_THD(thd, ER_SLAVE_FATAL_ERROR),
                        MYF(0), buf);
    } 
    
    my_free(memory);
  }

  DBUG_RETURN(tblmap_status == SAME_ID_MAPPING_DIFFERENT_TABLE);
}

Log_event::enum_skip_reason
Table_map_log_event::do_shall_skip(Relay_log_info *rli)
{
  /*
    If the slave skip counter is 1, then we should not start executing
    on the next event.
  */
  return continue_group(rli);
}

int Table_map_log_event::do_update_pos(Relay_log_info *rli)
{
  rli->inc_event_relay_log_pos();
  return 0;
}

#endif /* !defined(MYSQL_CLIENT) && defined(HAVE_REPLICATION) */

#ifndef MYSQL_CLIENT
bool Table_map_log_event::write_data_header(IO_CACHE *file)
{
  DBUG_ASSERT(m_table_id.is_valid());
  uchar buf[Binary_log_event::TABLE_MAP_HEADER_LEN];
  DBUG_EXECUTE_IF("old_row_based_repl_4_byte_map_id_master",
                  {
                    int4store(buf + 0, static_cast<uint32>(m_table_id.id()));
                    int2store(buf + 4, m_flags);
                    return (wrapper_my_b_safe_write(file, buf, 6));
                  });
  int6store(buf + TM_MAPID_OFFSET, m_table_id.id());
  int2store(buf + TM_FLAGS_OFFSET, m_flags);
  return (wrapper_my_b_safe_write(file, buf, Binary_log_event::TABLE_MAP_HEADER_LEN));
}

bool Table_map_log_event::write_data_body(IO_CACHE *file)
{
  DBUG_ASSERT(!m_dbnam.empty());
  DBUG_ASSERT(!m_tblnam.empty());
  /* We use only one byte per length for storage in event: */
  DBUG_ASSERT(m_dblen <= 128);
  DBUG_ASSERT(m_tbllen <= 128);

  uchar const dbuf[]= { (uchar) m_dblen };
  uchar const tbuf[]= { (uchar) m_tbllen };

  uchar cbuf[sizeof(m_colcnt) + 1];
  uchar *const cbuf_end= net_store_length(cbuf, (size_t) m_colcnt);
  DBUG_ASSERT(static_cast<size_t>(cbuf_end - cbuf) <= sizeof(cbuf));

  /*
    Store the size of the field metadata.
  */
  uchar mbuf[sizeof(m_field_metadata_size)];
  uchar *const mbuf_end= net_store_length(mbuf, m_field_metadata_size);

  return (wrapper_my_b_safe_write(file, dbuf, sizeof(dbuf)) ||
          wrapper_my_b_safe_write(file,
                                  (const uchar*)m_dbnam.c_str(),
                                  m_dblen+1) ||
          wrapper_my_b_safe_write(file, tbuf, sizeof(tbuf)) ||
          wrapper_my_b_safe_write(file,
                                 (const uchar*)m_tblnam.c_str(),
                                  m_tbllen+1) ||
          wrapper_my_b_safe_write(file, cbuf, (size_t) (cbuf_end - cbuf)) ||
          wrapper_my_b_safe_write(file, m_coltype, m_colcnt) ||
          wrapper_my_b_safe_write(file, mbuf, (size_t) (mbuf_end - mbuf)) ||
          wrapper_my_b_safe_write(file,
                                  m_field_metadata, m_field_metadata_size),
          wrapper_my_b_safe_write(file, m_null_bits, (m_colcnt + 7) / 8));
 }
#endif

#if defined(HAVE_REPLICATION) && !defined(MYSQL_CLIENT)

/*
  Print some useful information for the SHOW BINARY LOG information
  field.
 */

#if defined(HAVE_REPLICATION) && !defined(MYSQL_CLIENT)
int Table_map_log_event::pack_info(Protocol *protocol)
{
  char buf[256];
  size_t bytes= my_snprintf(buf, sizeof(buf),
                            "table_id: %llu (%s.%s)",
                            m_table_id.id(), m_dbnam.c_str(), m_tblnam.c_str());
  protocol->store(buf, bytes, &my_charset_bin);
  return 0;
}
#endif


#endif


#ifdef MYSQL_CLIENT
void Table_map_log_event::print(FILE *, PRINT_EVENT_INFO *print_event_info)
{
  if (!print_event_info->short_form)
  {
    print_header(&print_event_info->head_cache, print_event_info, TRUE);
    my_b_printf(&print_event_info->head_cache,
                "\tTable_map: `%s`.`%s` mapped to number %llu\n",
                m_dbnam.c_str(), m_tblnam.c_str(), m_table_id.id());
    print_base64(&print_event_info->body_cache, print_event_info, TRUE);
  }
}
#endif

/**************************************************************************
	Write_rows_log_event member functions
**************************************************************************/

/*
  Constructor used to build an event for writing to the binary log.
 */
#if !defined(MYSQL_CLIENT)
Write_rows_log_event::Write_rows_log_event(THD *thd_arg, TABLE *tbl_arg,
                                           const Table_id& tid_arg,
                                           bool is_transactional,
                                           const uchar* extra_row_info)
  : binary_log::Rows_event(log_bin_use_v1_row_events ?
                           binary_log::WRITE_ROWS_EVENT_V1 :
                           binary_log::WRITE_ROWS_EVENT),
  Rows_log_event(thd_arg, tbl_arg, tid_arg, tbl_arg->write_set, is_transactional,
                   log_bin_use_v1_row_events?
                   binary_log::WRITE_ROWS_EVENT_V1:
                   binary_log::WRITE_ROWS_EVENT,
                   extra_row_info)
{
  common_header->type_code= m_type;
}
#endif

/*
  Constructor used by slave to read the event from the binary log.
 */
#ifdef HAVE_REPLICATION
Write_rows_log_event::Write_rows_log_event(const char *buf, uint event_len,
                                           const Format_description_event
                                           *description_event)
: binary_log::Rows_event(buf, event_len, description_event),
  Rows_log_event(buf, event_len, description_event),
  binary_log::Write_rows_event(buf, event_len, description_event)
{
  DBUG_ASSERT(header()->type_code == m_type);
}
#endif

#if !defined(MYSQL_CLIENT) && defined(HAVE_REPLICATION)
int
Write_rows_log_event::do_before_row_operations(const Slave_reporting_capability *const)
{
  int error= 0;

  /*
    Increment the global status insert count variable
  */
  if (get_flags(STMT_END_F))
    thd->status_var.com_stat[SQLCOM_INSERT]++;

  /*
    Let storage engines treat this event as an INSERT command.

    Set 'sql_command' as SQLCOM_INSERT after the tables are locked.
    When locking the tables, it should be SQLCOM_END.
    THD::decide_binlog_format which is called from "lock tables"
    assumes that row_events will have 'sql_command' as SQLCOM_END.
  */
  thd->lex->sql_command= SQLCOM_INSERT;

  /**
     todo: to introduce a property for the event (handler?) which forces
     applying the event in the replace (idempotent) fashion.
  */
  if ((rbr_exec_mode == RBR_EXEC_MODE_IDEMPOTENT) ||
      (m_table->s->db_type()->db_type == DB_TYPE_NDBCLUSTER))
  {
    /*
      We are using REPLACE semantics and not INSERT IGNORE semantics
      when writing rows, that is: new rows replace old rows.  We need to
      inform the storage engine that it should use this behaviour.
    */
    
    /* Tell the storage engine that we are using REPLACE semantics. */
    thd->lex->duplicates= DUP_REPLACE;
    
    /*
      Pretend we're executing a REPLACE command: this is needed for
      InnoDB and NDB Cluster since they are not (properly) checking the
      lex->duplicates flag.
    */
    thd->lex->sql_command= SQLCOM_REPLACE;
    /* 
       Do not raise the error flag in case of hitting to an unique attribute
    */
    m_table->file->extra(HA_EXTRA_IGNORE_DUP_KEY);
    /* 
       NDB specific: update from ndb master wrapped as Write_rows
       so that the event should be applied to replace slave's row
    */
    m_table->file->extra(HA_EXTRA_WRITE_CAN_REPLACE);
    /* 
       NDB specific: if update from ndb master wrapped as Write_rows
       does not find the row it's assumed idempotent binlog applying
       is taking place; don't raise the error.
    */
    m_table->file->extra(HA_EXTRA_IGNORE_NO_KEY);
    /*
      TODO: the cluster team (Tomas?) says that it's better if the engine knows
      how many rows are going to be inserted, then it can allocate needed memory
      from the start.
    */
  }

 
  /* Honor next number column if present */
  m_table->next_number_field= m_table->found_next_number_field;
  /*
   * Fixed Bug#45999, In RBR, Store engine of Slave auto-generates new
   * sequence numbers for auto_increment fields if the values of them are 0.
   * If generateing a sequence number is decided by the values of
   * table->auto_increment_field_not_null and SQL_MODE(if includes
   * MODE_NO_AUTO_VALUE_ON_ZERO) in update_auto_increment function.
   * SQL_MODE of slave sql thread is always consistency with master's.
   * In RBR, auto_increment fields never are NULL, except if the auto_inc
   * column exists only on the slave side (i.e., in an extra column
   * on the slave's table).
   */
  if (!is_auto_inc_in_extra_columns())
    m_table->auto_increment_field_not_null= TRUE;
  else
  {
    /*
      Here we have checked that there is an extra field
      on this server's table that has an auto_inc column.

      Mark that the auto_increment field is null and mark
      the read and write set bits.

      (There can only be one AUTO_INC column, it is always
       indexed and it cannot have a DEFAULT value).
    */
    m_table->auto_increment_field_not_null= FALSE;
    m_table->mark_auto_increment_column();
  }

  /**
     Sets it to ROW_LOOKUP_NOT_NEEDED.
   */
  decide_row_lookup_algorithm_and_key();
  DBUG_ASSERT(m_rows_lookup_algorithm==ROW_LOOKUP_NOT_NEEDED);

  return error;
}

int 
Write_rows_log_event::do_after_row_operations(const Slave_reporting_capability *const,
                                              int error)
{
  int local_error= 0;

  /**
    Clear the write_set bit for auto_inc field that only
    existed on the destination table as an extra column.
   */
  if (is_auto_inc_in_extra_columns())
  {
    bitmap_clear_bit(m_table->write_set, m_table->next_number_field->field_index);
    bitmap_clear_bit( m_table->read_set, m_table->next_number_field->field_index);

    if (get_flags(STMT_END_F))
      m_table->file->ha_release_auto_increment();
  }
  m_table->next_number_field=0;
  m_table->auto_increment_field_not_null= FALSE;
  if ((local_error= m_table->file->ha_end_bulk_insert()))
  {
    m_table->file->print_error(local_error, MYF(0));
  }

  m_rows_lookup_algorithm= ROW_LOOKUP_UNDEFINED;

  return error? error : local_error;
}

#if !defined(MYSQL_CLIENT) && defined(HAVE_REPLICATION)

/*
  Check if there are more UNIQUE keys after the given key.
*/
static int
last_uniq_key(TABLE *table, uint keyno)
{
  while (++keyno < table->s->keys)
    if (table->key_info[keyno].flags & HA_NOSAME)
      return 0;
  return 1;
}

/**
  Write the current row into event's table.

  The row is located in the row buffer, pointed by @c m_curr_row member.
  Number of columns of the row is stored in @c m_width member (it can be 
  different from the number of columns in the table to which we insert). 
  Bitmap @c m_cols indicates which columns are present in the row. It is assumed 
  that event's table is already open and pointed by @c m_table.

  If the same record already exists in the table it can be either overwritten 
  or an error is reported depending on the value of @c overwrite flag 
  (error reporting not yet implemented). Note that the matching record can be
  different from the row we insert if we use primary keys to identify records in
  the table.

  The row to be inserted can contain values only for selected columns. The 
  missing columns are filled with default values using @c prepare_record() 
  function. If a matching record is found in the table and @c overwritte is
  true, the missing columns are taken from it.

  @param  rli   Relay log info (needed for row unpacking).
  @param  overwrite  
                Shall we overwrite if the row already exists or signal 
                error (currently ignored).

  @returns Error code on failure, 0 on success.

  This method, if successful, sets @c m_curr_row_end pointer to point at the
  next row in the rows buffer. This is done when unpacking the row to be 
  inserted.

  @note If a matching record is found, it is either updated using 
  @c ha_update_row() or first deleted and then new record written.
*/ 

int
Write_rows_log_event::write_row(const Relay_log_info *const rli,
                                const bool overwrite)
{
  DBUG_ENTER("write_row");
  DBUG_ASSERT(m_table != NULL && thd != NULL);

  TABLE *table= m_table;  // pointer to event's table
  int error;
  int keynum= 0;
  char* key= NULL;

  prepare_record(table, &m_cols,
                 table->file->ht->db_type != DB_TYPE_NDBCLUSTER);

  /* unpack row into table->record[0] */
  if ((error= unpack_current_row(rli, &m_cols)))
    DBUG_RETURN(error);

  if (m_curr_row == m_rows_buf)
  {
    /* this is the first row to be inserted, we estimate the rows with
       the size of the first row and use that value to initialize
       storage engine for bulk insertion */
    DBUG_ASSERT(!(m_curr_row > m_curr_row_end));
    ulong estimated_rows= 0;
    if (m_curr_row < m_curr_row_end)
      estimated_rows= (m_rows_end - m_curr_row) / (m_curr_row_end - m_curr_row);
    else if (m_curr_row == m_curr_row_end)
      estimated_rows= 1;

    m_table->file->ha_start_bulk_insert(estimated_rows);
  }

  /*
    Explicitly set the auto_inc to null to make sure that
    it gets an auto_generated value.
  */
  if (is_auto_inc_in_extra_columns())
    m_table->next_number_field->set_null();
  
#ifndef DBUG_OFF
  DBUG_DUMP("record[0]", table->record[0], table->s->reclength);
  DBUG_PRINT_BITSET("debug", "write_set = %s", table->write_set);
  DBUG_PRINT_BITSET("debug", "read_set = %s", table->read_set);
#endif

  /* 
    Try to write record. If a corresponding record already exists in the table,
    we try to change it using ha_update_row() if possible. Otherwise we delete
    it and repeat the whole process again. 

    TODO: Add safety measures against infinite looping. 
   */

  m_table->mark_columns_per_binlog_row_image(thd);

  while ((error= table->file->ha_write_row(table->record[0])))
  {
    if (error == HA_ERR_LOCK_DEADLOCK ||
        error == HA_ERR_LOCK_WAIT_TIMEOUT ||
        (keynum= table->file->get_dup_key(error)) < 0 ||
        !overwrite)
    {
      DBUG_PRINT("info",("get_dup_key returns %d)", keynum));
      /*
        Deadlock, waiting for lock or just an error from the handler
        such as HA_ERR_FOUND_DUPP_KEY when overwrite is false.
        Retrieval of the duplicate key number may fail
        - either because the error was not "duplicate key" error
        - or because the information which key is not available
      */
      table->file->print_error(error, MYF(0));
      goto error;
    }
    /*
      key index value is either valid in the range [0-MAX_KEY) or
      has value MAX_KEY as a marker for the case when no information
      about key can be found. In the last case we have to require
      that storage engine has the flag HA_DUPLICATE_POS turned on.
      If this invariant is false then DBUG_ASSERT will crash
      the server built in debug mode. For the server that was built
      without DEBUG we have additional check for the value of key index
      in the code below in order to report about error in any case.
    */
    DBUG_ASSERT(keynum != MAX_KEY ||
                (keynum == MAX_KEY &&
                 (table->file->ha_table_flags() & HA_DUPLICATE_POS)));
    /*
       We need to retrieve the old row into record[1] to be able to
       either update or delete the offending record.  We either:

       - use ha_rnd_pos() with a row-id (available as dupp_row) to the
         offending row, if that is possible (MyISAM and Blackhole), or else

       - use ha_index_read_idx_map() with the key that is duplicated, to
         retrieve the offending row.
     */
    if (table->file->ha_table_flags() & HA_DUPLICATE_POS)
    {
      DBUG_PRINT("info",("Locating offending record using ha_rnd_pos()"));

      if (table->file->inited && (error= table->file->ha_index_end()))
      {
        table->file->print_error(error, MYF(0));
        goto error;
      }
      if ((error= table->file->ha_rnd_init(FALSE)))
      {
        table->file->print_error(error, MYF(0));
        goto error;
      }

      error= table->file->ha_rnd_pos(table->record[1], table->file->dup_ref);

      table->file->ha_rnd_end();
      if (error)
      {
        DBUG_PRINT("info",("ha_rnd_pos() returns error %d",error));
        if (error == HA_ERR_RECORD_DELETED)
          error= HA_ERR_KEY_NOT_FOUND;
        table->file->print_error(error, MYF(0));
        goto error;
      }
    }
    else
    {
      DBUG_PRINT("info",("Locating offending record using index_read_idx()"));

      if (table->file->extra(HA_EXTRA_FLUSH_CACHE))
      {
        DBUG_PRINT("info",("Error when setting HA_EXTRA_FLUSH_CACHE"));
        error= my_errno();
        goto error;
      }

      if (key == NULL)
      {
        key= static_cast<char*>(my_alloca(table->s->max_unique_length));
        if (key == NULL)
        {
          DBUG_PRINT("info",("Can't allocate key buffer"));
          error= ENOMEM;
          goto error;
        }
      }

      if ((uint)keynum < MAX_KEY)
      {
        key_copy((uchar*)key, table->record[0], table->key_info + keynum,
                 0);
        error= table->file->ha_index_read_idx_map(table->record[1], keynum,
                                                  (const uchar*)key,
                                                  HA_WHOLE_KEY,
                                                  HA_READ_KEY_EXACT);
      }
      else
        /*
          For the server built in non-debug mode returns error if
          handler::get_dup_key() returned MAX_KEY as the value of key index.
        */
        error= HA_ERR_FOUND_DUPP_KEY;

      if (error)
      {
        DBUG_PRINT("info",("ha_index_read_idx_map() returns %s", HA_ERR(error)));
        if (error == HA_ERR_RECORD_DELETED)
          error= HA_ERR_KEY_NOT_FOUND;
        table->file->print_error(error, MYF(0));
        goto error;
      }
    }

    /*
       Now, record[1] should contain the offending row.  That
       will enable us to update it or, alternatively, delete it (so
       that we can insert the new row afterwards).
     */

    /*
      If row is incomplete we will use the record found to fill
      missing columns.
    */
    if (!get_flags(COMPLETE_ROWS_F))
    {
      restore_record(table,record[1]);
      error= unpack_current_row(rli, &m_cols);
    }

#ifndef DBUG_OFF
    DBUG_PRINT("debug",("preparing for update: before and after image"));
    DBUG_DUMP("record[1] (before)", table->record[1], table->s->reclength);
    DBUG_DUMP("record[0] (after)", table->record[0], table->s->reclength);
#endif

    /*
       REPLACE is defined as either INSERT or DELETE + INSERT.  If
       possible, we can replace it with an UPDATE, but that will not
       work on InnoDB if FOREIGN KEY checks are necessary.

       I (Matz) am not sure of the reason for the last_uniq_key()
       check as, but I'm guessing that it's something along the
       following lines.

       Suppose that we got the duplicate key to be a key that is not
       the last unique key for the table and we perform an update:
       then there might be another key for which the unique check will
       fail, so we're better off just deleting the row and inserting
       the correct row.
     */
    if (last_uniq_key(table, keynum) &&
        !table->file->referenced_by_foreign_key())
    {
      DBUG_PRINT("info",("Updating row using ha_update_row()"));
      error=table->file->ha_update_row(table->record[1],
                                       table->record[0]);
      switch (error) {
                
      case HA_ERR_RECORD_IS_THE_SAME:
        DBUG_PRINT("info",("ignoring HA_ERR_RECORD_IS_THE_SAME error from"
                           " ha_update_row()"));
        error= 0;
      
      case 0:
        break;
        
      default:    
        DBUG_PRINT("info",("ha_update_row() returns error %d",error));
        table->file->print_error(error, MYF(0));
      }
      
      goto error;
    }
    else
    {
      DBUG_PRINT("info",("Deleting offending row and trying to write new one again"));
      if ((error= table->file->ha_delete_row(table->record[1])))
      {
        DBUG_PRINT("info",("ha_delete_row() returns error %d",error));
        table->file->print_error(error, MYF(0));
        goto error;
      }
      /* Will retry ha_write_row() with the offending row removed. */
    }
  }

error:
  m_table->default_column_bitmaps();
  DBUG_RETURN(error);
}

#endif

int
Write_rows_log_event::do_exec_row(const Relay_log_info *const rli)
{
  DBUG_ASSERT(m_table != NULL);
  int error= write_row(rli, rbr_exec_mode == RBR_EXEC_MODE_IDEMPOTENT);

  if (error && !thd->is_error())
  {
    DBUG_ASSERT(0);
    my_error(ER_UNKNOWN_ERROR, MYF(0));
  }

  return error;
}

#endif /* !defined(MYSQL_CLIENT) && defined(HAVE_REPLICATION) */

#ifdef MYSQL_CLIENT
void Write_rows_log_event::print(FILE *file, PRINT_EVENT_INFO* print_event_info)
{
  DBUG_EXECUTE_IF("simulate_cache_read_error",
                  {DBUG_SET("+d,simulate_my_b_fill_error");});
  Rows_log_event::print_helper(file, print_event_info, "Write_rows");
}
#endif

/**************************************************************************
	Delete_rows_log_event member functions
**************************************************************************/

/*
  Constructor used to build an event for writing to the binary log.
 */

#ifndef MYSQL_CLIENT
Delete_rows_log_event::Delete_rows_log_event(THD *thd_arg, TABLE *tbl_arg,
                                             const Table_id& tid,
                                             bool is_transactional,
                                             const uchar* extra_row_info)
: binary_log::Rows_event(log_bin_use_v1_row_events ?
                         binary_log::DELETE_ROWS_EVENT_V1 :
                         binary_log::DELETE_ROWS_EVENT),
  Rows_log_event(thd_arg, tbl_arg, tid, tbl_arg->read_set, is_transactional,
                 log_bin_use_v1_row_events?
                 binary_log::DELETE_ROWS_EVENT_V1:
                 binary_log::DELETE_ROWS_EVENT,
                 extra_row_info),
    binary_log::Delete_rows_event()
{
  common_header->type_code= m_type;
}
#endif /* #if !defined(MYSQL_CLIENT) */

/*
  Constructor used by slave to read the event from the binary log.
 */
#ifdef HAVE_REPLICATION
Delete_rows_log_event::Delete_rows_log_event(const char *buf, uint event_len,
                                             const Format_description_event
                                             *description_event)
: binary_log::Rows_event(buf, event_len, description_event),
  Rows_log_event(buf, event_len, description_event),
  binary_log::Delete_rows_event(buf, event_len, description_event)
{
  DBUG_ASSERT(header()->type_code == m_type);
}
#endif

#if !defined(MYSQL_CLIENT) && defined(HAVE_REPLICATION)

int
Delete_rows_log_event::do_before_row_operations(const Slave_reporting_capability *const)
{
  int error= 0;
  DBUG_ENTER("Delete_rows_log_event::do_before_row_operations");
  /*
    Increment the global status delete count variable
   */
  if (get_flags(STMT_END_F))
    thd->status_var.com_stat[SQLCOM_DELETE]++;

  /*
    Let storage engines treat this event as a DELETE command.

    Set 'sql_command' as SQLCOM_UPDATE after the tables are locked.
    When locking the tables, it should be SQLCOM_END.
    THD::decide_binlog_format which is called from "lock tables"
    assumes that row_events will have 'sql_command' as SQLCOM_END.
  */
  thd->lex->sql_command= SQLCOM_DELETE;

  error= row_operations_scan_and_key_setup();
  DBUG_RETURN(error);

}

int
Delete_rows_log_event::do_after_row_operations(const Slave_reporting_capability *const,
                                               int error)
{
  DBUG_ENTER("Delete_rows_log_event::do_after_row_operations");
  error= row_operations_scan_and_key_teardown(error);
  DBUG_RETURN(error);
}

int Delete_rows_log_event::do_exec_row(const Relay_log_info *const rli)
{
  int error;
  DBUG_ASSERT(m_table != NULL);
  /* m_table->record[0] contains the BI */
  m_table->mark_columns_per_binlog_row_image(thd);
  error= m_table->file->ha_delete_row(m_table->record[0]);
  m_table->default_column_bitmaps();
  return error;
}

#endif /* !defined(MYSQL_CLIENT) && defined(HAVE_REPLICATION) */

#ifdef MYSQL_CLIENT
void Delete_rows_log_event::print(FILE *file,
                                  PRINT_EVENT_INFO* print_event_info)
{
  Rows_log_event::print_helper(file, print_event_info, "Delete_rows");
}
#endif


/**************************************************************************
	Update_rows_log_event member functions
**************************************************************************/

/*
  Constructor used to build an event for writing to the binary log.
 */
#if !defined(MYSQL_CLIENT)
Update_rows_log_event::Update_rows_log_event(THD *thd_arg, TABLE *tbl_arg,
                                             const Table_id& tid,
                                             bool is_transactional,
                                             const uchar* extra_row_info)
: binary_log::Rows_event(log_bin_use_v1_row_events ?
                         binary_log::UPDATE_ROWS_EVENT_V1 :
                         binary_log::UPDATE_ROWS_EVENT),
  Rows_log_event(thd_arg, tbl_arg, tid, tbl_arg->read_set, is_transactional,
                 log_bin_use_v1_row_events?
                 binary_log::UPDATE_ROWS_EVENT_V1:
                 binary_log::UPDATE_ROWS_EVENT,
                 extra_row_info)
{
  common_header->type_code= m_type;
  init(tbl_arg->write_set);
  if (Rows_log_event::is_valid() && m_cols_ai.bitmap)
    is_valid_param= true;
}

void Update_rows_log_event::init(MY_BITMAP const *cols)
{
  /* if bitmap_init fails, caught in is_valid() */
  if (likely(!bitmap_init(&m_cols_ai,
                          m_width <= sizeof(m_bitbuf_ai)*8 ? m_bitbuf_ai : NULL,
                          m_width,
                          false)))
  {
    /* Cols can be zero if this is a dummy binrows event */
    if (likely(cols != NULL))
    {
      memcpy(m_cols_ai.bitmap, cols->bitmap, no_bytes_in_map(cols));
      create_last_word_mask(&m_cols_ai);
    }
  }
}
#endif /* !defined(MYSQL_CLIENT) */


Update_rows_log_event::~Update_rows_log_event()
{
  if (m_cols_ai.bitmap) {
  if (m_cols_ai.bitmap == m_bitbuf_ai) // no my_malloc happened
    m_cols_ai.bitmap= 0; // so no my_free in bitmap_free
  bitmap_free(&m_cols_ai); // To pair with bitmap_init().
}
}


/*
  Constructor used by slave to read the event from the binary log.
 */
#ifdef HAVE_REPLICATION
Update_rows_log_event::Update_rows_log_event(const char *buf, uint event_len,
                                             const Format_description_event
                                             *description_event)
: binary_log::Rows_event(buf, event_len, description_event),
  Rows_log_event(buf, event_len, description_event),
  binary_log::Update_rows_event(buf, event_len, description_event)
{
  if (Rows_log_event::is_valid() && m_cols_ai.bitmap)
    is_valid_param= true;
  DBUG_ASSERT(header()->type_code== m_type);
}
#endif

#if !defined(MYSQL_CLIENT) && defined(HAVE_REPLICATION)

int
Update_rows_log_event::do_before_row_operations(const Slave_reporting_capability *const)
{
  int error= 0;
  DBUG_ENTER("Update_rows_log_event::do_before_row_operations");
  /*
    Increment the global status update count variable
  */
  if (get_flags(STMT_END_F))
    thd->status_var.com_stat[SQLCOM_UPDATE]++;

  /*
    Let storage engines treat this event as an UPDATE command.

    Set 'sql_command' as SQLCOM_UPDATE after the tables are locked.
    When locking the tables, it should be SQLCOM_END.
    THD::decide_binlog_format which is called from "lock tables"
    assumes that row_events will have 'sql_command' as SQLCOM_END.
   */
  thd->lex->sql_command= SQLCOM_UPDATE;

  error= row_operations_scan_and_key_setup();
  DBUG_RETURN(error);

}

int
Update_rows_log_event::do_after_row_operations(const Slave_reporting_capability *const,
                                               int error)
{
  DBUG_ENTER("Update_rows_log_event::do_after_row_operations");
  error= row_operations_scan_and_key_teardown(error);
  DBUG_RETURN(error);
}

int
Update_rows_log_event::do_exec_row(const Relay_log_info *const rli)
{
  DBUG_ASSERT(m_table != NULL);
  int error= 0;

  /*
    This is the situation after locating BI:

    ===|=== before image ====|=== after image ===|===
       ^                     ^
       m_curr_row            m_curr_row_end

    BI found in the table is stored in record[0]. We copy it to record[1]
    and unpack AI to record[0].
   */

  store_record(m_table,record[1]);

  m_curr_row= m_curr_row_end;
  /* this also updates m_curr_row_end */
  if ((error= unpack_current_row(rli, &m_cols_ai)))
    return error;

  /*
    Now we have the right row to update.  The old row (the one we're
    looking for) is in record[1] and the new row is in record[0].
  */
  DBUG_PRINT("info",("Updating row in table"));
  DBUG_DUMP("old record", m_table->record[1], m_table->s->reclength);
  DBUG_DUMP("new values", m_table->record[0], m_table->s->reclength);

<<<<<<< HEAD
  // Temporary fix to find out why it fails [/Matz]
  memcpy(m_table->read_set->bitmap, m_cols.bitmap, (m_table->read_set->n_bits + 7) / 8);
  memcpy(m_table->write_set->bitmap, m_cols_ai.bitmap, (m_table->write_set->n_bits + 7) / 8);

  m_table->mark_columns_per_binlog_row_image(thd);
=======
  m_table->mark_columns_per_binlog_row_image();
>>>>>>> c39e7df9
  error= m_table->file->ha_update_row(m_table->record[1], m_table->record[0]);
  if (error == HA_ERR_RECORD_IS_THE_SAME)
    error= 0;
  m_table->default_column_bitmaps();

  return error;
}

#endif /* !defined(MYSQL_CLIENT) && defined(HAVE_REPLICATION) */

#ifdef MYSQL_CLIENT
void Update_rows_log_event::print(FILE *file,
				  PRINT_EVENT_INFO* print_event_info)
{
  Rows_log_event::print_helper(file, print_event_info, "Update_rows");
}
#endif


Incident_log_event::
Incident_log_event(const char *buf, uint event_len,
                   const Format_description_event *description_event)
   : binary_log::Incident_event(buf, event_len, description_event),
     Log_event(header(), footer())
{
  DBUG_ENTER("Incident_log_event::Incident_log_event");
  if (incident > INCIDENT_NONE && incident < INCIDENT_COUNT)
    is_valid_param= true;
  DBUG_VOID_RETURN;
}


Incident_log_event::~Incident_log_event()
{
  if (message)
    bapi_free(message);
}


const char *
Incident_log_event::description() const
{
  static const char *const description[]= {
    "NOTHING",                                  // Not used
    "LOST_EVENTS"
  };

  DBUG_PRINT("info", ("incident: %d", incident));

  return description[incident];
}


#ifndef MYSQL_CLIENT
int Incident_log_event::pack_info(Protocol *protocol)
{
  char buf[256];
  size_t bytes;
  if (message_length > 0)
    bytes= my_snprintf(buf, sizeof(buf), "#%d (%s)",
                       incident, description());
  else
    bytes= my_snprintf(buf, sizeof(buf), "#%d (%s): %s",
                       incident, description(), message);
  protocol->store(buf, bytes, &my_charset_bin);
  return 0;
}
#endif


#ifdef MYSQL_CLIENT
void
Incident_log_event::print(FILE *file,
                          PRINT_EVENT_INFO *print_event_info)
{
  if (print_event_info->short_form)
    return;

  print_header(&print_event_info->head_cache, print_event_info, FALSE);
  my_b_printf(&print_event_info->head_cache,
              "\n# Incident: %s\nRELOAD DATABASE; # Shall generate syntax error\n",
              description());
}
#endif

#if defined(HAVE_REPLICATION) && !defined(MYSQL_CLIENT)
int
Incident_log_event::do_apply_event(Relay_log_info const *rli)
{
  DBUG_ENTER("Incident_log_event::do_apply_event");

  if (ignored_error_code(ER_SLAVE_INCIDENT))
  {
    DBUG_PRINT("info", ("Ignoring Incident"));
    DBUG_RETURN(0);
  }
   
  rli->report(ERROR_LEVEL, ER_SLAVE_INCIDENT,
              ER_THD(thd, ER_SLAVE_INCIDENT),
              description(),
              message_length > 0 ? message : "<none>");
  DBUG_RETURN(1);
}
#endif

bool
Incident_log_event::write_data_header(IO_CACHE *file)
{
  DBUG_ENTER("Incident_log_event::write_data_header");
  DBUG_PRINT("enter", ("incident: %d", incident));
  uchar buf[sizeof(int16)];
  int2store(buf, (int16) incident);
#ifndef MYSQL_CLIENT
  DBUG_RETURN(wrapper_my_b_safe_write(file, buf, sizeof(buf)));
#else
   DBUG_RETURN(my_b_safe_write(file, buf, sizeof(buf)));
#endif
}

bool
Incident_log_event::write_data_body(IO_CACHE *file)
{
  uchar tmp[1];
  DBUG_ENTER("Incident_log_event::write_data_body");
  tmp[0]= (uchar) message_length;
  crc= checksum_crc32(crc, (uchar*) tmp, 1);
  if (message_length > 0)
  {
    crc= checksum_crc32(crc, (uchar*) message, message_length);
    // todo: report a bug on write_str accepts uint but treats it as uchar
  }
  DBUG_RETURN(write_str_at_most_255_bytes(file, message, (uint) message_length));
}


Ignorable_log_event::Ignorable_log_event(const char *buf,
                                         const Format_description_event *descr_event)
  : binary_log::Ignorable_event(buf, descr_event),
    Log_event(header(), footer())
{
  DBUG_ENTER("Ignorable_log_event::Ignorable_log_event");

  is_valid_param= true;
  DBUG_VOID_RETURN;
}

Ignorable_log_event::~Ignorable_log_event()
{
}

#ifndef MYSQL_CLIENT
/* Pack info for its unrecognized ignorable event */
int Ignorable_log_event::pack_info(Protocol *protocol)
{
  char buf[256];
  size_t bytes;
  bytes= my_snprintf(buf, sizeof(buf), "# Unrecognized ignorable event");
  protocol->store(buf, bytes, &my_charset_bin);
  return 0;
}
#endif

#ifdef MYSQL_CLIENT
/* Print for its unrecognized ignorable event */
void
Ignorable_log_event::print(FILE *file,
                           PRINT_EVENT_INFO *print_event_info)
{
  if (print_event_info->short_form)
    return;

  print_header(&print_event_info->head_cache, print_event_info, FALSE);
  my_b_printf(&print_event_info->head_cache, "\tIgnorable\n");
  my_b_printf(&print_event_info->head_cache,
              "# Unrecognized ignorable event\n");
}
#endif


Rows_query_log_event::Rows_query_log_event(const char *buf, uint event_len,
                                           const Format_description_event
                                           *descr_event)
  : binary_log::Ignorable_event(buf, descr_event),
    Ignorable_log_event(buf, descr_event),
    binary_log::Rows_query_event(buf, event_len, descr_event)
{
}

#ifndef MYSQL_CLIENT
int Rows_query_log_event::pack_info(Protocol *protocol)
{
  char *buf;
  size_t bytes;
  size_t len= sizeof("# ") + strlen(m_rows_query);
  if (!(buf= (char*) my_malloc(key_memory_log_event,
                               len, MYF(MY_WME))))
    return 1;
  bytes= my_snprintf(buf, len, "# %s", m_rows_query);
  protocol->store(buf, bytes, &my_charset_bin);
  my_free(buf);
  return 0;
}
#endif

#ifdef MYSQL_CLIENT
void
Rows_query_log_event::print(FILE *file,
                            PRINT_EVENT_INFO *print_event_info)
{
  if (!print_event_info->short_form && print_event_info->verbose > 1)
  {
    IO_CACHE *const head= &print_event_info->head_cache;
    IO_CACHE *const body= &print_event_info->body_cache;
    char *token= NULL, *saveptr= NULL;
    char *rows_query_copy= NULL;
    if (!(rows_query_copy= my_strdup(key_memory_log_event,
                                     m_rows_query, MYF(MY_WME))))
      return;

    print_header(head, print_event_info, FALSE);
    my_b_printf(head, "\tRows_query\n");
    /*
      Prefix every line of a multi-line query with '#' to prevent the
      statement from being executed when binary log will be processed
      using 'mysqlbinlog --verbose --verbose'.
    */
    for (token= my_strtok_r(rows_query_copy, "\n", &saveptr); token;
         token= my_strtok_r(NULL, "\n", &saveptr))
      my_b_printf(head, "# %s\n", token);
    my_free(rows_query_copy);
    print_base64(body, print_event_info, true);
  }
}
#endif

bool
Rows_query_log_event::write_data_body(IO_CACHE *file)
{
  DBUG_ENTER("Rows_query_log_event::write_data_body");
  /*
   m_rows_query length will be stored using only one byte, but on read
   that length will be ignored and the complete query will be read.
  */
  DBUG_RETURN(write_str_at_most_255_bytes(file, m_rows_query,
              strlen(m_rows_query)));
}

#if defined(MYSQL_SERVER) && defined(HAVE_REPLICATION)
int Rows_query_log_event::do_apply_event(Relay_log_info const *rli)
{
  DBUG_ENTER("Rows_query_log_event::do_apply_event");
  DBUG_ASSERT(rli->info_thd == thd);
  /* Set query for writing Rows_query log event into binlog later.*/
  thd->set_query(m_rows_query, strlen(m_rows_query));

  DBUG_ASSERT(rli->rows_query_ev == NULL);

  const_cast<Relay_log_info*>(rli)->rows_query_ev= this;
  /* Tell worker not to free the event */
  worker= NULL;
  DBUG_RETURN(0);
}
#endif


const char *Gtid_log_event::SET_STRING_PREFIX= "SET @@SESSION.GTID_NEXT= '";


Gtid_log_event::Gtid_log_event(const char *buffer, uint event_len,
                               const Format_description_event *description_event)
   : binary_log::Gtid_event(buffer, event_len, description_event),
     Log_event(header(), footer())
{
  DBUG_ENTER("Gtid_log_event::Gtid_log_event(const char *,"
             " uint, const Format_description_log_event *");

#ifndef DBUG_OFF
  uint8_t const common_header_len= description_event->common_header_len;
  uint8 const post_header_len=
    buffer[EVENT_TYPE_OFFSET] == binary_log::ANONYMOUS_GTID_LOG_EVENT ?
    description_event->post_header_len[binary_log::ANONYMOUS_GTID_LOG_EVENT - 1] :
    description_event->post_header_len[binary_log::GTID_LOG_EVENT - 1];
  DBUG_PRINT("info",
             ("event_len: %u; common_header_len: %d; post_header_len: %d",
              event_len, common_header_len, post_header_len));
#endif

  is_valid_param= true;
  spec.type= get_type_code() == binary_log::ANONYMOUS_GTID_LOG_EVENT ?
             ANONYMOUS_GROUP : GTID_GROUP;
  sid.copy_from((uchar *)Uuid_parent_struct.bytes);
  spec.gtid.sidno= gtid_info_struct.rpl_gtid_sidno;
  spec.gtid.gno= gtid_info_struct.rpl_gtid_gno;
  DBUG_VOID_RETURN;
}

#ifndef MYSQL_CLIENT
Gtid_log_event::Gtid_log_event(THD* thd_arg, bool using_trans,
                               int64 last_committed_arg,
                               int64 sequence_number_arg)
: binary_log::Gtid_event(last_committed_arg, sequence_number_arg),
  Log_event(thd_arg, thd_arg->variables.gtid_next.type == ANONYMOUS_GROUP ?
            LOG_EVENT_IGNORABLE_F : 0,
            using_trans ? Log_event::EVENT_TRANSACTIONAL_CACHE :
            Log_event::EVENT_STMT_CACHE, Log_event::EVENT_NORMAL_LOGGING,
            header(), footer())
{
  DBUG_ENTER("Gtid_log_event::Gtid_log_event(THD *)");
  if (thd->owned_gtid.sidno > 0)
  {
    spec.set(thd->owned_gtid);
    sid= thd->owned_sid;
  }
  else
  {
    DBUG_ASSERT(thd->owned_gtid.sidno == THD::OWNED_SIDNO_ANONYMOUS);
    spec.set_anonymous();
    spec.gtid.clear();
    sid.clear();
  }

  Log_event_type event_type= (spec.type == ANONYMOUS_GROUP ?
                              binary_log::ANONYMOUS_GTID_LOG_EVENT :
                              binary_log::GTID_LOG_EVENT);
  common_header->type_code= event_type;

#ifndef DBUG_OFF
  char buf[MAX_SET_STRING_LENGTH + 1];
  to_string(buf);
  DBUG_PRINT("info", ("%s", buf));
#endif
  is_valid_param= true;
  DBUG_VOID_RETURN;
}

Gtid_log_event::Gtid_log_event(uint32 server_id_arg, bool using_trans,
                               int64 last_committed_arg,
                               int64 sequence_number_arg,
                               const Gtid_specification spec_arg)
 : binary_log::Gtid_event(last_committed_arg, sequence_number_arg),
   Log_event(header(), footer(),
             using_trans ? Log_event::EVENT_TRANSACTIONAL_CACHE :
             Log_event::EVENT_STMT_CACHE, Log_event::EVENT_NORMAL_LOGGING)
{
  DBUG_ENTER("Gtid_log_event::Gtid_log_event(uint32, bool, int64, int64, const Gtid_specification)");
  server_id= server_id_arg;
  common_header->unmasked_server_id= server_id_arg;

  if (spec_arg.type == GTID_GROUP)
  {
    DBUG_ASSERT(spec_arg.gtid.sidno > 0 && spec_arg.gtid.gno > 0);
    spec.set(spec_arg.gtid);
    global_sid_lock->rdlock();
    sid= global_sid_map->sidno_to_sid(spec_arg.gtid.sidno);
    global_sid_lock->unlock();
  }
  else
  {
    DBUG_ASSERT(spec_arg.type == ANONYMOUS_GROUP);
    spec.set_anonymous();
    spec.gtid.clear();
    sid.clear();
    common_header->flags|= LOG_EVENT_IGNORABLE_F;
  }

  Log_event_type event_type= (spec.type == ANONYMOUS_GROUP ?
                              binary_log::ANONYMOUS_GTID_LOG_EVENT :
                              binary_log::GTID_LOG_EVENT);
  common_header->type_code= event_type;

#ifndef DBUG_OFF
  char buf[MAX_SET_STRING_LENGTH + 1];
  to_string(buf);
  DBUG_PRINT("info", ("%s", buf));
#endif
  is_valid_param= true;
  DBUG_VOID_RETURN;
}
#endif

#ifndef MYSQL_CLIENT
int Gtid_log_event::pack_info(Protocol *protocol)
{
  char buffer[MAX_SET_STRING_LENGTH + 1];
  size_t len= to_string(buffer);
  protocol->store(buffer, len, &my_charset_bin);
  return 0;
}
#endif

size_t Gtid_log_event::to_string(char *buf) const
{
  char *p= buf;
  DBUG_ASSERT(strlen(SET_STRING_PREFIX) == SET_STRING_PREFIX_LENGTH);
  strcpy(p, SET_STRING_PREFIX);
  p+= SET_STRING_PREFIX_LENGTH;
  p+= spec.to_string(&sid, p);
  *p++= '\'';
  *p= '\0';
  return p - buf;
}

#ifdef MYSQL_CLIENT
void
Gtid_log_event::print(FILE *file, PRINT_EVENT_INFO *print_event_info)
{
  char buffer[MAX_SET_STRING_LENGTH + 1];
  IO_CACHE *const head= &print_event_info->head_cache;
  if (!print_event_info->short_form)
  {
    print_header(head, print_event_info, FALSE);
    my_b_printf(head, "\t%s\tlast_committed=%llu\tsequence_number=%llu\n",
                get_type_code() == binary_log::GTID_LOG_EVENT ?
                "GTID" : "Anonymous_GTID",
                last_committed, sequence_number);
  }
  to_string(buffer);
  my_b_printf(head, "%s%s\n", buffer, print_event_info->delimiter);
}
#endif

#ifdef MYSQL_SERVER
uint32 Gtid_log_event::write_data_header_to_memory(uchar *buffer)
{
  DBUG_ENTER("Gtid_log_event::write_data_header_to_memory");
  uchar *ptr_buffer= buffer;

  *ptr_buffer= 1;
  ptr_buffer+= ENCODED_FLAG_LENGTH;

#ifndef DBUG_OFF
  char buf[binary_log::Uuid::TEXT_LENGTH + 1];
  sid.to_string(buf);
  DBUG_PRINT("info", ("sid=%s sidno=%d gno=%lld",
                      buf, spec.gtid.sidno, spec.gtid.gno));
#endif

  sid.copy_to(ptr_buffer);
  ptr_buffer+= ENCODED_SID_LENGTH;

  int8store(ptr_buffer, spec.gtid.gno);
  ptr_buffer+= ENCODED_GNO_LENGTH;

  *ptr_buffer= LOGICAL_TIMESTAMP_TYPECODE;
  ptr_buffer+= LOGICAL_TIMESTAMP_TYPECODE_LENGTH;

  DBUG_ASSERT((sequence_number == 0 && last_committed == 0) ||
              (sequence_number > last_committed));
  DBUG_EXECUTE_IF("set_commit_parent_100",
                  { last_committed= max<int64>(sequence_number > 1 ? 1 : 0,
                                               sequence_number - 100); });
  DBUG_EXECUTE_IF("set_commit_parent_150",
                  { last_committed= max<int64>(sequence_number > 1 ? 1 : 0,
                                               sequence_number - 150); });
  DBUG_EXECUTE_IF("feign_commit_parent", { last_committed= sequence_number; });
  int8store(ptr_buffer, last_committed);
  int8store(ptr_buffer + 8, sequence_number);
  ptr_buffer+= LOGICAL_TIMESTAMP_LENGTH;

  DBUG_ASSERT(ptr_buffer == (buffer + POST_HEADER_LENGTH));

  DBUG_RETURN(POST_HEADER_LENGTH);
}

bool Gtid_log_event::write_data_header(IO_CACHE *file)
{
  DBUG_ENTER("Gtid_log_event::write_data_header");
  uchar buffer[POST_HEADER_LENGTH];
  write_data_header_to_memory(buffer);
  DBUG_RETURN(wrapper_my_b_safe_write(file, (uchar *) buffer,
                                      POST_HEADER_LENGTH));
}

#endif // MYSQL_SERVER

#if defined(MYSQL_SERVER) && defined(HAVE_REPLICATION)
int Gtid_log_event::do_apply_event(Relay_log_info const *rli)
{
  DBUG_ENTER("Gtid_log_event::do_apply_event");
  DBUG_ASSERT(rli->info_thd == thd);

  /*
    In rare cases it is possible that we already own a GTID. This can
    happen if a transaction is truncated in the middle in the relay
    log and then next relay log begins with a Gtid_log_events without
    closing the transaction context from the previous relay log.  In
    this case the only sensible thing to do is to discard the
    truncated transaction and move on.
  */
  if (!thd->owned_gtid.is_empty())
  {
    /*
      Slave will execute this code if a previous Gtid_log_event was applied
      but the GTID wasn't consumed yet (the transaction was not committed
      nor rolled back).
      On a client session we cannot do consecutive SET GTID_NEXT without
      a COMMIT or a ROLLBACK in the middle.
      Applying this event without rolling back the current transaction may
      lead to problems, as a "BEGIN" event following this GTID will
      implicitly commit the "partial transaction" and will consume the
      GTID. If this "partial transaction" was left in the relay log by the
      IO thread restarting in the middle of a transaction, you could have
      the partial transaction being logged with the GTID on the slave,
      causing data corruption on replication.
    */
    if (thd->server_status & SERVER_STATUS_IN_TRANS)
    {
      /* This is not an error (XA is safe), just an information */
      rli->report(INFORMATION_LEVEL, 0,
                  "Rolling back unfinished transaction (no COMMIT "
                  "or ROLLBACK in relay log). A probable cause is partial "
                  "transaction left on relay log because of restarting IO "
                  "thread with auto-positioning protocol.");
      const_cast<Relay_log_info*>(rli)->cleanup_context(thd, 1);
    }
    gtid_state->update_on_rollback(thd);
  }

  global_sid_lock->rdlock();

  // make sure that sid has been converted to sidno
  if (spec.type == GTID_GROUP)
  {
    if (get_sidno(false) < 0)
    {
      global_sid_lock->unlock();
      DBUG_RETURN(1); // out of memory
    }
  }

  // set_gtid_next releases global_sid_lock
  if (set_gtid_next(thd, spec))
    // This can happen e.g. if gtid_mode is incompatible with spec.
    DBUG_RETURN(1);

  thd->set_currently_executing_gtid_for_slave_thread();

  DBUG_RETURN(0);
}

int Gtid_log_event::do_update_pos(Relay_log_info *rli)
{
  /*
    This event does not increment group positions. This means
    that if there is a failure after it has been processed,
    it will be automatically re-executed.
  */
  rli->inc_event_relay_log_pos();
  DBUG_EXECUTE_IF("crash_after_update_pos_gtid",
                  sql_print_information("Crashing crash_after_update_pos_gtid.");
                  DBUG_SUICIDE(););
  return 0;
}

Log_event::enum_skip_reason Gtid_log_event::do_shall_skip(Relay_log_info *rli)
{
  return Log_event::continue_group(rli);
}
#endif

Previous_gtids_log_event::
Previous_gtids_log_event(const char *buf, uint event_len,
                         const Format_description_event *description_event)
: binary_log::Previous_gtids_event(buf, event_len, description_event),
  Log_event(header(), footer())
{
  DBUG_ENTER("Previous_gtids_log_event::Previous_gtids_log_event");
  if (buf != NULL)
    is_valid_param= true;
  DBUG_VOID_RETURN;
}

#ifndef MYSQL_CLIENT
Previous_gtids_log_event::Previous_gtids_log_event(const Gtid_set *set)
: binary_log::Previous_gtids_event(),
  Log_event(header(), footer(),
            Log_event::EVENT_NO_CACHE,
            Log_event::EVENT_IMMEDIATE_LOGGING)
{
  DBUG_ENTER("Previous_gtids_log_event::Previous_gtids_log_event(THD *, const Gtid_set *)");
  common_header->type_code= binary_log::PREVIOUS_GTIDS_LOG_EVENT;
  common_header->flags|= LOG_EVENT_IGNORABLE_F;
  global_sid_lock->assert_some_lock();
  buf_size= set->get_encoded_length();
  uchar *buffer= (uchar *) my_malloc(key_memory_log_event,
                                     buf_size, MYF(MY_WME));
  if (buffer != NULL)
  {
    set->encode(buffer);
    register_temp_buf((char *)buffer);
  }
  buf= buffer;
  // if buf is empty, is_valid will be false
  if(buf != 0)
    is_valid_param= true;
  DBUG_VOID_RETURN;
}
#endif

#ifndef MYSQL_CLIENT
int Previous_gtids_log_event::pack_info(Protocol *protocol)
{
  size_t length= 0;
  char *str= get_str(&length, &Gtid_set::default_string_format);
  if (str == NULL)
    return 1;
  protocol->store(str, length, &my_charset_bin);
  my_free(str);
  return 0;
}
#endif

#ifdef MYSQL_CLIENT
void Previous_gtids_log_event::print(FILE *file,
                                     PRINT_EVENT_INFO *print_event_info)
{
  IO_CACHE *const head= &print_event_info->head_cache;
  char *str= get_str(NULL, &Gtid_set::commented_string_format);
  if (str != NULL)
  {
    if (!print_event_info->short_form)
    {
      print_header(head, print_event_info, FALSE);
      my_b_printf(head, "\tPrevious-GTIDs\n");
    }
    my_b_printf(head, "%s\n", str);
    my_free(str);
  }
}
#endif

int Previous_gtids_log_event::add_to_set(Gtid_set *target) const
{
  DBUG_ENTER("Previous_gtids_log_event::add_to_set(Gtid_set *)");
  size_t end_pos= 0;
  size_t add_size= DBUG_EVALUATE_IF("gtid_has_extra_data", 10, 0);
  /* Silently ignore additional unknown data at the end of the encoding */
  PROPAGATE_REPORTED_ERROR_INT(target->add_gtid_encoding(buf,
                                                         buf_size + add_size,
                                                         &end_pos));
  DBUG_ASSERT(end_pos <= buf_size);
  DBUG_RETURN(0);
}

char *Previous_gtids_log_event::get_str(
  size_t *length_p, const Gtid_set::String_format *string_format) const
{
  DBUG_ENTER("Previous_gtids_log_event::get_str(size_t *, const Gtid_set::String_format *)");
  Sid_map sid_map(NULL);
  Gtid_set set(&sid_map, NULL);
  DBUG_PRINT("info", ("temp_buf=%p buf=%p", temp_buf, buf));
  if (set.add_gtid_encoding(buf, buf_size) != RETURN_STATUS_OK)
    DBUG_RETURN(NULL);
  set.dbug_print("set");
  size_t length= set.get_string_length(string_format);
  DBUG_PRINT("info", ("string length= %lu", (ulong) length));
  char* str= (char *)my_malloc(key_memory_log_event,
                               length + 1, MYF(MY_WME));
  if (str != NULL)
  {
    set.to_string(str, false/*need_lock*/, string_format);
    if (length_p != NULL)
      *length_p= length;
  }
  DBUG_RETURN(str);
}

#ifndef MYSQL_CLIENT
bool Previous_gtids_log_event::write_data_body(IO_CACHE *file)
{
  DBUG_ENTER("Previous_gtids_log_event::write_data_body");
  DBUG_PRINT("info", ("size=%d", static_cast<int>(buf_size)));
  bool ret= wrapper_my_b_safe_write(file, buf, buf_size);
  DBUG_RETURN(ret);
}
#endif

#if defined(MYSQL_SERVER) && defined(HAVE_REPLICATION)
int Previous_gtids_log_event::do_update_pos(Relay_log_info *rli)
{
  rli->inc_event_relay_log_pos();
  return 0;
}
#endif


/**************************************************************************
	Transaction_context_log_event methods
**************************************************************************/
#ifndef MYSQL_CLIENT
Transaction_context_log_event::
Transaction_context_log_event(const char *server_uuid_arg,
                              bool using_trans,
                              my_thread_id thread_id_arg,
                              bool is_gtid_specified_arg)
  : binary_log::Transaction_context_event(thread_id_arg,
                                          is_gtid_specified_arg),
    Log_event(header(), footer(),
              using_trans ? Log_event::EVENT_TRANSACTIONAL_CACHE :
              Log_event::EVENT_STMT_CACHE, Log_event::EVENT_NORMAL_LOGGING)
{
  DBUG_ENTER("Transaction_context_log_event::Transaction_context_log_event(THD *, const char *, ulonglong)");
  server_uuid= NULL;
  sid_map= new Sid_map(NULL);
  snapshot_version= new Gtid_set(sid_map);

  /*
    Copy global_sid_map to a local copy to avoid the acquisition
    of the global_sid_lock for operations on top of this snapshot
    version.
    The Sid_map and Gtid_executed must be read under the protection
    of MYSQL_BIN_LOG.LOCK_commit to avoid race conditions between
    ordered commits in the storage engine and gtid_state update.
  */
  if (mysql_bin_log.get_gtid_executed(sid_map, snapshot_version))
    goto err;

  server_uuid= my_strdup(key_memory_log_event, server_uuid_arg, MYF(MY_WME));
  if (server_uuid == NULL)
    goto err;

  // These two fields are only populated on event decoding.
  // Encoding is done directly from snapshot_version field.
  encoded_snapshot_version= NULL;
  encoded_snapshot_version_length= 0;

  // Debug sync point for SQL threads.
  DBUG_EXECUTE_IF("debug.wait_after_set_snapshot_version_on_transaction_context_log_event",
                  {
                    const char act[]=
                        "now wait_for "
                        "signal.resume_after_set_snapshot_version_on_transaction_context_log_event";
                    DBUG_ASSERT(opt_debug_sync_timeout > 0);
                    DBUG_ASSERT(!debug_sync_set_action(current_thd,
                                                       STRING_WITH_LEN(act)));
                  };);

  is_valid_param= true;
  DBUG_VOID_RETURN;

err:
  is_valid_param= false;
  DBUG_VOID_RETURN;
}
#endif

Transaction_context_log_event::
Transaction_context_log_event(const char *buffer, uint event_len,
                              const Format_description_event *descr_event)
  : binary_log::Transaction_context_event(buffer, event_len, descr_event),
    Log_event(header(), footer())
{
  DBUG_ENTER("Transaction_context_log_event::Transaction_context_log_event (const char *, uint, const Format_description_event*)");

  sid_map= new Sid_map(NULL);
  snapshot_version= new Gtid_set(sid_map);

  if (server_uuid == NULL || encoded_snapshot_version == NULL)
    goto err;

  is_valid_param= true;
  DBUG_VOID_RETURN;

err:
  is_valid_param= false;
  DBUG_VOID_RETURN;
}

Transaction_context_log_event::~Transaction_context_log_event()
{
  DBUG_ENTER("Transaction_context_log_event::~Transaction_context_log_event");
  my_free((void*)server_uuid);
  server_uuid= NULL;
  my_free((void*) encoded_snapshot_version);
  encoded_snapshot_version= NULL;
  delete snapshot_version;
  delete sid_map;
  DBUG_VOID_RETURN;
}

size_t Transaction_context_log_event::to_string(char *buf, ulong len) const
{
  DBUG_ENTER("Transaction_context_log_event::to_string");
  DBUG_RETURN(my_snprintf(buf, len,
                          "server_uuid=%s\tthread_id=%lu",
                          server_uuid, thread_id));
}

#ifndef MYSQL_CLIENT
int Transaction_context_log_event::pack_info(Protocol *protocol)
{
  DBUG_ENTER("Transaction_context_log_event::pack_info");
  char buf[256];
  size_t bytes= to_string(buf, 256);
  protocol->store(buf, bytes, &my_charset_bin);
  DBUG_RETURN(0);
}
#endif

#ifdef MYSQL_CLIENT
void Transaction_context_log_event::print(FILE *file,
                                          PRINT_EVENT_INFO *print_event_info)
{
  DBUG_ENTER("Transaction_context_log_event::print");
  char buf[256];
  IO_CACHE *const head= &print_event_info->head_cache;

  if (!print_event_info->short_form)
  {
    to_string(buf, 256);
    print_header(head, print_event_info, FALSE);
    my_b_printf(head, "Transaction_context: %s\n", buf);
  }
  DBUG_VOID_RETURN;
}
#endif

#if defined(MYSQL_SERVER) && defined(HAVE_REPLICATION)
int Transaction_context_log_event::do_update_pos(Relay_log_info *rli)
{
  DBUG_ENTER("Transaction_context_log_event::do_update_pos");
  rli->inc_event_relay_log_pos();
  DBUG_RETURN(0);
}
#endif

size_t Transaction_context_log_event::get_data_size()
{
  DBUG_ENTER("Transaction_context_log_event::get_data_size");

  size_t size= Binary_log_event::TRANSACTION_CONTEXT_HEADER_LEN;
  size += strlen(server_uuid);
  size += get_snapshot_version_size();
  size += get_data_set_size(&write_set);
  size += get_data_set_size(&read_set);

  DBUG_RETURN(size);
}

#ifndef MYSQL_CLIENT
bool Transaction_context_log_event::write_data_header(IO_CACHE* file)
{
  DBUG_ENTER("Transaction_context_log_event::write_data_header");
  char buf[Binary_log_event::TRANSACTION_CONTEXT_HEADER_LEN];

  buf[ENCODED_SERVER_UUID_LEN_OFFSET] = (char) strlen(server_uuid);
  int8store(buf + ENCODED_THREAD_ID_OFFSET, thread_id);
  buf[ENCODED_GTID_SPECIFIED_OFFSET] = gtid_specified;
  int4store(buf + ENCODED_SNAPSHOT_VERSION_LEN_OFFSET, get_snapshot_version_size());
  int2store(buf + ENCODED_WRITE_SET_ITEMS_OFFSET, write_set.size());
  int2store(buf + ENCODED_READ_SET_ITEMS_OFFSET, read_set.size());
  DBUG_RETURN(wrapper_my_b_safe_write(file, (const uchar *) buf,
                                      Binary_log_event::TRANSACTION_CONTEXT_HEADER_LEN));
}

bool Transaction_context_log_event::write_data_body(IO_CACHE* file)
{
  DBUG_ENTER("Transaction_context_log_event::write_data_body");

  if (wrapper_my_b_safe_write(file,
                              (const uchar*) server_uuid,
                              strlen(server_uuid)) ||
      write_snapshot_version(file) ||
      write_data_set(file, &write_set) ||
      write_data_set(file, &read_set))
    DBUG_RETURN(true);

  DBUG_RETURN(false);
}

bool Transaction_context_log_event::write_snapshot_version(IO_CACHE* file)
{
  DBUG_ENTER("Transaction_context_log_event::write_snapshot_version");
  bool result= false;

  uint32 len= get_snapshot_version_size();
  uchar *buffer= (uchar *) my_malloc(key_memory_log_event,
                                     len, MYF(MY_WME));
  if (buffer == NULL)
    DBUG_RETURN(true);

  snapshot_version->encode(buffer);
  if (wrapper_my_b_safe_write(file, buffer, len))
    result= true;

  my_free(buffer);
  DBUG_RETURN(result);
}

bool Transaction_context_log_event::write_data_set(IO_CACHE* file,
                                                   std::list<const char*> *set)
{
  DBUG_ENTER("Transaction_context_log_event::write_data_set");
  for (std::list<const char*>::iterator it=set->begin();
       it != set->end();
       ++it)
  {
    char buf[ENCODED_READ_WRITE_SET_ITEM_LEN];
    const char* hash= *it;
    uint16 len= strlen(hash);

    int2store(buf, len);
    if (wrapper_my_b_safe_write(file,
                                (const uchar*) buf,
                                ENCODED_READ_WRITE_SET_ITEM_LEN) ||
        wrapper_my_b_safe_write(file, (const uchar*) hash, len))
      DBUG_RETURN(true);
  }

  DBUG_RETURN(false);
}
#endif

bool Transaction_context_log_event::read_snapshot_version()
{
  DBUG_ENTER("Transaction_context_log_event::read_snapshot_version");
  DBUG_ASSERT(snapshot_version->is_empty());

  global_sid_lock->wrlock();
  enum_return_status return_status= global_sid_map->copy(sid_map);
  global_sid_lock->unlock();
  if (return_status != RETURN_STATUS_OK)
    DBUG_RETURN(true);

  DBUG_RETURN(snapshot_version->add_gtid_encoding(encoded_snapshot_version,
                                                  encoded_snapshot_version_length)
                  != RETURN_STATUS_OK);
}

size_t Transaction_context_log_event::get_snapshot_version_size()
{
  DBUG_ENTER("Transaction_context_log_event::get_snapshot_version_size");
  size_t result= snapshot_version->get_encoded_length();
  DBUG_RETURN(result);
}

int Transaction_context_log_event::get_data_set_size(std::list<const char*> *set)
{
  DBUG_ENTER("Transaction_context_log_event::get_data_set_size");
  int size= 0;

  for (std::list<const char*>::iterator it=set->begin();
       it != set->end();
       ++it)
    size += ENCODED_READ_WRITE_SET_ITEM_LEN + strlen(*it);

  DBUG_RETURN(size);
}

void Transaction_context_log_event::add_write_set(const char *hash)
{
  DBUG_ENTER("Transaction_context_log_event::add_write_set");
  write_set.push_back(hash);
  DBUG_VOID_RETURN;
}

void Transaction_context_log_event::add_read_set(const char *hash)
{
  DBUG_ENTER("Transaction_context_log_event::add_read_set");
  read_set.push_back(hash);
  DBUG_VOID_RETURN;
}

/**************************************************************************
	View_change_log_event methods
**************************************************************************/

#ifndef MYSQL_CLIENT
View_change_log_event::View_change_log_event(char* raw_view_id)
  : binary_log::View_change_event(raw_view_id),
    Log_event(header(), footer(), Log_event::EVENT_TRANSACTIONAL_CACHE,
              Log_event::EVENT_NORMAL_LOGGING)
{
  DBUG_ENTER("View_change_log_event::View_change_log_event(char*)");

  if (strlen(view_id) != 0)
    is_valid_param= true;

  DBUG_VOID_RETURN;
}
#endif

View_change_log_event::
View_change_log_event(const char *buffer,
                      uint event_len,
                      const Format_description_event *descr_event)
  : binary_log::View_change_event(buffer, event_len, descr_event),
    Log_event(header(), footer())
{
  DBUG_ENTER("View_change_log_event::View_change_log_event(const char *,"
             " uint, const Format_description_event*)");

  if (strlen(view_id) != 0)
    is_valid_param= true;

  //Change the cache/logging types to allow writing to the binary log cache
  event_cache_type= EVENT_TRANSACTIONAL_CACHE;
  event_logging_type= EVENT_NORMAL_LOGGING;

  DBUG_VOID_RETURN;
}

View_change_log_event::~View_change_log_event()
{
  DBUG_ENTER("View_change_log_event::~View_change_log_event");
  certification_info.clear();
  DBUG_VOID_RETURN;
}

size_t View_change_log_event::get_data_size()
{
  DBUG_ENTER("View_change_log_event::get_data_size");

  size_t size= Binary_log_event::VIEW_CHANGE_HEADER_LEN;
  size+= get_size_data_map(&certification_info);

  DBUG_RETURN(size);
}

size_t
View_change_log_event::get_size_data_map(std::map<std::string, std::string> *map)
{
  DBUG_ENTER("View_change_log_event::get_size_data_map");
  size_t size= 0;

  std::map<std::string, std::string>::iterator iter;
  size+= (ENCODED_CERT_INFO_KEY_SIZE_LEN +
          ENCODED_CERT_INFO_VALUE_LEN) * map->size();
  for (iter= map->begin(); iter!= map->end(); iter++)
    size+= iter->first.length() + iter->second.length();

  DBUG_RETURN(size);
}

size_t View_change_log_event::to_string(char *buf, ulong len) const
{
  DBUG_ENTER("View_change_log_event::to_string");
  DBUG_RETURN(my_snprintf(buf, len, "view_id=%s", view_id));
}

#ifndef MYSQL_CLIENT
int View_change_log_event::pack_info(Protocol *protocol)
{
  DBUG_ENTER("View_change_log_event::pack_info");
  char buf[256];
  size_t bytes= to_string(buf, 256);
  protocol->store(buf, bytes, &my_charset_bin);
  DBUG_RETURN(0);
}
#endif

#ifdef MYSQL_CLIENT
void View_change_log_event::print(FILE *file,
                                  PRINT_EVENT_INFO *print_event_info)
{
  DBUG_ENTER("View_change_log_event::print");
  char buf[256];
  IO_CACHE *const head= &print_event_info->head_cache;

  if (!print_event_info->short_form)
  {
    to_string(buf, 256);
    print_header(head, print_event_info, FALSE);
    my_b_printf(head, "View_change_log_event: %s\n", buf);
  }
  DBUG_VOID_RETURN;
}
#endif

#if defined(MYSQL_SERVER) && defined(HAVE_REPLICATION)

int View_change_log_event::do_apply_event(Relay_log_info const *rli)
{
  enum_gtid_statement_status state= gtid_pre_statement_checks(thd);
  if (state == GTID_STATEMENT_SKIP)
    return 0;

  if (state == GTID_STATEMENT_CANCEL ||
         (state == GTID_STATEMENT_EXECUTE &&
          gtid_pre_statement_post_implicit_commit_checks(thd)))
  {
    uint error= thd->get_stmt_da()->mysql_errno();
    DBUG_ASSERT(error != 0);
    rli->report(ERROR_LEVEL, error,
                "Error executing View Change event: '%s'",
                thd->get_stmt_da()->message_text());
    thd->is_slave_error= 1;
    return -1;
  }

  if (!opt_bin_log)
  {
    return 0;
  }

  int error= mysql_bin_log.write_event(this);
  if (error)
    rli->report(ERROR_LEVEL, ER_SLAVE_FATAL_ERROR,
                ER_THD(thd, ER_SLAVE_FATAL_ERROR),
                "Could not write the VIEW CHANGE event in the binary log.");

  return (error);
}

int View_change_log_event::do_update_pos(Relay_log_info *rli)
{
  DBUG_ENTER("View_change_log_event::do_update_pos");
  rli->inc_event_relay_log_pos();
  DBUG_RETURN(0);
}
#endif

#ifndef MYSQL_CLIENT
bool View_change_log_event::write_data_header(IO_CACHE* file){
  DBUG_ENTER("View_change_log_event::write_data_header");
  char buf[Binary_log_event::VIEW_CHANGE_HEADER_LEN];

  memcpy(buf, view_id, ENCODED_VIEW_ID_MAX_LEN);
  int8store(buf + ENCODED_SEQ_NUMBER_OFFSET, seq_number);
  int4store(buf + ENCODED_CERT_INFO_SIZE_OFFSET, certification_info.size());
  DBUG_RETURN(wrapper_my_b_safe_write(file,(const uchar *) buf,
                                      Binary_log_event::VIEW_CHANGE_HEADER_LEN));
}

bool View_change_log_event::write_data_body(IO_CACHE* file){
  DBUG_ENTER("Transaction_context_log_event::write_data_body");

  if (write_data_map(file, &certification_info))
    DBUG_RETURN(true);

  DBUG_RETURN(false);
}

bool View_change_log_event::write_data_map(IO_CACHE* file,
                                           std::map<std::string, std::string> *map)
{
  DBUG_ENTER("View_change_log_event::write_data_set");
  bool result= false;

  std::map<std::string, std::string>::iterator iter;
  for (iter= map->begin(); iter!= map->end(); iter++)
  {
    uchar buf_key_len[ENCODED_CERT_INFO_KEY_SIZE_LEN];
    uint16 key_len= iter->first.length();
    int2store(buf_key_len, key_len);

    const char *key= iter->first.c_str();

    uchar buf_value_len[ENCODED_CERT_INFO_VALUE_LEN];
    uint32 value_len= iter->second.length();
    int4store(buf_value_len, value_len);

    const char *value= iter->second.c_str();

    if (wrapper_my_b_safe_write(file, buf_key_len,
                                ENCODED_CERT_INFO_KEY_SIZE_LEN) ||
        wrapper_my_b_safe_write(file, (const uchar*) key, key_len) ||
        wrapper_my_b_safe_write(file, buf_value_len,
                                ENCODED_CERT_INFO_VALUE_LEN) ||
        wrapper_my_b_safe_write(file, (const uchar*) value, value_len))
      DBUG_RETURN(result);
  }

  DBUG_RETURN(false);
}

#endif

/*
  Updates the certification info map.
*/
void
View_change_log_event::set_certification_info(std::map<std::string, std::string> *info)
{
  DBUG_ENTER("View_change_log_event::set_certification_database_snapshot");
  certification_info.clear();

  std::map<std::string, std::string>::iterator it;
  for(it= info->begin(); it != info->end(); ++it)
  {
    std::string key= it->first;
    std::string value= it->second;
    certification_info[key]= value;
  }

  DBUG_VOID_RETURN;
}


#ifdef MYSQL_CLIENT
/**
  The default values for these variables should be values that are
  *incorrect*, i.e., values that cannot occur in an event.  This way,
  they will always be printed for the first event.
*/
st_print_event_info::st_print_event_info()
  :flags2_inited(0), sql_mode_inited(0), sql_mode(0),
   auto_increment_increment(0),auto_increment_offset(0), charset_inited(0),
   lc_time_names_number(~0),
   charset_database_number(ILLEGAL_CHARSET_INFO_NUMBER),
   thread_id(0), thread_id_printed(false),
   base64_output_mode(BASE64_OUTPUT_UNSPEC), printed_fd_event(FALSE),
   have_unflushed_events(false), skipped_event_in_transaction(false)
{
  /*
    Currently we only use static PRINT_EVENT_INFO objects, so zeroed at
    program's startup, but these explicit memset() is for the day someone
    creates dynamic instances.
  */
  memset(db, 0, sizeof(db));
  memset(charset, 0, sizeof(charset));
  memset(time_zone_str, 0, sizeof(time_zone_str));
  delimiter[0]= ';';
  delimiter[1]= 0;
  myf const flags = MYF(MY_WME | MY_NABP);
  open_cached_file(&head_cache, NULL, NULL, 0, flags);
  open_cached_file(&body_cache, NULL, NULL, 0, flags);
  open_cached_file(&footer_cache, NULL, NULL, 0, flags);
}
#endif


#if defined(HAVE_REPLICATION) && !defined(MYSQL_CLIENT)
Heartbeat_log_event::Heartbeat_log_event(const char* buf, uint event_len,
                                         const Format_description_event*
                                         description_event)
  : binary_log::Heartbeat_event(buf, event_len, description_event),
    Log_event(header(), footer())
{
  if ((log_ident != NULL && header()->log_pos >= BIN_LOG_HEADER_SIZE))
    is_valid_param= true;
}
#endif

#ifdef MYSQL_SERVER
/*
  This is a utility function that adds a quoted identifier into the a buffer.
  This also escapes any existance of the quote string inside the identifier.

  SYNOPSIS
    my_strmov_quoted_identifier
    thd                   thread handler
    buffer                target buffer
    identifier            the identifier to be quoted
    length                length of the identifier
*/
size_t my_strmov_quoted_identifier(THD* thd, char *buffer,
                                   const char* identifier,
                                   size_t length)
{
  int q= thd ? get_quote_char_for_identifier(thd, identifier, length) : '`';
  return my_strmov_quoted_identifier_helper(q, buffer, identifier, length);
}
#else
size_t my_strmov_quoted_identifier(char *buffer,  const char* identifier)
{
  int q= '`';
  return my_strmov_quoted_identifier_helper(q, buffer, identifier, 0);
}

#endif

size_t my_strmov_quoted_identifier_helper(int q, char *buffer,
                                          const char* identifier,
                                          size_t length)
{
  size_t written= 0;
  char quote_char;
  size_t id_length= (length) ? length : strlen(identifier);

  if (q == EOF)
  {
    (void) strncpy(buffer, identifier, id_length);
    return id_length;
  }
  quote_char= (char) q;
  *buffer++= quote_char;
  written++;
  while (id_length--)
  {
    if (*identifier == quote_char)
    {
      *buffer++= quote_char;
      written++;
    }
    *buffer++= *identifier++;
    written++;
  }
  *buffer++= quote_char;
  return ++written;
}
<|MERGE_RESOLUTION|>--- conflicted
+++ resolved
@@ -9645,33 +9645,6 @@
     DBUG_PRINT_BITSET("debug", "Setting table's read_set from: %s", &m_cols);
 
     bitmap_set_all(table->read_set);
-<<<<<<< HEAD
-=======
-    if (get_general_type_code() == binary_log::DELETE_ROWS_EVENT ||
-        get_general_type_code() == binary_log::UPDATE_ROWS_EVENT)
-        bitmap_intersect(table->read_set,&m_cols);
-
-    /*
-      Call mark_generated_columns() to set read_set/write_set bits of the
-      virtual generated columns as required in order to get these computed.
-      This is needed since all columns need to have a value in the before
-      image for the record when doing the update (some storage engines will
-      use this for maintaining of secondary indexes). This call is required
-      even for DELETE events to set write_set bit in order to satisfy
-      ASSERTs in Field_*::store functions.
-
-      binlog_prepare_row_image() function, which will be called from
-      binlogging functions (binlog_update_row() and binlog_delete_row())
-      will take care of removing these spurious fields required during
-      execution but not needed for binlogging. In case of inserts, there
-      are no spurious fields (all generated columns are required to be written
-      into the binlog).
-    */
-
-    if (m_table->vfield)
-      m_table->mark_generated_columns(get_general_type_code() == binary_log::UPDATE_ROWS_EVENT);
-
->>>>>>> c39e7df9
     bitmap_set_all(table->write_set);
 
     switch (get_general_type_code())
@@ -9696,6 +9669,26 @@
       default:
         DBUG_ASSERT(false);
     }
+
+    /*
+      Call mark_generated_columns() to set read_set/write_set bits of the
+      virtual generated columns as required in order to get these computed.
+      This is needed since all columns need to have a value in the before
+      image for the record when doing the update (some storage engines will
+      use this for maintaining of secondary indexes). This call is required
+      even for DELETE events to set write_set bit in order to satisfy
+      ASSERTs in Field_*::store functions.
+
+      binlog_prepare_row_image() function, which will be called from
+      binlogging functions (binlog_update_row() and binlog_delete_row())
+      will take care of removing these spurious fields required during
+      execution but not needed for binlogging. In case of inserts, there
+      are no spurious fields (all generated columns are required to be written
+      into the binlog).
+    */
+
+    if (m_table->vfield)
+      m_table->mark_generated_columns(get_general_type_code() == binary_log::UPDATE_ROWS_EVENT);
 
     if (thd->slave_thread) // set the mode for slave
       this->rbr_exec_mode= slave_exec_mode_options;
@@ -11472,15 +11465,7 @@
   DBUG_DUMP("old record", m_table->record[1], m_table->s->reclength);
   DBUG_DUMP("new values", m_table->record[0], m_table->s->reclength);
 
-<<<<<<< HEAD
-  // Temporary fix to find out why it fails [/Matz]
-  memcpy(m_table->read_set->bitmap, m_cols.bitmap, (m_table->read_set->n_bits + 7) / 8);
-  memcpy(m_table->write_set->bitmap, m_cols_ai.bitmap, (m_table->write_set->n_bits + 7) / 8);
-
   m_table->mark_columns_per_binlog_row_image(thd);
-=======
-  m_table->mark_columns_per_binlog_row_image();
->>>>>>> c39e7df9
   error= m_table->file->ha_update_row(m_table->record[1], m_table->record[0]);
   if (error == HA_ERR_RECORD_IS_THE_SAME)
     error= 0;
