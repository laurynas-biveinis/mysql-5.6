--- conflicted
+++ resolved
@@ -101,83 +101,8 @@
 static void exec_binlog_error_action_abort(const char* err_string);
 
 /**
-<<<<<<< HEAD
-  Helper class to hold a mutex for the duration of the
-  block.
-
-  Eliminates the need for explicit unlocking of mutexes on, e.g.,
-  error returns.  On passing a null pointer, the sentry will not do
-  anything.
- */
-class Mutex_sentry
-{
-public:
-  Mutex_sentry(mysql_mutex_t *mutex)
-    : m_mutex(mutex)
-  {
-    if (m_mutex)
-      mysql_mutex_lock(mutex);
-  }
-
-  ~Mutex_sentry()
-  {
-    if (m_mutex)
-      mysql_mutex_unlock(m_mutex);
-#ifndef DBUG_OFF
-    m_mutex= 0;
-#endif
-  }
-
-private:
-  mysql_mutex_t *m_mutex;
-
-  // It's not allowed to copy this object in any way
-  Mutex_sentry(Mutex_sentry const&);
-  void operator=(Mutex_sentry const&);
-};
-
-
-/**
   Helper class to switch to a new thread and then go back to the previous one,
   when the object is destroyed using RAII.
-=======
-  Print system time.
- */
-
-static void print_system_time()
-{
-#ifdef __WIN__
-  SYSTEMTIME utc_time;
-  GetSystemTime(&utc_time);
-  const long hrs=  utc_time.wHour;
-  const long mins= utc_time.wMinute;
-  const long secs= utc_time.wSecond;
-#else
-  /* Using time() instead of my_time() to avoid looping */
-  const time_t curr_time= time(NULL);
-  /* Calculate time of day */
-  const long tmins = curr_time / 60;
-  const long thrs  = tmins / 60;
-  const long hrs   = thrs  % 24;
-  const long mins  = tmins % 60;
-  const long secs  = curr_time % 60;
-#endif
-  char hrs_buf[3]= "00";
-  char mins_buf[3]= "00";
-  char secs_buf[3]= "00";
-  int base= 10;
-  my_safe_itoa(base, hrs, &hrs_buf[2]);
-  my_safe_itoa(base, mins, &mins_buf[2]);
-  my_safe_itoa(base, secs, &secs_buf[2]);
-
-  my_safe_printf_stderr("---------- %s:%s:%s UTC - ",
-                        hrs_buf, mins_buf, secs_buf);
-}
-
-
-/**
-  Helper class to perform a thread excursion.
->>>>>>> 784f4991
 
   This class is used to temporarily switch to another session (THD
   structure). It will set up thread specific "globals" correctly
