/* Copyright (c) 2009, 2018, Oracle and/or its affiliates. All rights reserved.

   This program is free software; you can redistribute it and/or modify
   it under the terms of the GNU General Public License as published by
   the Free Software Foundation; version 2 of the License.

   This program is distributed in the hope that it will be useful,
   but WITHOUT ANY WARRANTY; without even the implied warranty of
   MERCHANTABILITY or FITNESS FOR A PARTICULAR PURPOSE.  See the
   GNU General Public License for more details.

   You should have received a copy of the GNU General Public License
   along with this program; if not, write to the Free Software Foundation,
   51 Franklin Street, Suite 500, Boston, MA 02110-1335 USA */

#include "binlog.h"

#include "my_stacktrace.h"                  // my_safe_print_system_time
#include "debug_sync.h"                     // DEBUG_SYNC
#include "log.h"                            // sql_print_warning
#include "log_event.h"                      // Rows_log_event
#include "mysqld_thd_manager.h"             // Global_THD_manager
#include "rpl_handler.h"                    // RUN_HOOK
#include "rpl_mi.h"                         // Master_info
#include "rpl_rli.h"                        // Relay_log_info
#include "rpl_rli_pdb.h"                    // Slave_worker
#include "rpl_slave_commit_order_manager.h" // Commit_order_manager
#include "rpl_trx_boundary_parser.h"        // Transaction_boundary_parser
#include "rpl_context.h"
#include "sql_class.h"                      // THD
#include "sql_parse.h"                      // sqlcom_can_generate_row_events
#include "sql_show.h"                       // append_identifier

#include "pfs_file_provider.h"
#include "mysql/psi/mysql_file.h"

#include <pfs_transaction_provider.h>
#include <mysql/psi/mysql_transaction.h>
#include "xa.h"

#include <list>
#include <string>

using std::max;
using std::min;
using std::string;
using std::list;
using binary_log::checksum_crc32;
#define FLAGSTR(V,F) ((V)&(F)?#F" ":"")

#define LOG_PREFIX	"ML"

/**
  @defgroup Binary_Log Binary Log
  @{
 */

#define MY_OFF_T_UNDEF (~(my_off_t)0UL)

/*
  Constants required for the limit unsafe warnings suppression
 */
//seconds after which the limit unsafe warnings suppression will be activated
#define LIMIT_UNSAFE_WARNING_ACTIVATION_TIMEOUT 50
//number of limit unsafe warnings after which the suppression will be activated
#define LIMIT_UNSAFE_WARNING_ACTIVATION_THRESHOLD_COUNT 50
#define MAX_SESSION_ATTACH_TRIES 10

static ulonglong limit_unsafe_suppression_start_time= 0;
static bool unsafe_warning_suppression_is_activated= false;
static int limit_unsafe_warning_count= 0;

static handlerton *binlog_hton;
bool opt_binlog_order_commits= true;

const char *log_bin_index= 0;
const char *log_bin_basename= 0;

MYSQL_BIN_LOG mysql_bin_log(&sync_binlog_period, WRITE_CACHE);

static int binlog_init(void *p);
static int binlog_start_trans_and_stmt(THD *thd, Log_event *start_event);
static int binlog_close_connection(handlerton *hton, THD *thd);
static int binlog_savepoint_set(handlerton *hton, THD *thd, void *sv);
static int binlog_savepoint_rollback(handlerton *hton, THD *thd, void *sv);
static bool binlog_savepoint_rollback_can_release_mdl(handlerton *hton,
                                                      THD *thd);
static int binlog_commit(handlerton *hton, THD *thd, bool all);
static int binlog_rollback(handlerton *hton, THD *thd, bool all);
static int binlog_prepare(handlerton *hton, THD *thd, bool all);
static int binlog_xa_commit(handlerton *hton,  XID *xid);
static int binlog_xa_rollback(handlerton *hton,  XID *xid);
static void exec_binlog_error_action_abort(const char* err_string);

/**
  Helper class to hold a mutex for the duration of the
  block.

  Eliminates the need for explicit unlocking of mutexes on, e.g.,
  error returns.  On passing a null pointer, the sentry will not do
  anything.
 */
class Mutex_sentry
{
public:
  Mutex_sentry(mysql_mutex_t *mutex)
    : m_mutex(mutex)
  {
    if (m_mutex)
      mysql_mutex_lock(mutex);
  }

  ~Mutex_sentry()
  {
    if (m_mutex)
      mysql_mutex_unlock(m_mutex);
#ifndef DBUG_OFF
    m_mutex= 0;
#endif
  }

private:
  mysql_mutex_t *m_mutex;

  // It's not allowed to copy this object in any way
  Mutex_sentry(Mutex_sentry const&);
  void operator=(Mutex_sentry const&);
};


/**
  Helper class to switch to a new thread and then go back to the previous one,
  when the object is destroyed using RAII.

  This class is used to temporarily switch to another session (THD
  structure). It will set up thread specific "globals" correctly
  so that the POSIX thread looks exactly like the session attached to.
  However, PSI_thread info is not touched as it is required to show
  the actual physial view in PFS instrumentation i.e., it should
  depict as the real thread doing the work instead of thread it switched
  to.

  On destruction, the original session (which is supplied to the
  constructor) will be re-attached automatically. For example, with
  this code, the value of @c current_thd will be the same before and
  after execution of the code.

  @code
  {
    for (int i = 0 ; i < count ; ++i)
    {
      // here we are attached to current_thd
      // [...]
      Thd_backup_and_restore switch_thd(current_thd, other_thd[i]);
      // [...]
      // here we are attached to other_thd[i]
      // [...]
    }
    // here we are attached to current_thd
  }
  @endcode

  @warning The class is not designed to be inherited from.
 */

#ifndef EMBEDDED_LIBRARY

class Thd_backup_and_restore
{
public:
  /**
    Try to attach the POSIX thread to a session.
    - This function attaches the POSIX thread to a session
    in MAX_SESSION_ATTACH_TRIES tries when encountering
    'out of memory' error, and terminates the server after
    failed in MAX_SESSION_ATTACH_TRIES tries.

    @param[in] backup_thd    The thd to restore to when object is destructed.
    @param[in] new_thd       The thd to attach to.
   */

  Thd_backup_and_restore(THD *backup_thd, THD *new_thd)
    : m_backup_thd(backup_thd), m_new_thd(new_thd),
      m_new_thd_old_real_id(new_thd->real_id)
  {
    DBUG_ASSERT(m_backup_thd != NULL && m_new_thd != NULL);
    // Reset the state of the current thd.
    m_backup_thd->restore_globals();
    int i= 0;
    /*
      Attach the POSIX thread to a session in MAX_SESSION_ATTACH_TRIES
      tries when encountering 'out of memory' error.
    */
    while (i < MAX_SESSION_ATTACH_TRIES)
    {
      /*
        Currently attach_to(...) returns ER_OUTOFMEMORY or 0. So
        we continue to attach the POSIX thread when encountering
        the ER_OUTOFMEMORY error. Please take care other error
        returned from attach_to(...) in future.
      */
      if (!attach_to(new_thd))
      {
        if (i > 0)
          sql_print_warning("Server overcomes the temporary 'out of memory' "
                            "in '%d' tries while attaching to session thread "
                            "during the group commit phase.\n", i + 1);
        break;
      }
      /* Sleep 1 microsecond per try to avoid temporary 'out of memory' */
      my_sleep(1);
      i++;
    }
    /*
      Terminate the server after failed to attach the POSIX thread
      to a session in MAX_SESSION_ATTACH_TRIES tries.
    */
    if (MAX_SESSION_ATTACH_TRIES == i)
    {
      my_safe_print_system_time();
      my_safe_printf_stderr("%s", "[Fatal] Out of memory while attaching to "
                            "session thread during the group commit phase. "
                            "Data consistency between master and slave can "
                            "be guaranteed after server restarts.\n");
      _exit(MYSQLD_FAILURE_EXIT);
    }
  }

  /**
      Restores to previous thd.
   */
  ~Thd_backup_and_restore()
  {
    /*
      Restore the global variables of the thd we previously attached to,
      to its original state. In other words, detach the m_new_thd.
    */
    m_new_thd->restore_globals();
    m_new_thd->real_id= m_new_thd_old_real_id;

    // Reset the global variables to the original state.
    if (unlikely(m_backup_thd->store_globals()))
      DBUG_ASSERT(0);                           // Out of memory?!
  }

private:

  /**
    Attach the POSIX thread to a session.
   */
  int attach_to(THD *thd)
  {
    if (DBUG_EVALUATE_IF("simulate_session_attach_error", 1, 0)
        || unlikely(thd->store_globals()))
    {
      /*
        Indirectly uses pthread_setspecific, which can only return
        ENOMEM or EINVAL. Since store_globals are using correct keys,
        the only alternative is out of memory.
      */
      return ER_OUTOFMEMORY;
    }
    return 0;
  }

  THD *m_backup_thd;
  THD *m_new_thd;
  my_thread_t m_new_thd_old_real_id;
};

#endif /* !EMBEDDED_LIBRARY */

/**
  Caches for non-transactional and transactional data before writing
  it to the binary log.

  @todo All the access functions for the flags suggest that the
  encapsuling is not done correctly, so try to move any logic that
  requires access to the flags into the cache.
*/
class binlog_cache_data
{
public:

  binlog_cache_data(bool trx_cache_arg,
                    my_off_t max_binlog_cache_size_arg,
                    ulong *ptr_binlog_cache_use_arg,
                    ulong *ptr_binlog_cache_disk_use_arg,
                    const IO_CACHE &cache_log_arg)
  : cache_log(cache_log_arg),
    m_pending(0),
    saved_max_binlog_cache_size(max_binlog_cache_size_arg),
    ptr_binlog_cache_use(ptr_binlog_cache_use_arg),
    ptr_binlog_cache_disk_use(ptr_binlog_cache_disk_use_arg)
  {
    reset();
    flags.transactional= trx_cache_arg;
    cache_log.end_of_file= saved_max_binlog_cache_size;
  }

  int finalize(THD *thd, Log_event *end_event);
  int finalize(THD *thd, Log_event *end_event, XID_STATE *xs);
  int flush(THD *thd, my_off_t *bytes, bool *wrote_xid);
  int write_event(THD *thd, Log_event *event);

  virtual ~binlog_cache_data()
  {
    DBUG_ASSERT(is_binlog_empty());
    close_cached_file(&cache_log);
  }

  bool is_binlog_empty() const
  {
    my_off_t pos= my_b_tell(&cache_log);
    DBUG_PRINT("debug", ("%s_cache - pending: 0x%llx, bytes: %llu",
                         (flags.transactional ? "trx" : "stmt"),
                         (ulonglong) pending(), (ulonglong) pos));
    return pending() == NULL && pos == 0;
  }

  bool is_finalized() const {
    return flags.finalized;
  }

  Rows_log_event *pending() const
  {
    return m_pending;
  }

  void set_pending(Rows_log_event *const pending)
  {
    m_pending= pending;
  }

  void set_incident(void)
  {
    flags.incident= true;
  }

  bool has_incident(void) const
  {
    return flags.incident;
  }

  /**
    Sets the binlog_cache_data::Flags::flush_error flag if there
    is an error while flushing cache to the file.

    @param thd  The client thread that is executing the transaction.
  */
  void set_flush_error(THD *thd)
  {
    flags.flush_error= true;
    if(is_trx_cache())
    {
      /*
         If the cache is a transactional cache and if the write
         has failed due to ENOSPC, then my_write() would have
         set EE_WRITE error, so clear the error and create an
         equivalent server error.
      */
      if (thd->is_error())
        thd->clear_error();
      char errbuf[MYSYS_STRERROR_SIZE];
      my_error(ER_ERROR_ON_WRITE, MYF(MY_WME), my_filename(cache_log.file),
          errno, my_strerror(errbuf, sizeof(errbuf), errno));
    }
  }

  bool get_flush_error(void) const
  {
    return flags.flush_error;
  }

  bool has_xid() const {
    // There should only be an XID event if we are transactional
    DBUG_ASSERT((flags.transactional && flags.with_xid) || !flags.with_xid);
    return flags.with_xid;
  }

  bool is_trx_cache() const
  {
    return flags.transactional;
  }

  my_off_t get_byte_position() const
  {
    return my_b_tell(&cache_log);
  }

  void cache_state_rollback(my_off_t pos_to_rollback)
  {
    if (pos_to_rollback)
    {
      std::map<my_off_t,cache_state>::iterator it;
      it = cache_state_map.find(pos_to_rollback);
      if (it != cache_state_map.end())
      {
        flags.with_rbr= it->second.with_rbr;
        flags.with_sbr= it->second.with_sbr;
        flags.with_start= it->second.with_start;
        flags.with_end= it->second.with_end;
        flags.with_content= it->second.with_content;
      }
      else
        DBUG_ASSERT(it == cache_state_map.end());
    }
    // Rolling back to pos == 0 means cleaning up the cache.
    else
    {
      flags.with_rbr= false;
      flags.with_sbr= false;
      flags.with_start= false;
      flags.with_end= false;
      flags.with_content= false;
    }
  }

  void cache_state_checkpoint(my_off_t pos_to_checkpoint)
  {
    // We only need to store the cache state for pos > 0
    if (pos_to_checkpoint)
    {
      cache_state state;
      state.with_rbr= flags.with_rbr;
      state.with_sbr= flags.with_sbr;
      state.with_start= flags.with_start;
      state.with_end= flags.with_end;
      state.with_content= flags.with_content;
      cache_state_map[pos_to_checkpoint]= state;
    }
  }

  virtual void reset()
  {
    compute_statistics();
    truncate(0);

    /*
      If IOCACHE has a file associated, change its size to 0.
      It is safer to do it here, since we are certain that one
      asked the cache to go to position 0 with truncate.
    */
    if(cache_log.file != -1)
    {
      int error= 0;
      if((error= my_chsize(cache_log.file, 0, 0, MYF(MY_WME))))
        sql_print_warning("Unable to resize binlog IOCACHE auxilary file");

      DBUG_EXECUTE_IF("show_io_cache_size",
                      {
                        my_off_t file_size= my_seek(cache_log.file,
                                                    0L,MY_SEEK_END,MYF(MY_WME+MY_FAE));
                        sql_print_error("New size:%llu",
                                        static_cast<ulonglong>(file_size));
                      });
    }

    flags.incident= false;
    flags.with_xid= false;
    flags.immediate= false;
    flags.finalized= false;
<<<<<<< HEAD
    flags.with_sbr= false;
    flags.with_rbr= false;
    flags.with_start= false;
    flags.with_end= false;
    flags.with_content= false;
=======
    flags.flush_error= false;
>>>>>>> a50fcc11
    /*
      The truncate function calls reinit_io_cache that calls my_b_flush_io_cache
      which may increase disk_writes. This breaks the disk_writes use by the
      binary log which aims to compute the ratio between in-memory cache usage
      and disk cache usage. To avoid this undesirable behavior, we reset the
      variable after truncating the cache.
    */
    cache_log.disk_writes= 0;
    cache_state_map.clear();
    DBUG_ASSERT(is_binlog_empty());
  }

  /*
    Sets the write position to point at the position given. If the
    cache has swapped to a file, it reinitializes it, so that the
    proper data is added to the IO_CACHE buffer. Otherwise, it just
    does a my_b_seek.

    my_b_seek will not work if the cache has swapped, that's why
    we do this workaround.

    @param[IN]  pos the new write position.
    @param[IN]  use_reinit if the position should be reset resorting
                to reset_io_cache (which may issue a flush_io_cache 
                inside)

    @return The previous write position.
   */
  my_off_t reset_write_pos(my_off_t pos, bool use_reinit)
  {
    DBUG_ENTER("reset_write_pos");
    DBUG_ASSERT(cache_log.type == WRITE_CACHE);

    my_off_t oldpos= get_byte_position();

    if (use_reinit)
      reinit_io_cache(&cache_log, WRITE_CACHE, pos, 0, 0);
    else
      my_b_seek(&cache_log, pos);

    DBUG_RETURN(oldpos);
  }

  /*
    Cache to store data before copying it to the binary log.
  */
  IO_CACHE cache_log;

  /**
    Returns information about the cache content with respect to
    the binlog_format of the events.

    This will be used to set a flag on GTID_LOG_EVENT stating that the
    transaction may have SBR statements or not, but the binlog dump
    will show this flag as "rbr_only" when it is not set. That's why
    an empty transaction should return true below, or else an empty
    transaction would be assumed as "rbr_only" even not having RBR
    events.

    When dumping a binary log content using mysqlbinlog client program,
    for any transaction assumed as "rbr_only" it will be printed a
    statement changing the transaction isolation level to READ COMMITTED.
    It doesn't make sense to have an empty transaction "requiring" this
    isolation level change.

    @return true  The cache have SBR events or is empty.
    @return false The cache contains a transaction with no SBR events.
   */
  bool may_have_sbr_stmts()
  {
    return flags.with_sbr || !flags.with_rbr;
  }

  /**
    Check if the binlog cache contains an empty transaction, which has
    two binlog events "BEGIN" and "COMMIT".

    @return true  The binlog cache contains an empty transaction.
    @return false Otherwise.
  */
  bool has_empty_transaction()
  {
    /*
      The empty transaction has two events in trx/stmt binlog cache
      and no changes (no SBR changing content and no RBR events).
      Other transaction should not have two events. So we can identify
      if this is an empty transaction by the event counter and the
      cache flags.
    */
    if (flags.with_start &&     // Has transaction start statement
            flags.with_end &&   // Has transaction end statement
            !flags.with_sbr &&  // No statements changing content
            !flags.with_rbr &&  // No rows changing content
            !flags.immediate && // Not a DDL
            !flags.with_xid &&  // Not a XID transaction and not an atomic DDL Query
            !flags.with_content)// Does not have any content
    {
      DBUG_ASSERT(!flags.with_sbr); // No statements changing content
      DBUG_ASSERT(!flags.with_rbr); // No rows changing content
      DBUG_ASSERT(!flags.immediate);// Not a DDL
      DBUG_ASSERT(!flags.with_xid); // Not a XID trx and not an atomic DDL Query

      return true;
    }
    return false;
  }

  /**
    Check if the binlog cache is empty or contains an empty transaction,
    which has two binlog events "BEGIN" and "COMMIT".

    @return true  The binlog cache is empty or contains an empty transaction.
    @return false Otherwise.
  */
  bool is_empty_or_has_empty_transaction()
  {
    return is_binlog_empty() || has_empty_transaction();
  }

protected:
  /*
    This structure should have all cache variables/flags that should be restored
    when a ROLLBACK TO SAVEPOINT statement be executed.
  */
  struct cache_state
  {
    bool with_sbr;
    bool with_rbr;
    bool with_start;
    bool with_end;
    bool with_content;
  };
  /*
    For every SAVEPOINT used, we will store a cache_state for the current
    binlog cache position. So, if a ROLLBACK TO SAVEPOINT is used, we can
    restore the cache_state values after truncating the binlog cache.
  */
  std::map<my_off_t, cache_state> cache_state_map;

  /*
    It truncates the cache to a certain position. This includes deleting the
    pending event.
   */
  void truncate(my_off_t pos)
  {
    DBUG_PRINT("info", ("truncating to position %lu", (ulong) pos));
    remove_pending_event();
    /*
      Whenever there is an error while flushing cache to file,
      the local cache will not be in a normal state and the same
      cache cannot be used without facing an assert.
      So, clear the cache if there is a flush error.
    */
    reinit_io_cache(&cache_log, WRITE_CACHE, pos, 0, get_flush_error());
    cache_log.end_of_file= saved_max_binlog_cache_size;
  }

  /**
     Flush pending event to the cache buffer.
   */
  int flush_pending_event(THD *thd) {
    if (m_pending)
    {
      m_pending->set_flags(Rows_log_event::STMT_END_F);
      if (int error= write_event(thd, m_pending))
        return error;
      thd->clear_binlog_table_maps();
    }
    return 0;
  }

  /**
    Remove the pending event.
   */
  int remove_pending_event() {
    delete m_pending;
    m_pending= NULL;
    return 0;
  }
  struct Flags {
    /*
      Defines if this is either a trx-cache or stmt-cache, respectively, a
      transactional or non-transactional cache.
    */
    bool transactional:1;

    /*
      This indicates that some events did not get into the cache and most likely
      it is corrupted.
    */
    bool incident:1;

    /*
      This indicates that the cache should be written without BEGIN/END.
    */
    bool immediate:1;

    /*
      This flag indicates that the buffer was finalized and has to be
      flushed to disk.
     */
    bool finalized:1;

    /*
      This indicates that the cache contain an XID event.
     */
    bool with_xid:1;

    /*
<<<<<<< HEAD
      This indicates that the cache contain statements changing content.
    */
    bool with_sbr:1;

    /*
      This indicates that the cache contain RBR event changing content.
    */
    bool with_rbr:1;

    /*
      This indicates that the cache contain s transaction start statement.
    */
    bool with_start:1;

    /*
      This indicates that the cache contain a transaction end event.
    */
    bool with_end:1;

    /*
      This indicates that the cache contain content other than START/END.
    */
    bool with_content:1;
=======
      This flag is set to 'true' when there is an error while flushing the
      I/O cache to file.
     */
    bool flush_error:1;
>>>>>>> a50fcc11
  } flags;

private:
  /*
    Pending binrows event. This event is the event where the rows are currently
    written.
   */
  Rows_log_event *m_pending;

  /**
    This function computes binlog cache and disk usage.
  */
  void compute_statistics()
  {
    if (!is_binlog_empty())
    {
      (*ptr_binlog_cache_use)++;
      if (cache_log.disk_writes != 0)
        (*ptr_binlog_cache_disk_use)++;
    }
  }

  /*
    Stores the values of maximum size of the cache allowed when this cache
    is configured. This corresponds to either
      . max_binlog_cache_size or max_binlog_stmt_cache_size.
  */
  my_off_t saved_max_binlog_cache_size;

  /*
    Stores a pointer to the status variable that keeps track of the in-memory 
    cache usage. This corresponds to either
      . binlog_cache_use or binlog_stmt_cache_use.
  */
  ulong *ptr_binlog_cache_use;

  /*
    Stores a pointer to the status variable that keeps track of the disk
    cache usage. This corresponds to either
      . binlog_cache_disk_use or binlog_stmt_cache_disk_use.
  */
  ulong *ptr_binlog_cache_disk_use;

  binlog_cache_data& operator=(const binlog_cache_data& info);
  binlog_cache_data(const binlog_cache_data& info);
};


class binlog_stmt_cache_data
  : public binlog_cache_data
{
public:
  binlog_stmt_cache_data(bool trx_cache_arg,
                        my_off_t max_binlog_cache_size_arg,
                        ulong *ptr_binlog_cache_use_arg,
                        ulong *ptr_binlog_cache_disk_use_arg,
                        const IO_CACHE &cache_log)
    : binlog_cache_data(trx_cache_arg,
                        max_binlog_cache_size_arg,
                        ptr_binlog_cache_use_arg,
                        ptr_binlog_cache_disk_use_arg,
                        cache_log)
  {
  }

  using binlog_cache_data::finalize;

  int finalize(THD *thd);
};


int
binlog_stmt_cache_data::finalize(THD *thd)
{
  if (flags.immediate)
  {
    if (int error= finalize(thd, NULL))
      return error;
  }
  else
  {
    Query_log_event
      end_evt(thd, STRING_WITH_LEN("COMMIT"), false, false, true, 0, true);
    if (int error= finalize(thd, &end_evt))
      return error;
  }
  return 0;
}


class binlog_trx_cache_data : public binlog_cache_data
{
public:
  binlog_trx_cache_data(bool trx_cache_arg,
                        my_off_t max_binlog_cache_size_arg,
                        ulong *ptr_binlog_cache_use_arg,
                        ulong *ptr_binlog_cache_disk_use_arg,
                        const IO_CACHE &cache_log)
  : binlog_cache_data(trx_cache_arg,
                      max_binlog_cache_size_arg,
                      ptr_binlog_cache_use_arg,
                      ptr_binlog_cache_disk_use_arg,
                      cache_log),
    m_cannot_rollback(FALSE), before_stmt_pos(MY_OFF_T_UNDEF)
  {   }

  void reset()
  {
    DBUG_ENTER("reset");
    DBUG_PRINT("enter", ("before_stmt_pos: %llu", (ulonglong) before_stmt_pos));
    m_cannot_rollback= FALSE;
    before_stmt_pos= MY_OFF_T_UNDEF;
    binlog_cache_data::reset();
    DBUG_PRINT("return", ("before_stmt_pos: %llu", (ulonglong) before_stmt_pos));
    DBUG_VOID_RETURN;
  }

  bool cannot_rollback() const
  {
    return m_cannot_rollback;
  }

  void set_cannot_rollback()
  {
    m_cannot_rollback= TRUE;
  }

  my_off_t get_prev_position() const
  {
     return before_stmt_pos;
  }

  void set_prev_position(my_off_t pos)
  {
    DBUG_ENTER("set_prev_position");
    DBUG_PRINT("enter", ("before_stmt_pos: %llu", (ulonglong) before_stmt_pos));
    before_stmt_pos= pos;
    cache_state_checkpoint(before_stmt_pos);
    DBUG_PRINT("return", ("before_stmt_pos: %llu", (ulonglong) before_stmt_pos));
    DBUG_VOID_RETURN;
  }

  void restore_prev_position()
  {
    DBUG_ENTER("restore_prev_position");
    DBUG_PRINT("enter", ("before_stmt_pos: %llu", (ulonglong) before_stmt_pos));
    binlog_cache_data::truncate(before_stmt_pos);
    cache_state_rollback(before_stmt_pos);
    before_stmt_pos= MY_OFF_T_UNDEF;
    DBUG_PRINT("return", ("before_stmt_pos: %llu", (ulonglong) before_stmt_pos));
    DBUG_VOID_RETURN;
  }

  void restore_savepoint(my_off_t pos)
  {
    DBUG_ENTER("restore_savepoint");
    DBUG_PRINT("enter", ("before_stmt_pos: %llu", (ulonglong) before_stmt_pos));
    binlog_cache_data::truncate(pos);
    if (pos <= before_stmt_pos)
      before_stmt_pos= MY_OFF_T_UNDEF;
    cache_state_rollback(pos);
    DBUG_PRINT("return", ("before_stmt_pos: %llu", (ulonglong) before_stmt_pos));
    DBUG_VOID_RETURN;
  }

  using binlog_cache_data::truncate;

  int truncate(THD *thd, bool all);

private:
  /*
    It will be set TRUE if any statement which cannot be rolled back safely
    is put in trx_cache.
  */
  bool m_cannot_rollback;

  /*
    Binlog position before the start of the current statement.
  */
  my_off_t before_stmt_pos;

  binlog_trx_cache_data& operator=(const binlog_trx_cache_data& info);
  binlog_trx_cache_data(const binlog_trx_cache_data& info);
};

class binlog_cache_mngr {
public:
  binlog_cache_mngr(my_off_t max_binlog_stmt_cache_size_arg,
                    ulong *ptr_binlog_stmt_cache_use_arg,
                    ulong *ptr_binlog_stmt_cache_disk_use_arg,
                    my_off_t max_binlog_cache_size_arg,
                    ulong *ptr_binlog_cache_use_arg,
                    ulong *ptr_binlog_cache_disk_use_arg,
                    const IO_CACHE &stmt_cache_log,
                    const IO_CACHE &trx_cache_log)
  : stmt_cache(FALSE, max_binlog_stmt_cache_size_arg,
               ptr_binlog_stmt_cache_use_arg,
               ptr_binlog_stmt_cache_disk_use_arg,
               stmt_cache_log),
    trx_cache(TRUE, max_binlog_cache_size_arg,
              ptr_binlog_cache_use_arg,
              ptr_binlog_cache_disk_use_arg,
              trx_cache_log),
    has_logged_xid(NULL)
  {  }

  binlog_cache_data* get_binlog_cache_data(bool is_transactional)
  {
    if (is_transactional)
      return &trx_cache;
    else
      return &stmt_cache;
  }

  IO_CACHE* get_binlog_cache_log(bool is_transactional)
  {
    return (is_transactional ? &trx_cache.cache_log : &stmt_cache.cache_log);
  }

  /**
    Convenience method to check if both caches are empty.
   */
  bool is_binlog_empty() const {
    return stmt_cache.is_binlog_empty() && trx_cache.is_binlog_empty();
  }

  /*
    clear stmt_cache and trx_cache if they are not empty
  */
  void reset()
  {
    if (!stmt_cache.is_binlog_empty())
      stmt_cache.reset();
    if (!trx_cache.is_binlog_empty())
      trx_cache.reset();
  }

#ifndef DBUG_OFF
  bool dbug_any_finalized() const {
    return stmt_cache.is_finalized() || trx_cache.is_finalized();
  }
#endif

  /*
    Convenience method to flush both caches to the binary log.

    @param bytes_written Pointer to variable that will be set to the
                         number of bytes written for the flush.
    @param wrote_xid     Pointer to variable that will be set to @c
                         true if any XID event was written to the
                         binary log. Otherwise, the variable will not
                         be touched.
    @return Error code on error, zero if no error.
   */
  int flush(THD *thd, my_off_t *bytes_written, bool *wrote_xid)
  {
    my_off_t stmt_bytes= 0;
    my_off_t trx_bytes= 0;
    DBUG_ASSERT(stmt_cache.has_xid() == 0);
    int error= stmt_cache.flush(thd, &stmt_bytes, wrote_xid);
    if (error)
      return error;
    DEBUG_SYNC(thd, "after_flush_stm_cache_before_flush_trx_cache");
    if (int error= trx_cache.flush(thd, &trx_bytes, wrote_xid))
      return error;
    *bytes_written= stmt_bytes + trx_bytes;
    return 0;
  }

  /**
    Check if at least one of transacaction and statement binlog caches
    contains an empty transaction, other one is empty or contains an
    empty transaction.

    @return true  At least one of transacaction and statement binlog
                  caches an empty transaction, other one is emptry
                  or contains an empty transaction.
    @return false Otherwise.
  */
  bool has_empty_transaction()
  {
    return (trx_cache.is_empty_or_has_empty_transaction() &&
            stmt_cache.is_empty_or_has_empty_transaction() &&
            !is_binlog_empty());
  }

  binlog_stmt_cache_data stmt_cache;
  binlog_trx_cache_data trx_cache;
  /*
    The bool flag is for preventing do_binlog_xa_commit_rollback()
    execution twice which can happen for "external" xa commit/rollback.
  */
  bool has_logged_xid;
private:

  binlog_cache_mngr& operator=(const binlog_cache_mngr& info);
  binlog_cache_mngr(const binlog_cache_mngr& info);
};


static binlog_cache_mngr *thd_get_cache_mngr(const THD *thd)
{
  /*
    If opt_bin_log is not set, binlog_hton->slot == -1 and hence
    thd_get_ha_data(thd, hton) segfaults.
  */
  DBUG_ASSERT(opt_bin_log);
  return (binlog_cache_mngr *)thd_get_ha_data(thd, binlog_hton);
}


/**
  Checks if the BINLOG_CACHE_SIZE's value is greater than MAX_BINLOG_CACHE_SIZE.
  If this happens, the BINLOG_CACHE_SIZE is set to MAX_BINLOG_CACHE_SIZE.
*/
void check_binlog_cache_size(THD *thd)
{
  if (binlog_cache_size > max_binlog_cache_size)
  {
    if (thd)
    {
      push_warning_printf(thd, Sql_condition::SL_WARNING,
                          ER_BINLOG_CACHE_SIZE_GREATER_THAN_MAX,
                          ER(ER_BINLOG_CACHE_SIZE_GREATER_THAN_MAX),
                          (ulong) binlog_cache_size,
                          (ulong) max_binlog_cache_size);
    }
    else
    {
      sql_print_warning(ER_DEFAULT(ER_BINLOG_CACHE_SIZE_GREATER_THAN_MAX),
                        binlog_cache_size,
                        (ulong) max_binlog_cache_size);
    }
    binlog_cache_size= static_cast<ulong>(max_binlog_cache_size);
  }
}

/**
  Checks if the BINLOG_STMT_CACHE_SIZE's value is greater than MAX_BINLOG_STMT_CACHE_SIZE.
  If this happens, the BINLOG_STMT_CACHE_SIZE is set to MAX_BINLOG_STMT_CACHE_SIZE.
*/
void check_binlog_stmt_cache_size(THD *thd)
{
  if (binlog_stmt_cache_size > max_binlog_stmt_cache_size)
  {
    if (thd)
    {
      push_warning_printf(thd, Sql_condition::SL_WARNING,
                          ER_BINLOG_STMT_CACHE_SIZE_GREATER_THAN_MAX,
                          ER(ER_BINLOG_STMT_CACHE_SIZE_GREATER_THAN_MAX),
                          (ulong) binlog_stmt_cache_size,
                          (ulong) max_binlog_stmt_cache_size);
    }
    else
    {
      sql_print_warning(ER_DEFAULT(ER_BINLOG_STMT_CACHE_SIZE_GREATER_THAN_MAX),
                        binlog_stmt_cache_size,
                        (ulong) max_binlog_stmt_cache_size);
    }
    binlog_stmt_cache_size= static_cast<ulong>(max_binlog_stmt_cache_size);
  }
}

/**
 Check whether binlog_hton has valid slot and enabled
*/
bool binlog_enabled()
{
	return(binlog_hton && binlog_hton->slot != HA_SLOT_UNDEF);
}

 /*
  Save position of binary log transaction cache.

  SYNPOSIS
    binlog_trans_log_savepos()

    thd      The thread to take the binlog data from
    pos      Pointer to variable where the position will be stored

  DESCRIPTION

    Save the current position in the binary log transaction cache into
    the variable pointed to by 'pos'
 */

static void
binlog_trans_log_savepos(THD *thd, my_off_t *pos)
{
  DBUG_ENTER("binlog_trans_log_savepos");
  DBUG_ASSERT(pos != NULL);
  binlog_cache_mngr *const cache_mngr= thd_get_cache_mngr(thd);
  DBUG_ASSERT(mysql_bin_log.is_open());
  *pos= cache_mngr->trx_cache.get_byte_position();
  DBUG_PRINT("return", ("position: %lu", (ulong) *pos));
  cache_mngr->trx_cache.cache_state_checkpoint(*pos);
  DBUG_VOID_RETURN;
}

static int binlog_dummy_recover(handlerton *hton, XID *xid, uint len)
{
  return 0;
}

/**
  Auxiliary class to copy serialized events to the binary log and
  correct some of the fields that are not known until just before
  writing the event.

  This class allows feeding events in parts, so it is practical to use
  in do_write_cache() which reads events from an IO_CACHE where events
  may span mutiple cache pages.

  The following fields are fixed before writing the event:
  - end_log_pos is set
  - the checksum is computed if checksums are enabled
  - the length is incremented by the checksum size if checksums are enabled
*/
class Binlog_event_writer
{
  IO_CACHE *output_cache;
  bool have_checksum;
  ha_checksum initial_checksum;
  ha_checksum checksum;
  uint32 end_log_pos;

public:
  /**
    Constructs a new Binlog_event_writer. Should be called once before
    starting to flush the transaction or statement cache to the
    binlog.

    @param output_cache_arg IO_CACHE to write to.
    @param have_checksum_al
  */
  Binlog_event_writer(IO_CACHE *output_cache_arg)
    : output_cache(output_cache_arg),
      have_checksum(binlog_checksum_options !=
                    binary_log::BINLOG_CHECKSUM_ALG_OFF),
      initial_checksum(my_checksum(0L, NULL, 0)),
      checksum(initial_checksum),
      end_log_pos(my_b_tell(output_cache))
  {
    // Simulate checksum error
    if (DBUG_EVALUATE_IF("fault_injection_crc_value", 1, 0))
      checksum--;
  }

  /**
    Write part of an event to disk.

    @param buf_p[IN,OUT] Points to buffer with data to write.  The
    caller must set this initially, and it will be increased by the
    number of bytes written.

    @param buf_len_p[IN,OUT] Points to the remaining length of the
    buffer, i.e., from buf_p to the end of the buffer.  The caller
    must set this initially, and it will be decreased by the number of
    written bytes.

    @param event_len_p[IN,OUT] Points to the remaining length of the
    event, i.e., the size of the event minus what was already written.
    This must be initialized to zero by the caller, must be remembered
    by the caller between calls, and is updated by this function: when
    an event begins it is set to the length of the event, and for each
    call it is decreased by the number of written bytes.

    It is allowed that buf_len_p is less than event_len_p (i.e., event
    is only partial) and that event_len_p is less than buf_len_p
    (i.e., there is more than this event in the buffer).  This
    function will write as much as is available of one event, but
    never more than one.  It is required that buf_len_p >=
    LOG_EVENT_HEADER_LEN.

    @retval true Error, i.e., my_b_write failed.
    @retval false Success.
  */
  bool write_event_part(uchar **buf_p, uint32 *buf_len_p, uint32 *event_len_p)
  {
    DBUG_ENTER("Binlog_event_writer::write_event_part");

    if (*buf_len_p == 0)
      DBUG_RETURN(false);

    // This is the beginning of an event
    if (*event_len_p == 0)
    {
      // Caller must ensure that the first part of the event contains
      // a full event header.
      DBUG_ASSERT(*buf_len_p >= LOG_EVENT_HEADER_LEN);

      // Read event length
      *event_len_p= uint4korr(*buf_p + EVENT_LEN_OFFSET);

      // Increase end_log_pos
      end_log_pos+= *event_len_p;

      // Change event length if checksum is enabled
      if (have_checksum)
      {
        int4store(*buf_p + EVENT_LEN_OFFSET,
                  *event_len_p + BINLOG_CHECKSUM_LEN);
        // end_log_pos is shifted by the checksum length
        end_log_pos+= BINLOG_CHECKSUM_LEN;
      }

      // Store end_log_pos
      int4store(*buf_p + LOG_POS_OFFSET, end_log_pos);
    }

    // write the buffer
    uint32 write_bytes= std::min<uint32>(*buf_len_p, *event_len_p);
    DBUG_ASSERT(write_bytes > 0);
    if (my_b_write(output_cache, *buf_p, write_bytes))
      DBUG_RETURN(true);

    // update the checksum
    if (have_checksum)
      checksum= my_checksum(checksum, *buf_p, write_bytes);

    // Step positions.
    *buf_p+= write_bytes;
    *buf_len_p-= write_bytes;
    *event_len_p-= write_bytes;

    if (have_checksum)
    {
      // store checksum
      if (*event_len_p == 0)
      {
        char checksum_buf[BINLOG_CHECKSUM_LEN];
        int4store(checksum_buf, checksum);
        if (my_b_write(output_cache, checksum_buf, BINLOG_CHECKSUM_LEN))
          DBUG_RETURN(true);
        checksum= initial_checksum;
      }
    }

    DBUG_RETURN(false);
  }

  /**
    Write a full event to disk.

    This is a wrapper around write_event_part, which handles the
    special case where you have a complete event in the buffer.

    @param buf Buffer to write.
    @param buf_len Number of bytes to write.

    @retval true Error, i.e., my_b_write failed.
    @retval false Success.
  */
  bool write_full_event(uchar *buf, uint32 buf_len)
  {
    uint32 event_len_unused= 0;
    bool ret= write_event_part(&buf, &buf_len, &event_len_unused);
    DBUG_ASSERT(buf_len == 0);
    DBUG_ASSERT(event_len_unused == 0);
    return ret;
  }

};


/*
  this function is mostly a placeholder.
  conceptually, binlog initialization (now mostly done in MYSQL_BIN_LOG::open)
  should be moved here.
*/

static int binlog_init(void *p)
{
  binlog_hton= (handlerton *)p;
  binlog_hton->state=opt_bin_log ? SHOW_OPTION_YES : SHOW_OPTION_NO;
  binlog_hton->db_type=DB_TYPE_BINLOG;
  binlog_hton->savepoint_offset= sizeof(my_off_t);
  binlog_hton->close_connection= binlog_close_connection;
  binlog_hton->savepoint_set= binlog_savepoint_set;
  binlog_hton->savepoint_rollback= binlog_savepoint_rollback;
  binlog_hton->savepoint_rollback_can_release_mdl=
                                     binlog_savepoint_rollback_can_release_mdl;
  binlog_hton->commit= binlog_commit;
  binlog_hton->commit_by_xid= binlog_xa_commit;
  binlog_hton->rollback= binlog_rollback;
  binlog_hton->rollback_by_xid= binlog_xa_rollback;
  binlog_hton->prepare= binlog_prepare;
  binlog_hton->recover=binlog_dummy_recover;
  binlog_hton->flags= HTON_NOT_USER_SELECTABLE | HTON_HIDDEN;
  return 0;
}


static int binlog_deinit(void *p)
{
  /* Using binlog as TC after the binlog has been unloaded, won't work */
  if (tc_log == &mysql_bin_log)
    tc_log= NULL;
  binlog_hton= NULL;
  return 0;
}


static int binlog_close_connection(handlerton *hton, THD *thd)
{
  DBUG_ENTER("binlog_close_connection");
  binlog_cache_mngr *const cache_mngr= thd_get_cache_mngr(thd);
  DBUG_ASSERT(cache_mngr->is_binlog_empty());
  DBUG_PRINT("debug", ("Set ha_data slot %d to 0x%llx", binlog_hton->slot, (ulonglong) NULL));
  thd_set_ha_data(thd, binlog_hton, NULL);
  cache_mngr->~binlog_cache_mngr();
  my_free(cache_mngr);
  DBUG_RETURN(0);
}

int binlog_cache_data::write_event(THD *thd, Log_event *ev)
{
  DBUG_ENTER("binlog_cache_data::write_event");

  if (ev != NULL)
  {
    DBUG_EXECUTE_IF("simulate_disk_full_at_flush_pending",
                  {DBUG_SET("+d,simulate_file_write_error");});

    DBUG_EXECUTE_IF("simulate_tmpdir_partition_full",
                  {
                  static int count= -1;
                  count++;
                  if(count % 4 == 3 && ev->get_type_code() == WRITE_ROWS_EVENT)
                    DBUG_SET("+d,simulate_temp_file_write_error");
                  });
    if (ev->write(&cache_log) != 0)
    {
      DBUG_EXECUTE_IF("simulate_disk_full_at_flush_pending",
                      {
                        DBUG_SET("-d,simulate_file_write_error");
                        DBUG_SET("-d,simulate_disk_full_at_flush_pending");
                        /* 
                           after +d,simulate_file_write_error the local cache
                           is in unsane state. Since -d,simulate_file_write_error
                           revokes the first simulation do_write_cache()
                           can't be run without facing an assert.
                           So it's blocked with the following 2nd simulation:
                        */
                        DBUG_SET("+d,simulate_do_write_cache_failure");
                      });

      DBUG_EXECUTE_IF("simulate_temp_file_write_error",
                      {
                        DBUG_SET("-d,simulate_temp_file_write_error");
                      });
      /*
        If the flush has failed due to ENOSPC error, set the
        flush_error flag.
      */
      if (thd->is_error() && my_errno == ENOSPC)
      {
        set_flush_error(thd);
      }
      DBUG_RETURN(1);
    }
    if (ev->get_type_code() == binary_log::XID_EVENT)
      flags.with_xid= true;
    if (ev->is_using_immediate_logging())
      flags.immediate= true;
    /* With respect to the event type being written */
    if (ev->is_sbr_logging_format())
      flags.with_sbr= true;
    if (ev->is_rbr_logging_format())
      flags.with_rbr= true;
#ifndef EMBEDDED_LIBRARY
    /* With respect to empty transactions */
    if (ev->starts_group())
      flags.with_start= true;
    if (ev->ends_group())
      flags.with_end= true;
    if ((!ev->starts_group() && !ev->ends_group())
        ||ev->get_type_code() == binary_log::VIEW_CHANGE_EVENT)
      flags.with_content= true;
#endif
  }
  DBUG_RETURN(0);
}

bool MYSQL_BIN_LOG::assign_automatic_gtids_to_flush_group(THD *first_seen)
{
  DBUG_ENTER("MYSQL_BIN_LOG::assign_automatic_gtids_to_flush_group");
  bool error= false;
  bool is_global_sid_locked= false;
  rpl_sidno locked_sidno= 0;

  for (THD *head= first_seen ; head ; head = head->next_to_commit)
  {
    DBUG_ASSERT(head->variables.gtid_next.type != UNDEFINED_GROUP);

    /* Generate GTID */
    if (head->variables.gtid_next.type == AUTOMATIC_GROUP)
    {
      if (!is_global_sid_locked)
      {
        global_sid_lock->rdlock();
        is_global_sid_locked= true;
      }
      if (gtid_state->generate_automatic_gtid(head,
              head->get_transaction()->get_rpl_transaction_ctx()->get_sidno(),
              head->get_transaction()->get_rpl_transaction_ctx()->get_gno(),
              &locked_sidno)
              != RETURN_STATUS_OK)
      {
        head->commit_error= THD::CE_FLUSH_ERROR;
        error= true;
      }
    }
    else
    {
      DBUG_PRINT("info", ("thd->variables.gtid_next.type=%d "
                          "thd->owned_gtid.sidno=%d",
                          head->variables.gtid_next.type,
                          head->owned_gtid.sidno));
      if (head->variables.gtid_next.type == GTID_GROUP)
        DBUG_ASSERT(head->owned_gtid.sidno > 0);
      else
      {
        DBUG_ASSERT(head->variables.gtid_next.type == ANONYMOUS_GROUP);
        DBUG_ASSERT(head->owned_gtid.sidno == THD::OWNED_SIDNO_ANONYMOUS);
      }
    }
  }

  if (locked_sidno > 0)
    gtid_state->unlock_sidno(locked_sidno);

<<<<<<< HEAD
  if (is_global_sid_locked)
    global_sid_lock->unlock();
=======
  /*
    If an automatic group number was generated, change the first event
    into a "real" one.
  */
  if (thd->variables.gtid_next.type == AUTOMATIC_GROUP)
  {
    DBUG_ASSERT(group_cache->get_n_groups() == 1);
    Cached_group *cached_group= group_cache->get_unsafe_pointer(0);
    DBUG_ASSERT(cached_group->spec.type != AUTOMATIC_GROUP);
    Gtid_log_event gtid_ev(thd, cache_data->is_trx_cache(),
                           &cached_group->spec);
    bool using_file= cache_data->cache_log.pos_in_file > 0;

    DBUG_EXECUTE_IF("simulate_tmpdir_partition_full",
                  {
                  DBUG_SET("+d,simulate_temp_file_write_error");
                  });

    my_off_t saved_position= cache_data->reset_write_pos(0, using_file);

    if (!cache_data->cache_log.error)
    {
      if (gtid_ev.write(&cache_data->cache_log))
        goto err;
      cache_data->reset_write_pos(saved_position, using_file);
    }

    if (cache_data->cache_log.error)
      goto err;
  }
>>>>>>> a50fcc11

  DBUG_RETURN(error);

err:
  DBUG_EXECUTE_IF("simulate_tmpdir_partition_full",
                {
                DBUG_SET("-d,simulate_temp_file_write_error");
                });
  /*
    If the reinit_io_cache has failed, set the flush_error flag.
  */
  if (cache_data->cache_log.error)
  {
    cache_data->set_flush_error(thd);
  }
  DBUG_RETURN(1);

}


/**
  Write the Gtid_log_event to the binary log (prior to writing the
  statement or transaction cache).

  @param thd Thread that is committing.
  @param cache_data The cache that is flushing.
  @param writer The event will be written to this Binlog_event_writer object.

  @retval false Success.
  @retval true Error.
*/
bool MYSQL_BIN_LOG::write_gtid(THD *thd, binlog_cache_data *cache_data,
                               Binlog_event_writer *writer)
{
  DBUG_ENTER("MYSQL_BIN_LOG::write_gtid");

  /*
    The GTID for the THD was assigned at
    assign_automatic_gtids_to_flush_group()
  */
  DBUG_ASSERT(thd->owned_gtid.sidno == THD::OWNED_SIDNO_ANONYMOUS ||
              thd->owned_gtid.sidno > 0);

  int64 sequence_number, last_committed;
  /* Generate logical timestamps for MTS */
  m_dependency_tracker.get_dependency(thd, sequence_number, last_committed);

  /*
    In case both the transaction cache and the statement cache are
    non-empty, both will be flushed in sequence and logged as
    different transactions. Then the second transaction must only
    be executed after the first one has committed. Therefore, we
    need to set last_committed for the second transaction equal to
    last_committed for the first transaction. This is done in
    binlog_cache_data::flush. binlog_cache_data::flush uses the
    condition trn_ctx->last_committed==SEQ_UNINIT to detect this
    situation, hence the need to set it here.
  */
  thd->get_transaction()->last_committed= SEQ_UNINIT;


  /*
    Generate and write the Gtid_log_event.
  */
  Gtid_log_event gtid_event(thd, cache_data->is_trx_cache(),
                            last_committed, sequence_number,
                            cache_data->may_have_sbr_stmts());
  uchar buf[Gtid_log_event::MAX_EVENT_LENGTH];
  uint32 buf_len= gtid_event.write_to_memory(buf);
  bool ret= writer->write_full_event(buf, buf_len);

  DBUG_RETURN(ret);
}


int MYSQL_BIN_LOG::gtid_end_transaction(THD *thd)
{
  DBUG_ENTER("MYSQL_BIN_LOG::gtid_end_transaction");

  DBUG_PRINT("info", ("query=%s", thd->query().str));

  if (thd->owned_gtid.sidno > 0)
  {
    DBUG_ASSERT(thd->variables.gtid_next.type == GTID_GROUP);

    if (!opt_bin_log || (thd->slave_thread && !opt_log_slave_updates))
    {
      /*
        If the binary log is disabled for this thread (either by
        log_bin=0 or sql_log_bin=0 or by log_slave_updates=0 for a
        slave thread), then the statement must not be written to the
        binary log.  In this case, we just save the GTID into the
        table directly.

        (This only happens for DDL, since DML will save the GTID into
        table and release ownership inside ha_commit_trans.)
      */
      if (gtid_state->save(thd) != 0)
      {
        gtid_state->update_on_rollback(thd);
        DBUG_RETURN(1);
      }
      else
        gtid_state->update_on_commit(thd);
    }
    else
    {
      /*
        If statement is supposed to be written to binlog, we write it
        to the binary log.  Inserting into table and releasing
        ownership will be done in the binlog commit handler.
      */

      /*
        thd->cache_mngr may be uninitialized if the first transaction
        executed by the client is empty.
      */
      if (thd->binlog_setup_trx_data())
        DBUG_RETURN(1);
      binlog_cache_data *cache_data= &thd_get_cache_mngr(thd)->trx_cache;

      // Generate BEGIN event
      Query_log_event qinfo(thd, STRING_WITH_LEN("BEGIN"), TRUE,
                            FALSE, TRUE, 0, TRUE);
      DBUG_ASSERT(!qinfo.is_using_immediate_logging());

      /*
        Write BEGIN event and then commit (which will generate commit
        event and Gtid_log_event)
      */
      DBUG_PRINT("debug", ("Writing to trx_cache"));
      if (cache_data->write_event(thd, &qinfo) ||
          mysql_bin_log.commit(thd, true))
        DBUG_RETURN(1);
    }
  }
  else if (thd->owned_gtid.sidno == THD::OWNED_SIDNO_ANONYMOUS ||
           /*
             A transaction with an empty owned gtid should call
             end_gtid_violating_transaction(...) to clear the
             flag thd->has_gtid_consistency_violatoin in case
             it is set. It missed the clear in ordered_commit,
             because its binlog transaction cache is empty.
           */
           thd->has_gtid_consistency_violation)

  {
    gtid_state->update_on_commit(thd);
  }
  else if (thd->variables.gtid_next.type == GTID_GROUP &&
           thd->owned_gtid.is_empty())
  {
    DBUG_ASSERT(thd->has_gtid_consistency_violation == false);
    gtid_state->update_on_commit(thd);
  }

  DBUG_RETURN(0);
}

/**
  This function finalizes the cache preparing for commit or rollback.

  The function just writes all the necessary events to the cache but
  does not flush the data to the binary log file. That is the role of
  the binlog_cache_data::flush function.

  @see binlog_cache_data::flush

  @param thd                The thread whose transaction should be flushed
  @param cache_data         Pointer to the cache
  @param end_ev             The end event either commit/rollback

  @return
    nonzero if an error pops up when flushing the cache.
*/
int
binlog_cache_data::finalize(THD *thd, Log_event *end_event)
{
  DBUG_ENTER("binlog_cache_data::finalize");
  if (!is_binlog_empty())
  {
    DBUG_ASSERT(!flags.finalized);
    if (int error= flush_pending_event(thd))
      DBUG_RETURN(error);
    if (int error= write_event(thd, end_event))
      DBUG_RETURN(error);
    flags.finalized= true;
    DBUG_PRINT("debug", ("flags.finalized: %s", YESNO(flags.finalized)));
  }
  DBUG_RETURN(0);
}


/**
   The method writes XA END query to XA-prepared transaction's cache
   and calls the "basic" finalize().

   @return error code, 0 success
*/

int binlog_cache_data::finalize(THD *thd, Log_event *end_event, XID_STATE *xs)
{
  int error= 0;
  char buf[XID::ser_buf_size];
  char query[sizeof("XA END") + 1 + sizeof(buf)];
  int qlen= sprintf(query, "XA END %s", xs->get_xid()->serialize(buf));
  Query_log_event qev(thd, query, qlen, true, false, true, 0);

  if ((error= write_event(thd, &qev)))
    return error;

  return finalize(thd, end_event);
}


/**
  Flush caches to the binary log.

  If the cache is finalized, the cache will be flushed to the binary
  log file. If the cache is not finalized, nothing will be done.

  If flushing fails for any reason, an error will be reported and the
  cache will be reset. Flushing can fail in two circumstances:

  - It was not possible to write the cache to the file. In this case,
    it does not make sense to keep the cache.

  - The cache was successfully written to disk but post-flush actions
    (such as binary log rotation) failed. In this case, the cache is
    already written to disk and there is no reason to keep it.

  @see binlog_cache_data::finalize
 */
int
binlog_cache_data::flush(THD *thd, my_off_t *bytes_written, bool *wrote_xid)
{
  /*
    Doing a commit or a rollback including non-transactional tables,
    i.e., ending a transaction where we might write the transaction
    cache to the binary log.

    We can always end the statement when ending a transaction since
    transactions are not allowed inside stored functions. If they
    were, we would have to ensure that we're not ending a statement
    inside a stored function.
  */
  DBUG_ENTER("binlog_cache_data::flush");
  DBUG_PRINT("debug", ("flags.finalized: %s", YESNO(flags.finalized)));
  int error= 0;
  if (flags.finalized)
  {
    my_off_t bytes_in_cache= my_b_tell(&cache_log);
    Transaction_ctx *trn_ctx= thd->get_transaction();

    DBUG_PRINT("debug", ("bytes_in_cache: %llu", bytes_in_cache));

    trn_ctx->sequence_number= mysql_bin_log.m_dependency_tracker.step();
    /*
      In case of two caches the transaction is split into two groups.
      The 2nd group is considered to be a successor of the 1st rather
      than to have a common commit parent with it.
      Notice that due to a simple method of detection that the current is
      the 2nd cache being flushed, the very first few transactions may be logged
      sequentially (a next one is tagged as if a preceding one is its
      commit parent).
    */
    if (trn_ctx->last_committed == SEQ_UNINIT)
      trn_ctx->last_committed= trn_ctx->sequence_number - 1;

    /*
      The GTID is written prior to flushing the statement cache, if
      the transaction has written to the statement cache; and prior to
      flushing the transaction cache if the transaction has written to
      the transaction cache.  If GTIDs are enabled, then transactional
      and non-transactional updates cannot be mixed, so at most one of
      the caches can be non-empty, so just one GTID will be
      generated. If GTIDs are disabled, then no GTID is generated at
      all; if both the transactional cache and the statement cache are
      non-empty then we get two Anonymous_gtid_log_events, which is
      correct.
    */
    Binlog_event_writer writer(mysql_bin_log.get_log_file());

    /* The GTID ownership process might set the commit_error */
    error= (thd->commit_error == THD::CE_FLUSH_ERROR);

    DBUG_EXECUTE_IF("simulate_binlog_flush_error",
                    {
                      if (rand() % 3 == 0)
                      {
                        thd->commit_error= THD::CE_FLUSH_ERROR;
                      }
                    };);

    if (!error)
      if ((error= mysql_bin_log.write_gtid(thd, this, &writer)))
        thd->commit_error= THD::CE_FLUSH_ERROR;
    if (!error)
      error= mysql_bin_log.write_cache(thd, this, &writer);

    if (flags.with_xid && error == 0)
      *wrote_xid= true;

    /*
      Reset have to be after the if above, since it clears the
      with_xid flag
    */
    reset();
    if (bytes_written)
      *bytes_written= bytes_in_cache;
  }
  DBUG_ASSERT(!flags.finalized);
  DBUG_RETURN(error);
}

/**
  This function truncates the transactional cache upon committing or rolling
  back either a transaction or a statement.

  @param thd        The thread whose transaction should be flushed
  @param cache_mngr Pointer to the cache data to be flushed
  @param all        @c true means truncate the transaction, otherwise the
                    statement must be truncated.

  @return
    nonzero if an error pops up when truncating the transactional cache.
*/
int
binlog_trx_cache_data::truncate(THD *thd, bool all)
{
  DBUG_ENTER("binlog_trx_cache_data::truncate");
  int error=0;

  DBUG_PRINT("info", ("thd->options={ %s %s}, transaction: %s",
                      FLAGSTR(thd->variables.option_bits, OPTION_NOT_AUTOCOMMIT),
                      FLAGSTR(thd->variables.option_bits, OPTION_BEGIN),
                      all ? "all" : "stmt"));

  remove_pending_event();

  /*
    If rolling back an entire transaction or a single statement not
    inside a transaction, we reset the transaction cache.
  */
  if (ending_trans(thd, all))
  {
    if (has_incident())
    {
      const char* err_msg= "Error happend while resetting the transaction "
                           "cache for a rolled back transaction or a single "
                           "statement not inside a transaction.";
      error= mysql_bin_log.write_incident(thd, true/*need_lock_log=true*/,
                                          err_msg);
    }
    reset();
  }
  /*
    If rolling back a statement in a transaction, we truncate the
    transaction cache to remove the statement.
  */
  else if (get_prev_position() != MY_OFF_T_UNDEF)
    restore_prev_position();

  thd->clear_binlog_table_maps();

  DBUG_RETURN(error);
}


inline enum xa_option_words get_xa_opt(THD *thd)
{
  enum xa_option_words xa_opt= XA_NONE;
  switch(thd->lex->sql_command)
  {
  case SQLCOM_XA_COMMIT:
    xa_opt= static_cast<Sql_cmd_xa_commit*>(thd->lex->m_sql_cmd)->get_xa_opt();
    break;
  default:
    break;
  }

  return xa_opt;
}


/**
   Predicate function yields true when XA transaction is
   being logged having a proper state ready for prepare or
   commit in one phase.

   @param thd    THD pointer of running transaction
   @return true  When the being prepared transaction should be binlogged,
           false otherwise.
*/

inline bool is_loggable_xa_prepare(THD *thd)
{
  /*
    simulate_commit_failure is doing a trick with XID_STATE while
    the ongoing transaction is not XA, and therefore to be errored out,
    asserted below. In that case because of the
    latter fact the function returns @c false.
  */
  DBUG_EXECUTE_IF("simulate_commit_failure",
                  {
                    XID_STATE *xs= thd->get_transaction()->xid_state();
                    DBUG_ASSERT((thd->is_error() &&
                                 xs->get_state() == XID_STATE::XA_IDLE) ||
                                xs->get_state() == XID_STATE::XA_NOTR);
                  });

  return DBUG_EVALUATE_IF("simulate_commit_failure",
                          false,
                          thd->get_transaction()->xid_state()->
                          has_state(XID_STATE::XA_IDLE));
}

static int binlog_prepare(handlerton *hton, THD *thd, bool all)
{
  DBUG_ENTER("binlog_prepare");
  if (!all)
  {
    thd->get_transaction()->store_commit_parent(mysql_bin_log.
      m_dependency_tracker.get_max_committed_timestamp());

  }

  DBUG_RETURN(all && is_loggable_xa_prepare(thd) ?
              mysql_bin_log.commit(thd, true) : 0);
}


/**
   Logging XA commit/rollback of a prepared transaction.

   The function is called at XA-commit or XA-rollback logging via
   two paths: the recovered-or-slave-applier or immediately through
   the  XA-prepared transaction connection itself.
   It fills in appropiate event in the statement cache whenever
   xid state is marked with is_binlogged() flag that indicates
   the prepared part of the transaction must've been logged.

   About early returns from the function.
   In the recovered-or-slave-applier case the function may be called
   for the 2nd time, which has_logged_xid monitors.
   ONE_PHASE option to XA-COMMIT is handled to skip
   writing XA-commit event now.
   And the final early return check is for the read-only XA that is
   not to be logged.

   @param thd          THD handle
   @param xid          a pointer to XID object that is serialized
   @param commit       when @c true XA-COMMIT is to be logged,
                       and @c false when it's XA-ROLLBACK.
   @return error code, 0 success
*/

inline int do_binlog_xa_commit_rollback(THD *thd, XID *xid, bool commit)
{
  DBUG_ASSERT(thd->lex->sql_command == SQLCOM_XA_COMMIT ||
              thd->lex->sql_command == SQLCOM_XA_ROLLBACK);

  XID_STATE *xid_state= thd->get_transaction()->xid_state();
  binlog_cache_mngr *cache_mngr= thd_get_cache_mngr(thd);

  if (cache_mngr != NULL && cache_mngr->has_logged_xid)
    return 0;

  if (get_xa_opt(thd) == XA_ONE_PHASE)
    return 0;
  if (!xid_state->is_binlogged())
    return 0; // nothing was really logged at prepare
  if (thd->is_error() && DBUG_EVALUATE_IF("simulate_xa_rm_error", 0, 1))
    return 0; // don't binlog if there are some errors.

  DBUG_ASSERT(!xid->is_null() ||
              !(thd->variables.option_bits & OPTION_BIN_LOG));

  char buf[XID::ser_buf_size];
  char query[(sizeof("XA ROLLBACK")) + 1 + sizeof(buf)];
  int qlen= sprintf(query, "XA %s %s", commit ? "COMMIT" : "ROLLBACK",
                    xid->serialize(buf));
  Query_log_event qinfo(thd, query, qlen, false, true, true, 0, false);
  return mysql_bin_log.write_event(&qinfo);
}


/**
   Logging XA commit/rollback of a prepared transaction in the case
   it was disconnected and resumed (recovered), or executed by a slave applier.

   @param thd         THD handle
   @param xid         a pointer to XID object
   @param commit      when @c true XA-COMMIT is logged, otherwise XA-ROLLBACK

   @return error code, 0 success
*/

inline int binlog_xa_commit_or_rollback(THD *thd, XID *xid, bool commit)
{
  int error= 0;

#ifndef DBUG_OFF
  binlog_cache_mngr *cache_mngr= thd_get_cache_mngr(thd);
  DBUG_ASSERT(!cache_mngr || !cache_mngr->has_logged_xid);
#endif
  if (!(error= do_binlog_xa_commit_rollback(thd, xid, commit)))
  {
    /*
      Error can't be propagated naturally via result.
      A grand-caller has to access to it through thd's da.
      todo:
      Bug #20488921 ERROR PROPAGATION DOES FULLY WORK IN XA
      stands in the way of implementing a failure simulation
      for XA PREPARE/COMMIT/ROLLBACK.
    */
    binlog_cache_mngr *cache_mngr= thd_get_cache_mngr(thd);

    if (cache_mngr)
      cache_mngr->has_logged_xid= true;
    if (commit)
      (void) mysql_bin_log.commit(thd, true);
    else
      (void) mysql_bin_log.rollback(thd, true);
    if (cache_mngr)
      cache_mngr->has_logged_xid= false;
  }
  return error;
}


static int binlog_xa_commit(handlerton *hton,  XID *xid)
{
  (void) binlog_xa_commit_or_rollback(current_thd, xid, true);

  return 0;
}


static int binlog_xa_rollback(handlerton *hton,  XID *xid)
{
  (void) binlog_xa_commit_or_rollback(current_thd, xid, false);

  return 0;
}

/**
  When a fatal error occurs due to which binary logging becomes impossible and
  the user specified binlog_error_action= ABORT_SERVER the following function is
  invoked. This function pushes the appropriate error message to client and logs
  the same to server error log and then aborts the server.

  @param err_string          Error string which specifies the exact error
                             message from the caller.

  @retval
    none
*/
static void exec_binlog_error_action_abort(const char* err_string)
{
  THD *thd= current_thd;
  /*
    When the code enters here it means that there was an error at higher layer
    and my_error function could have been invoked to let the client know what
    went wrong during the execution.

    But these errors will not let the client know that the server is going to
    abort. Even if we add an additional my_error function call at this point
    client will be able to see only the first error message that was set
    during the very first invocation of my_error function call.

    The advantage of having multiple my_error function calls are visible when
    the server is up and running and user issues SHOW WARNINGS or SHOW ERROR
    calls. In this special scenario server will be immediately aborted and
    user will not be able execute the above SHOW commands.

    Hence we clear the previous errors and push one critical error message to
    clients.
   */
  if (thd)
  {
    if (thd->is_error())
      thd->clear_error();
    /*
      Adding ME_ERRORLOG flag will ensure that the error is sent to both
      client and to the server error log as well.
    */
    my_error(ER_BINLOG_LOGGING_IMPOSSIBLE, MYF(ME_ERRORLOG + ME_FATALERROR),
             err_string);
    thd->send_statement_status();
  }
  else
    sql_print_error("%s",err_string);
  abort();
}



/**
  This function is called once after each statement.

  @todo This function is currently not used any more and will
  eventually be eliminated. The real commit job is done in the
  MYSQL_BIN_LOG::commit function.

  @see MYSQL_BIN_LOG::commit

  @param hton  The binlog handlerton.
  @param thd   The client thread that executes the transaction.
  @param all   This is @c true if this is a real transaction commit, and
               @false otherwise.

  @see handlerton::commit
*/
static int binlog_commit(handlerton *hton, THD *thd, bool all)
{
  DBUG_ENTER("binlog_commit");
  /*
    Nothing to do (any more) on commit.
   */
  DBUG_RETURN(0);
}

/**
  This function is called when a transaction or a statement is rolled back.

  @internal It is necessary to execute a rollback here if the
  transaction was rolled back because of executing a ROLLBACK TO
  SAVEPOINT command, but it is not used for normal rollback since
  MYSQL_BIN_LOG::rollback is called in that case.

  @todo Refactor code to introduce a <code>MYSQL_BIN_LOG::rollback(THD
  *thd, SAVEPOINT *sv)</code> function in @c TC_LOG and have that
  function execute the necessary work to rollback to a savepoint.

  @param hton  The binlog handlerton.
  @param thd   The client thread that executes the transaction.
  @param all   This is @c true if this is a real transaction rollback, and
               @false otherwise.

  @see handlerton::rollback
*/
static int binlog_rollback(handlerton *hton, THD *thd, bool all)
{
  DBUG_ENTER("binlog_rollback");
  int error= 0;
  if (thd->lex->sql_command == SQLCOM_ROLLBACK_TO_SAVEPOINT)
    error= mysql_bin_log.rollback(thd, all);
  DBUG_RETURN(error);
}


bool
Stage_manager::Mutex_queue::append(THD *first)
{
  DBUG_ENTER("Stage_manager::Mutex_queue::append");
  lock();
  DBUG_PRINT("enter", ("first: 0x%llx", (ulonglong) first));
  DBUG_PRINT("info", ("m_first: 0x%llx, &m_first: 0x%llx, m_last: 0x%llx",
                       (ulonglong) m_first, (ulonglong) &m_first,
                       (ulonglong) m_last));
  int32 count= 1;
  bool empty= (m_first == NULL);
  *m_last= first;
  DBUG_PRINT("info", ("m_first: 0x%llx, &m_first: 0x%llx, m_last: 0x%llx",
                       (ulonglong) m_first, (ulonglong) &m_first,
                       (ulonglong) m_last));
  /*
    Go to the last THD instance of the list. We expect lists to be
    moderately short. If they are not, we need to track the end of
    the queue as well.
  */

  while (first->next_to_commit)
  {
    count++;
    first= first->next_to_commit;
  }
  my_atomic_add32(&m_size, count);

  m_last= &first->next_to_commit;
  DBUG_PRINT("info", ("m_first: 0x%llx, &m_first: 0x%llx, m_last: 0x%llx",
                        (ulonglong) m_first, (ulonglong) &m_first,
                        (ulonglong) m_last));
  DBUG_ASSERT(m_first || m_last == &m_first);
  DBUG_PRINT("return", ("empty: %s", YESNO(empty)));
  unlock();
  DBUG_RETURN(empty);
}


std::pair<bool, THD*>
Stage_manager::Mutex_queue::pop_front()
{
  DBUG_ENTER("Stage_manager::Mutex_queue::pop_front");
  lock();
  THD *result= m_first;
  bool more= true;
  /*
    We do not set next_to_commit to NULL here since this is only used
    in the flush stage. We will have to call fetch_queue last here,
    and will then "cut" the linked list by setting the end of that
    queue to NULL.
  */
  if (result)
    m_first= result->next_to_commit;
  if (m_first == NULL)
  {
    more= false;
    m_last = &m_first;
  }
  DBUG_ASSERT(my_atomic_load32(&m_size) > 0);
  my_atomic_add32(&m_size, -1);
  DBUG_ASSERT(m_first || m_last == &m_first);
  unlock();
  DBUG_PRINT("return", ("result: 0x%llx, more: %s",
                        (ulonglong) result, YESNO(more)));
  DBUG_RETURN(std::make_pair(more, result));
}


bool
Stage_manager::enroll_for(StageID stage, THD *thd, mysql_mutex_t *stage_mutex)
{
  // If the queue was empty: we're the leader for this batch
  DBUG_PRINT("debug", ("Enqueue 0x%llx to queue for stage %d",
                       (ulonglong) thd, stage));
  bool leader= m_queue[stage].append(thd);

#ifdef HAVE_REPLICATION
  if (stage == FLUSH_STAGE && has_commit_order_manager(thd))
  {
    Slave_worker *worker= dynamic_cast<Slave_worker *>(thd->rli_slave);
    Commit_order_manager *mngr= worker->get_commit_order_manager();

    mngr->unregister_trx(worker);
  }
#endif

  /*
    We do not need to unlock the stage_mutex if it is LOCK_log when rotating
    binlog caused by logging incident log event, since it should be held
    always during rotation.
  */
  bool need_unlock_stage_mutex=
    !(mysql_bin_log.is_rotating_caused_by_incident &&
      stage_mutex == mysql_bin_log.get_log_lock());

  /*
    The stage mutex can be NULL if we are enrolling for the first
    stage.
  */
  if (stage_mutex && need_unlock_stage_mutex)
    mysql_mutex_unlock(stage_mutex);

#ifndef DBUG_OFF
  DBUG_PRINT("info", ("This is a leader thread: %d (0=n 1=y)", leader));

  DEBUG_SYNC(thd, "after_enrolling_for_stage");

  switch (stage)
  {
  case Stage_manager::FLUSH_STAGE:
    DEBUG_SYNC(thd, "bgc_after_enrolling_for_flush_stage");
    break;
  case Stage_manager::SYNC_STAGE:
    DEBUG_SYNC(thd, "bgc_after_enrolling_for_sync_stage");
    break;
  case Stage_manager::COMMIT_STAGE:
    DEBUG_SYNC(thd, "bgc_after_enrolling_for_commit_stage");
    break;
  default:
    // not reached
    DBUG_ASSERT(0);
  }

  DBUG_EXECUTE_IF("assert_leader", DBUG_ASSERT(leader););
  DBUG_EXECUTE_IF("assert_follower", DBUG_ASSERT(!leader););
#endif

  /*
    If the queue was not empty, we're a follower and wait for the
    leader to process the queue. If we were holding a mutex, we have
    to release it before going to sleep.
  */
  if (!leader)
  {
    mysql_mutex_lock(&m_lock_done);
#ifndef DBUG_OFF
    /*
      Leader can be awaiting all-clear to preempt follower's execution.
      With setting the status the follower ensures it won't execute anything
      including thread-specific code.
    */
    thd->get_transaction()->m_flags.ready_preempt= 1;
    if (leader_await_preempt_status)
      mysql_cond_signal(&m_cond_preempt);
#endif
    while (thd->get_transaction()->m_flags.pending)
      mysql_cond_wait(&m_cond_done, &m_lock_done);
    mysql_mutex_unlock(&m_lock_done);
  }
  return leader;
}


THD *Stage_manager::Mutex_queue::fetch_and_empty()
{
  DBUG_ENTER("Stage_manager::Mutex_queue::fetch_and_empty");
  lock();
  DBUG_PRINT("enter", ("m_first: 0x%llx, &m_first: 0x%llx, m_last: 0x%llx",
                       (ulonglong) m_first, (ulonglong) &m_first,
                       (ulonglong) m_last));
  THD *result= m_first;
  m_first= NULL;
  m_last= &m_first;
  DBUG_PRINT("info", ("m_first: 0x%llx, &m_first: 0x%llx, m_last: 0x%llx",
                       (ulonglong) m_first, (ulonglong) &m_first,
                       (ulonglong) m_last));
  DBUG_PRINT("info", ("fetched queue of %d transactions", my_atomic_load32(&m_size)));
  DBUG_PRINT("return", ("result: 0x%llx", (ulonglong) result));
  DBUG_ASSERT(my_atomic_load32(&m_size) >= 0);
  my_atomic_store32(&m_size, 0);
  unlock();
  DBUG_RETURN(result);
}

void Stage_manager::wait_count_or_timeout(ulong count, ulong usec, StageID stage)
{
  ulong to_wait=
    DBUG_EVALUATE_IF("bgc_set_infinite_delay", LONG_MAX, usec);
  /*
    For testing purposes while waiting for inifinity
    to arrive, we keep checking the queue size at regular,
    small intervals. Otherwise, waiting 0.1 * infinite
    is too long.
   */
  ulong delta=
    DBUG_EVALUATE_IF("bgc_set_infinite_delay", 100000,
                     max<ulong>(1, (to_wait * 0.1)));

  while (to_wait > 0 && (count == 0 || static_cast<ulong>(m_queue[stage].get_size()) < count))
  {
#ifndef DBUG_OFF
    if (current_thd)
      DEBUG_SYNC(current_thd, "bgc_wait_count_or_timeout");
#endif
    my_sleep(delta);
    to_wait -= delta;
  }
}

void Stage_manager::signal_done(THD *queue)
{
  mysql_mutex_lock(&m_lock_done);
  for (THD *thd= queue ; thd ; thd = thd->next_to_commit)
    thd->get_transaction()->m_flags.pending= false;
  mysql_mutex_unlock(&m_lock_done);
  mysql_cond_broadcast(&m_cond_done);
}

#ifndef DBUG_OFF
void Stage_manager::clear_preempt_status(THD *head)
{
  DBUG_ASSERT(head);

  mysql_mutex_lock(&m_lock_done);
  while(!head->get_transaction()->m_flags.ready_preempt)
  {
    leader_await_preempt_status= true;
    mysql_cond_wait(&m_cond_preempt, &m_lock_done);
  }
  leader_await_preempt_status= false;
  mysql_mutex_unlock(&m_lock_done);
}
#endif

/**
  Write a rollback record of the transaction to the binary log.

  For binary log group commit, the rollback is separated into three
  parts:

  1. First part consists of filling the necessary caches and
     finalizing them (if they need to be finalized). After a cache is
     finalized, nothing can be added to the cache.

  2. Second part execute an ordered flush and commit. This will be
     done using the group commit functionality in @c ordered_commit.

     Since we roll back the transaction early, we call @c
     ordered_commit with the @c skip_commit flag set. The @c
     ha_commit_low call inside @c ordered_commit will then not be
     called.

  3. Third part checks any errors resulting from the flush and handles
     them appropriately.

  @see MYSQL_BIN_LOG::ordered_commit
  @see ha_commit_low
  @see ha_rollback_low

  @param thd Session to commit
  @param all This is @c true if this is a real transaction rollback, and
             @false otherwise.

  @return Error code, or zero if there were no error.
 */

int MYSQL_BIN_LOG::rollback(THD *thd, bool all)
{
  int error= 0;
  bool stuff_logged= false;
  binlog_cache_mngr *cache_mngr= thd_get_cache_mngr(thd);

  DBUG_ENTER("MYSQL_BIN_LOG::rollback(THD *thd, bool all)");
  DBUG_PRINT("enter", ("all: %s, cache_mngr: 0x%llx, thd->is_error: %s",
                       YESNO(all), (ulonglong) cache_mngr,
                       YESNO(thd->is_error())));
  /*
    Defer XA-transaction rollback until its XA-rollback event is recorded.
    When we are executing a ROLLBACK TO SAVEPOINT, we
    should only clear the caches since this function is called as part
    of the engine rollback.
    In other cases we roll back the transaction in the engines early
    since this will release locks and allow other transactions to
    start executing.
  */
  if (thd->lex->sql_command == SQLCOM_XA_ROLLBACK)
  {
    XID_STATE *xs= thd->get_transaction()->xid_state();

    DBUG_ASSERT(all || !xs->is_binlogged() ||
                (!xs->is_in_recovery() && thd->is_error()));
    /*
      Whenever cache_mngr is not initialized, the xa prepared
      transaction's binary logging status must not be set, unless the
      transaction is rolled back through an external connection which
      has binlogging switched off.
    */
    DBUG_ASSERT(cache_mngr || !xs->is_binlogged()
                || !(is_open() && thd->variables.option_bits & OPTION_BIN_LOG));

    if ((error= do_binlog_xa_commit_rollback(thd, xs->get_xid(), false)))
      goto end;
    cache_mngr= thd_get_cache_mngr(thd);
  }
  else if (thd->lex->sql_command != SQLCOM_ROLLBACK_TO_SAVEPOINT)
    if ((error= ha_rollback_low(thd, all)))
      goto end;

  /*
    If there is no cache manager, or if there is nothing in the
    caches, there are no caches to roll back, so we're trivially done
    unless XA-ROLLBACK that yet to run rollback_low().
  */
  if (cache_mngr == NULL || cache_mngr->is_binlog_empty())
  {
    goto end;
  }

  DBUG_PRINT("debug",
             ("all.cannot_safely_rollback(): %s, trx_cache_empty: %s",
              YESNO(thd->get_transaction()->cannot_safely_rollback(
                  Transaction_ctx::SESSION)),
              YESNO(cache_mngr->trx_cache.is_binlog_empty())));
  DBUG_PRINT("debug",
             ("stmt.cannot_safely_rollback(): %s, stmt_cache_empty: %s",
              YESNO(thd->get_transaction()->cannot_safely_rollback(
                  Transaction_ctx::STMT)),
              YESNO(cache_mngr->stmt_cache.is_binlog_empty())));

  /*
    If an incident event is set we do not flush the content of the statement
    cache because it may be corrupted.
  */
  if (cache_mngr->stmt_cache.has_incident())
  {
    const char* err_msg= "The content of the statement cache is corrupted "
                         "while writing a rollback record of the transaction "
                         "to the binary log.";
    error= write_incident(thd, true/*need_lock_log=true*/, err_msg);
    cache_mngr->stmt_cache.reset();
  }
  else if (!cache_mngr->stmt_cache.is_binlog_empty())
  {
    if (thd->lex->sql_command == SQLCOM_CREATE_TABLE &&
        thd->lex->select_lex->item_list.elements && /* With select */
        !(thd->lex->create_info.options & HA_LEX_CREATE_TMP_TABLE) &&
        thd->is_current_stmt_binlog_format_row())
    {
      /*
        In row based binlog format, we reset the binlog statement cache
        when rolling back a single statement 'CREATE...SELECT' transaction,
        since the 'CREATE TABLE' event was put in the binlog statement cache.
      */
      cache_mngr->stmt_cache.reset();
    }
    else
    {
      if ((error= cache_mngr->stmt_cache.finalize(thd)))
        goto end;
      stuff_logged= true;
    }
  }

  if (ending_trans(thd, all))
  {
    if (trans_cannot_safely_rollback(thd))
    {
      const char xa_rollback_str[]= "XA ROLLBACK";
      /*
        sizeof(xa_rollback_str) and XID::ser_buf_size both allocate `\0',
        so one of the two is used for necessary in the xa case `space' char
      */
      char query[sizeof(xa_rollback_str) + XID::ser_buf_size]= "ROLLBACK";
      XID_STATE *xs= thd->get_transaction()->xid_state();

      if (thd->lex->sql_command == SQLCOM_XA_ROLLBACK)
      {
        /* this block is relevant only for not prepared yet and "local" xa trx */
        DBUG_ASSERT(thd->get_transaction()->xid_state()->
                    has_state(XID_STATE::XA_IDLE));
        DBUG_ASSERT(!cache_mngr->has_logged_xid);

        sprintf(query, "%s ", xa_rollback_str);
        xs->get_xid()->serialize(query + sizeof(xa_rollback_str));
      }
      /*
        If the transaction is being rolled back and contains changes that
        cannot be rolled back, the trx-cache's content is flushed.
      */
      Query_log_event
        end_evt(thd, query, strlen(query), true, false, true, 0, true);
      error= thd->lex->sql_command != SQLCOM_XA_ROLLBACK ?
        cache_mngr->trx_cache.finalize(thd, &end_evt) :
        cache_mngr->trx_cache.finalize(thd, &end_evt, xs);
      stuff_logged= true;
    }
    else
    {
      /*
        If the transaction is being rolled back and its changes can be
        rolled back, the trx-cache's content is truncated.
      */
      error= cache_mngr->trx_cache.truncate(thd, all);
    }
  }
  else
  {
    /*
      If a statement is being rolled back, it is necessary to know
      exactly why a statement may not be safely rolled back as in
      some specific situations the trx-cache can be truncated.

      If a temporary table is created or dropped, the trx-cache is not
      truncated. Note that if the stmt-cache is used, there is nothing
      to truncate in the trx-cache.

      If a non-transactional table is updated and the binlog format is
      statement, the trx-cache is not truncated. The trx-cache is used
      when the direct option is off and a transactional table has been
      updated before the current statement in the context of the
      current transaction. Note that if the stmt-cache is used there is
      nothing to truncate in the trx-cache.

      If other binlog formats are used, updates to non-transactional
      tables are written to the stmt-cache and trx-cache can be safely
      truncated, if necessary.
    */
    if (thd->get_transaction()->has_dropped_temp_table(
          Transaction_ctx::STMT) ||
        thd->get_transaction()->has_created_temp_table(
          Transaction_ctx::STMT) ||
        (thd->get_transaction()->has_modified_non_trans_table(
          Transaction_ctx::STMT) &&
        thd->variables.binlog_format == BINLOG_FORMAT_STMT))
    {
      /*
        If the statement is being rolled back and dropped or created a
        temporary table or modified a non-transactional table and the
        statement-based replication is in use, the statement's changes
        in the trx-cache are preserved.
      */
      cache_mngr->trx_cache.set_prev_position(MY_OFF_T_UNDEF);
    }
    else
    {
      /*
        Otherwise, the statement's changes in the trx-cache are
        truncated.
      */
      error= cache_mngr->trx_cache.truncate(thd, all);
    }
  }
  if (stuff_logged)
  {
    Transaction_ctx *trn_ctx= thd->get_transaction();
    trn_ctx->store_commit_parent(m_dependency_tracker.get_max_committed_timestamp());
  }

  DBUG_PRINT("debug", ("error: %d", error));
  if (error == 0 && stuff_logged)
  {
    if (RUN_HOOK(transaction,
                 before_commit,
                 (thd, all,
                  thd_get_cache_mngr(thd)->get_binlog_cache_log(true),
                  thd_get_cache_mngr(thd)->get_binlog_cache_log(false),
                  max<my_off_t>(max_binlog_cache_size,
                                max_binlog_stmt_cache_size))))
    {
      //Reset the thread OK status before changing the outcome.
      if (thd->get_stmt_da()->is_ok())
        thd->get_stmt_da()->reset_diagnostics_area();
      my_error(ER_RUN_HOOK_ERROR, MYF(0), "before_commit");
      DBUG_RETURN(RESULT_ABORTED);
    }
#ifndef DBUG_OFF
    /*
      XA rollback is always accepted.
    */
    if (thd->get_transaction()->get_rpl_transaction_ctx()->is_transaction_rollback())
      DBUG_ASSERT(0);
#endif

    error= ordered_commit(thd, all, /* skip_commit */ true);
  }

  if (check_write_error(thd))
  {
    /*
      "all == true" means that a "rollback statement" triggered the error and
      this function was called. However, this must not happen as a rollback
      is written directly to the binary log. And in auto-commit mode, a single
      statement that is rolled back has the flag all == false.
    */
    DBUG_ASSERT(!all);
    /*
      We reach this point if the effect of a statement did not properly get into
      a cache and need to be rolled back.
    */
    error|= cache_mngr->trx_cache.truncate(thd, all);
  }

end:
  /* Deferred xa rollback to engines */
  if (!error && thd->lex->sql_command == SQLCOM_XA_ROLLBACK)
  {
    error= ha_rollback_low(thd, all);
    /* Successful XA-rollback commits the new gtid_state */
    gtid_state->update_on_commit(thd);
  }
  /*
    When a statement errors out on auto-commit mode it is rollback
    implicitly, so the same should happen to its GTID.
  */
  if (!thd->in_active_multi_stmt_transaction())
    gtid_state->update_on_rollback(thd);

  /*
    TODO: some errors are overwritten, which may cause problem,
    fix it later.
  */
  DBUG_PRINT("return", ("error: %d", error));
  DBUG_RETURN(error);
}

/**
  @note
  How do we handle this (unlikely but legal) case:
  @verbatim
    [transaction] + [update to non-trans table] + [rollback to savepoint] ?
  @endverbatim
  The problem occurs when a savepoint is before the update to the
  non-transactional table. Then when there's a rollback to the savepoint, if we
  simply truncate the binlog cache, we lose the part of the binlog cache where
  the update is. If we want to not lose it, we need to write the SAVEPOINT
  command and the ROLLBACK TO SAVEPOINT command to the binlog cache. The latter
  is easy: it's just write at the end of the binlog cache, but the former
  should be *inserted* to the place where the user called SAVEPOINT. The
  solution is that when the user calls SAVEPOINT, we write it to the binlog
  cache (so no need to later insert it). As transactions are never intermixed
  in the binary log (i.e. they are serialized), we won't have conflicts with
  savepoint names when using mysqlbinlog or in the slave SQL thread.
  Then when ROLLBACK TO SAVEPOINT is called, if we updated some
  non-transactional table, we don't truncate the binlog cache but instead write
  ROLLBACK TO SAVEPOINT to it; otherwise we truncate the binlog cache (which
  will chop the SAVEPOINT command from the binlog cache, which is good as in
  that case there is no need to have it in the binlog).
*/

static int binlog_savepoint_set(handlerton *hton, THD *thd, void *sv)
{
  DBUG_ENTER("binlog_savepoint_set");
  int error= 1;

  String log_query;
  if (log_query.append(STRING_WITH_LEN("SAVEPOINT ")))
    DBUG_RETURN(error);
  else
    append_identifier(thd, &log_query, thd->lex->ident.str,
                      thd->lex->ident.length);

  int errcode= query_error_code(thd, thd->killed == THD::NOT_KILLED);
  Query_log_event qinfo(thd, log_query.c_ptr_safe(), log_query.length(),
                        TRUE, FALSE, TRUE, errcode);
  /* 
    We cannot record the position before writing the statement
    because a rollback to a savepoint (.e.g. consider it "S") would
    prevent the savepoint statement (i.e. "SAVEPOINT S") from being
    written to the binary log despite the fact that the server could
    still issue other rollback statements to the same savepoint (i.e. 
    "S"). 
    Given that the savepoint is valid until the server releases it,
    ie, until the transaction commits or it is released explicitly,
    we need to log it anyway so that we don't have "ROLLBACK TO S"
    or "RELEASE S" without the preceding "SAVEPOINT S" in the binary
    log.
  */
  if (!(error= mysql_bin_log.write_event(&qinfo)))
    binlog_trans_log_savepos(thd, (my_off_t*) sv);

  DBUG_RETURN(error);
}

static int binlog_savepoint_rollback(handlerton *hton, THD *thd, void *sv)
{
  DBUG_ENTER("binlog_savepoint_rollback");
  binlog_cache_mngr *const cache_mngr= thd_get_cache_mngr(thd);
  my_off_t pos= *(my_off_t*) sv;
  DBUG_ASSERT(pos != ~(my_off_t) 0);

  /*
    Write ROLLBACK TO SAVEPOINT to the binlog cache if we have updated some
    non-transactional table. Otherwise, truncate the binlog cache starting
    from the SAVEPOINT command.
  */
  if (trans_cannot_safely_rollback(thd))
  {
    String log_query;
    if (log_query.append(STRING_WITH_LEN("ROLLBACK TO ")) ||
        log_query.append("`") ||
        log_query.append(thd->lex->ident.str, thd->lex->ident.length) ||
        log_query.append("`"))
      DBUG_RETURN(1);
    int errcode= query_error_code(thd, thd->killed == THD::NOT_KILLED);
    Query_log_event qinfo(thd, log_query.c_ptr_safe(), log_query.length(),
                          TRUE, FALSE, TRUE, errcode);
    DBUG_RETURN(mysql_bin_log.write_event(&qinfo));
  }
  // Otherwise, we truncate the cache
  cache_mngr->trx_cache.restore_savepoint(pos);
  /*
    When a SAVEPOINT is executed inside a stored function/trigger we force the
    pending event to be flushed with a STMT_END_F flag and clear the table maps
    as well to ensure that following DMLs will have a clean state to start
    with. ROLLBACK inside a stored routine has to finalize possibly existing
    current row-based pending event with cleaning up table maps. That ensures
    that following DMLs will have a clean state to start with.
   */
  if (thd->in_sub_stmt)
    thd->clear_binlog_table_maps();
  DBUG_RETURN(0);
}

/**
   purge logs, master and slave sides both, related error code
   convertor.
   Called from @c purge_error_message(), @c MYSQL_BIN_LOG::reset_logs()

   @param  res  an error code as used by purging routines

   @return the user level error code ER_*
*/
static uint purge_log_get_error_code(int res)
{
  uint errcode= 0;

  switch (res)  {
  case 0: break;
  case LOG_INFO_EOF:	errcode= ER_UNKNOWN_TARGET_BINLOG; break;
  case LOG_INFO_IO:	errcode= ER_IO_ERR_LOG_INDEX_READ; break;
  case LOG_INFO_INVALID:errcode= ER_BINLOG_PURGE_PROHIBITED; break;
  case LOG_INFO_SEEK:	errcode= ER_FSEEK_FAIL; break;
  case LOG_INFO_MEM:	errcode= ER_OUT_OF_RESOURCES; break;
  case LOG_INFO_FATAL:	errcode= ER_BINLOG_PURGE_FATAL_ERR; break;
  case LOG_INFO_IN_USE: errcode= ER_LOG_IN_USE; break;
  case LOG_INFO_EMFILE: errcode= ER_BINLOG_PURGE_EMFILE; break;
  default:		errcode= ER_LOG_PURGE_UNKNOWN_ERR; break;
  }

  return errcode;
}

/**
  Check whether binlog state allows to safely release MDL locks after
  rollback to savepoint.

  @param hton  The binlog handlerton.
  @param thd   The client thread that executes the transaction.

  @return true  - It is safe to release MDL locks.
          false - If it is not.
*/
static bool binlog_savepoint_rollback_can_release_mdl(handlerton *hton,
                                                      THD *thd)
{
  DBUG_ENTER("binlog_savepoint_rollback_can_release_mdl");
  /**
    If we have not updated any non-transactional tables rollback
    to savepoint will simply truncate binlog cache starting from
    SAVEPOINT command. So it should be safe to release MDL acquired
    after SAVEPOINT command in this case.
  */
  DBUG_RETURN(!trans_cannot_safely_rollback(thd));
}

#ifdef HAVE_REPLICATION
/**
  Adjust log offset in the binary log file for all running slaves
  This class implements call back function for do_for_all_thd().
  It is called for each thd in thd list to adjust offset.
*/
class Adjust_offset : public Do_THD_Impl
{
public:
  Adjust_offset(my_off_t value) : m_purge_offset(value) {}
  virtual void operator()(THD *thd)
  {
    LOG_INFO* linfo;
    mysql_mutex_lock(&thd->LOCK_thd_data);
    if ((linfo= thd->current_linfo))
    {
      /*
        Index file offset can be less that purge offset only if
        we just started reading the index file. In that case
        we have nothing to adjust.
      */
      if (linfo->index_file_offset < m_purge_offset)
        linfo->fatal = (linfo->index_file_offset != 0);
      else
        linfo->index_file_offset -= m_purge_offset;
    }
    mysql_mutex_unlock(&thd->LOCK_thd_data);
  }
private:
  my_off_t m_purge_offset;
};

/*
  Adjust the position pointer in the binary log file for all running slaves.

  SYNOPSIS
    adjust_linfo_offsets()
    purge_offset	Number of bytes removed from start of log index file

  NOTES
    - This is called when doing a PURGE when we delete lines from the
      index log file.

  REQUIREMENTS
    - Before calling this function, we have to ensure that no threads are
      using any binary log file before purge_offset.

  TODO
    - Inform the slave threads that they should sync the position
      in the binary log file with flush_relay_log_info.
      Now they sync is done for next read.
*/
static void adjust_linfo_offsets(my_off_t purge_offset)
{
  Adjust_offset adjust_offset(purge_offset);
  Global_THD_manager::get_instance()->do_for_all_thd(&adjust_offset);
}

/**
  This class implements Call back function for do_for_all_thd().
  It is called for each thd in thd list to count
  threads using bin log file
*/

class Log_in_use : public Do_THD_Impl
{
public:
  Log_in_use(const char* value) : m_log_name(value), m_count(0)
  {
    m_log_name_len = strlen(m_log_name) + 1;
  }
  virtual void operator()(THD *thd)
  {
    LOG_INFO* linfo;
    mysql_mutex_lock(&thd->LOCK_thd_data);
    if ((linfo = thd->current_linfo))
    {
      if(!memcmp(m_log_name, linfo->log_file_name, m_log_name_len))
      {
        sql_print_warning("file %s was not purged because it was being read"
                          "by thread number %u", m_log_name, thd->thread_id());
        m_count++;
      }
    }
    mysql_mutex_unlock(&thd->LOCK_thd_data);
  }
  int get_count() { return m_count; }
private:
  const char* m_log_name;
  size_t m_log_name_len;
  int m_count;
};

static int log_in_use(const char* log_name)
{
  Log_in_use log_in_use(log_name);
#ifndef DBUG_OFF
  if (current_thd)
    DEBUG_SYNC(current_thd,"purge_logs_after_lock_index_before_thread_count");
#endif
  Global_THD_manager::get_instance()->do_for_all_thd(&log_in_use);
  return log_in_use.get_count();
}

static bool purge_error_message(THD* thd, int res)
{
  uint errcode;

  if ((errcode= purge_log_get_error_code(res)) != 0)
  {
    my_message(errcode, ER(errcode), MYF(0));
    return TRUE;
  }
  my_ok(thd);
  return FALSE;
}

#endif /* HAVE_REPLICATION */

int check_binlog_magic(IO_CACHE* log, const char** errmsg)
{
  char magic[4];
  DBUG_ASSERT(my_b_tell(log) == 0);

  if (my_b_read(log, (uchar*) magic, sizeof(magic)))
  {
    *errmsg = "I/O error reading the header from the binary log";
    sql_print_error("%s, errno=%d, io cache code=%d", *errmsg, my_errno(),
		    log->error);
    return 1;
  }
  if (memcmp(magic, BINLOG_MAGIC, sizeof(magic)))
  {
    *errmsg = "Binlog has bad magic number;  It's not a binary log file that can be used by this version of MySQL";
    return 1;
  }
  return 0;
}


File open_binlog_file(IO_CACHE *log, const char *log_file_name, const char **errmsg)
{
  File file;
  DBUG_ENTER("open_binlog_file");

  if ((file= mysql_file_open(key_file_binlog,
                             log_file_name, O_RDONLY | O_BINARY | O_SHARE,
                             MYF(MY_WME))) < 0)
  {
    sql_print_error("Failed to open log (file '%s', errno %d)",
                    log_file_name, my_errno());
    *errmsg = "Could not open log file";
    goto err;
  }
  if (init_io_cache_ext(log, file, IO_SIZE*2, READ_CACHE, 0, 0,
                        MYF(MY_WME|MY_DONT_CHECK_FILESIZE), key_file_binlog_cache))
  {
    sql_print_error("Failed to create a cache on log (file '%s')",
                    log_file_name);
    *errmsg = "Could not open log file";
    goto err;
  }
  if (check_binlog_magic(log,errmsg))
    goto err;
  DBUG_RETURN(file);

err:
  if (file >= 0)
  {
    mysql_file_close(file, MYF(0));
    end_io_cache(log);
  }
  DBUG_RETURN(-1);
}


bool is_empty_transaction_in_binlog_cache(const THD* thd)
{
  DBUG_ENTER("is_empty_transaction_in_binlog_cache");

  binlog_cache_mngr *const cache_mngr= thd_get_cache_mngr(thd);
  if (cache_mngr != NULL && cache_mngr->has_empty_transaction())
  {
    DBUG_RETURN(true);
  }

  DBUG_RETURN(false);
}


/** 
  This function checks if a transactional table was updated by the
  current transaction.

  @param thd The client thread that executed the current statement.
  @return
    @c true if a transactional table was updated, @c false otherwise.
*/
bool
trans_has_updated_trans_table(const THD* thd)
{
  binlog_cache_mngr *const cache_mngr= thd_get_cache_mngr(thd);

  return (cache_mngr ? !cache_mngr->trx_cache.is_binlog_empty() : 0);
}

/** 
  This function checks if a transactional table was updated by the
  current statement.

  @param ha_list Registered storage engine handler list.
  @return
    @c true if a transactional table was updated, @c false otherwise.
*/
bool
stmt_has_updated_trans_table(Ha_trx_info* ha_list)
{
  const Ha_trx_info *ha_info;
  for (ha_info= ha_list; ha_info; ha_info= ha_info->next())
  {
    if (ha_info->is_trx_read_write() && ha_info->ht() != binlog_hton)
      return (TRUE);
  }
  return (FALSE);
}

/**
  This function checks if a transaction, either a multi-statement
  or a single statement transaction is about to commit or not.

  @param thd The client thread that executed the current statement.
  @param all Committing a transaction (i.e. TRUE) or a statement
             (i.e. FALSE).
  @return
    @c true if committing a transaction, otherwise @c false.
*/
bool ending_trans(THD* thd, const bool all)
{
  return (all || ending_single_stmt_trans(thd, all));
}

/**
  This function checks if a single statement transaction is about
  to commit or not.

  @param thd The client thread that executed the current statement.
  @param all Committing a transaction (i.e. TRUE) or a statement
             (i.e. FALSE).
  @return
    @c true if committing a single statement transaction, otherwise
    @c false.
*/
bool ending_single_stmt_trans(THD* thd, const bool all)
{
  return (!all && !thd->in_multi_stmt_transaction_mode());
}

/**
  This function checks if a transaction cannot be rolled back safely.

  @param thd The client thread that executed the current statement.
  @return
    @c true if cannot be safely rolled back, @c false otherwise.
*/
bool trans_cannot_safely_rollback(const THD* thd)
{
  binlog_cache_mngr *const cache_mngr= thd_get_cache_mngr(thd);

  return cache_mngr->trx_cache.cannot_rollback();
}

/**
  This function checks if current statement cannot be rollded back safely.

  @param thd The client thread that executed the current statement.
  @return
    @c true if cannot be safely rolled back, @c false otherwise.
*/
bool stmt_cannot_safely_rollback(const THD* thd)
{
  return thd->get_transaction()->cannot_safely_rollback(Transaction_ctx::STMT);
}

#ifndef EMBEDDED_LIBRARY
/**
  Execute a PURGE BINARY LOGS TO <log> command.

  @param thd Pointer to THD object for the client thread executing the
  statement.

  @param to_log Name of the last log to purge.

  @retval FALSE success
  @retval TRUE failure
*/
bool purge_master_logs(THD* thd, const char* to_log)
{
  char search_file_name[FN_REFLEN];
  if (!mysql_bin_log.is_open())
  {
    my_ok(thd);
    return FALSE;
  }

  mysql_bin_log.make_log_name(search_file_name, to_log);
  return purge_error_message(thd,
                             mysql_bin_log.purge_logs(search_file_name, false,
                                                      true/*need_lock_index=true*/,
                                                      true/*need_update_threads=true*/,
                                                      NULL, false));
}


/**
  Execute a PURGE BINARY LOGS BEFORE <date> command.

  @param thd Pointer to THD object for the client thread executing the
  statement.

  @param purge_time Date before which logs should be purged.

  @retval FALSE success
  @retval TRUE failure
*/
bool purge_master_logs_before_date(THD* thd, time_t purge_time)
{
  if (!mysql_bin_log.is_open())
  {
    my_ok(thd);
    return 0;
  }
  return purge_error_message(thd,
                             mysql_bin_log.purge_logs_before_date(purge_time,
                                                                  false));
}
#endif /* EMBEDDED_LIBRARY */

/*
  Helper function to get the error code of the query to be binlogged.
 */
int query_error_code(THD *thd, bool not_killed)
{
  int error;
  
  if (not_killed || (thd->killed == THD::KILL_BAD_DATA))
  {
    error= thd->is_error() ? thd->get_stmt_da()->mysql_errno() : 0;

    /* thd->get_stmt_da()->sql_errno() might be ER_SERVER_SHUTDOWN or
       ER_QUERY_INTERRUPTED, So here we need to make sure that error
       is not set to these errors when specified not_killed by the
       caller.
    */
    if (error == ER_SERVER_SHUTDOWN || error == ER_QUERY_INTERRUPTED)
      error= 0;
  }
  else
    error= thd->killed_errno();

  return error;
}


/**
  Copy content of 'from' file from offset to 'to' file.

  - We do the copy outside of the IO_CACHE as the cache
  buffers would just make things slower and more complicated.
  In most cases the copy loop should only do one read.

  @param from          File to copy.
  @param to            File to copy to.
  @param offset        Offset in 'from' file.


  @retval
    0    ok
  @retval
    -1    error
*/
static bool copy_file(IO_CACHE *from, IO_CACHE *to, my_off_t offset)
{
  int bytes_read;
  uchar io_buf[IO_SIZE*2];
  DBUG_ENTER("copy_file");

  mysql_file_seek(from->file, offset, MY_SEEK_SET, MYF(0));
  while(TRUE)
  {
    if ((bytes_read= (int) mysql_file_read(from->file, io_buf, sizeof(io_buf),
                                           MYF(MY_WME)))
        < 0)
      goto err;
    if (DBUG_EVALUATE_IF("fault_injection_copy_part_file", 1, 0))
      bytes_read= bytes_read/2;
    if (!bytes_read)
      break;                                    // end of file
    if (mysql_file_write(to->file, io_buf, bytes_read, MYF(MY_WME | MY_NABP)))
      goto err;
  }

  DBUG_RETURN(0);

err:
  DBUG_RETURN(1);
}


#ifdef HAVE_REPLICATION
/**
   Load data's io cache specific hook to be executed
   before a chunk of data is being read into the cache's buffer
   The fuction instantianates and writes into the binlog
   replication events along LOAD DATA processing.
   
   @param file  pointer to io-cache
   @retval 0 success
   @retval 1 failure
*/
int log_loaded_block(IO_CACHE* file)
{
  DBUG_ENTER("log_loaded_block");
  LOAD_FILE_INFO *lf_info;
  uint block_len;
  /* buffer contains position where we started last read */
  uchar* buffer= (uchar*) my_b_get_buffer_start(file);
  uint max_event_size= current_thd->variables.max_allowed_packet;
  lf_info= (LOAD_FILE_INFO*) file->arg;
  if (lf_info->thd->is_current_stmt_binlog_format_row())
    DBUG_RETURN(0);
  if (lf_info->last_pos_in_file != HA_POS_ERROR &&
      lf_info->last_pos_in_file >= my_b_get_pos_in_file(file))
    DBUG_RETURN(0);
  
  for (block_len= (uint) (my_b_get_bytes_in_buffer(file)); block_len > 0;
       buffer += min(block_len, max_event_size),
       block_len -= min(block_len, max_event_size))
  {
    lf_info->last_pos_in_file= my_b_get_pos_in_file(file);
    if (lf_info->wrote_create_file)
    {
      Append_block_log_event a(lf_info->thd, lf_info->thd->db().str, buffer,
                               min(block_len, max_event_size),
                               lf_info->log_delayed);
      if (mysql_bin_log.write_event(&a))
        DBUG_RETURN(1);
    }
    else
    {
      Begin_load_query_log_event b(lf_info->thd, lf_info->thd->db().str,
                                   buffer,
                                   min(block_len, max_event_size),
                                   lf_info->log_delayed);
      if (mysql_bin_log.write_event(&b))
        DBUG_RETURN(1);
      lf_info->wrote_create_file= 1;
    }
  }
  DBUG_RETURN(0);
}

/* Helper function for SHOW BINLOG/RELAYLOG EVENTS */
bool show_binlog_events(THD *thd, MYSQL_BIN_LOG *binary_log)
{
  Protocol *protocol= thd->get_protocol();
  List<Item> field_list;
  const char *errmsg = 0;
  bool ret = TRUE;
  IO_CACHE log;
  File file = -1;
  int old_max_allowed_packet= thd->variables.max_allowed_packet;
  LOG_INFO linfo;

  DBUG_ENTER("show_binlog_events");

  DBUG_ASSERT(thd->lex->sql_command == SQLCOM_SHOW_BINLOG_EVENTS ||
              thd->lex->sql_command == SQLCOM_SHOW_RELAYLOG_EVENTS);

  Format_description_log_event *description_event= new
    Format_description_log_event(3); /* MySQL 4.0 by default */

  if (binary_log->is_open())
  {
    LEX_MASTER_INFO *lex_mi= &thd->lex->mi;
    SELECT_LEX_UNIT *unit= thd->lex->unit;
    ha_rows event_count, limit_start, limit_end;
    my_off_t pos = max<my_off_t>(BIN_LOG_HEADER_SIZE, lex_mi->pos); // user-friendly
    char search_file_name[FN_REFLEN], *name;
    const char *log_file_name = lex_mi->log_file_name;
    mysql_mutex_t *log_lock = binary_log->get_log_lock();
    Log_event* ev;

    unit->set_limit(thd->lex->current_select());
    limit_start= unit->offset_limit_cnt;
    limit_end= unit->select_limit_cnt;

    name= search_file_name;
    if (log_file_name)
      binary_log->make_log_name(search_file_name, log_file_name);
    else
      name=0;					// Find first log

    linfo.index_file_offset = 0;

    if (binary_log->find_log_pos(&linfo, name, true/*need_lock_index=true*/))
    {
      errmsg = "Could not find target log";
      goto err;
    }

    mysql_mutex_lock(&thd->LOCK_thd_data);
    thd->current_linfo = &linfo;
    mysql_mutex_unlock(&thd->LOCK_thd_data);

    if ((file=open_binlog_file(&log, linfo.log_file_name, &errmsg)) < 0)
      goto err;

    my_off_t end_pos;
    /*
      Acquire LOCK_log only for the duration to calculate the
      log's end position. LOCK_log should be acquired even while
      we are checking whether the log is active log or not.
    */
    mysql_mutex_lock(log_lock);
    if (binary_log->is_active(linfo.log_file_name))
    {
      LOG_INFO li;
      binary_log->get_current_log(&li, false /*LOCK_log is already acquired*/);
      end_pos= li.pos;
    }
    else
    {
      end_pos= my_b_filelength(&log);
    }
    mysql_mutex_unlock(log_lock);

    /*
      to account binlog event header size
    */
    thd->variables.max_allowed_packet += MAX_LOG_EVENT_HEADER;

    DEBUG_SYNC(thd, "after_show_binlog_event_found_file");

    /*
      open_binlog_file() sought to position 4.
      Read the first event in case it's a Format_description_log_event, to
      know the format. If there's no such event, we are 3.23 or 4.x. This
      code, like before, can't read 3.23 binlogs.
      This code will fail on a mixed relay log (one which has Format_desc then
      Rotate then Format_desc).
    */
    ev= Log_event::read_log_event(&log, (mysql_mutex_t*)0, description_event,
                                   opt_master_verify_checksum);
    if (ev)
    {
      if (ev->get_type_code() == binary_log::FORMAT_DESCRIPTION_EVENT)
      {
        delete description_event;
        description_event= (Format_description_log_event*) ev;
      }
      else
        delete ev;
    }

    my_b_seek(&log, pos);

    if (!description_event->is_valid())
    {
      errmsg="Invalid Format_description event; could be out of memory";
      goto err;
    }

    for (event_count = 0;
         (ev = Log_event::read_log_event(&log, (mysql_mutex_t*) 0,
                                         description_event,
                                         opt_master_verify_checksum)); )
    {
      DEBUG_SYNC(thd, "wait_in_show_binlog_events_loop");
      if (ev->get_type_code() == binary_log::FORMAT_DESCRIPTION_EVENT)
        description_event->common_footer->checksum_alg=
                           ev->common_footer->checksum_alg;
      if (event_count >= limit_start &&
	  ev->net_send(protocol, linfo.log_file_name, pos))
      {
	errmsg = "Net error";
	delete ev;
	goto err;
      }

      pos = my_b_tell(&log);
      delete ev;

      if (++event_count >= limit_end || pos >= end_pos)
	break;
    }

    if (event_count < limit_end && log.error)
    {
      errmsg = "Wrong offset or I/O error";
      goto err;
    }

  }
  // Check that linfo is still on the function scope.
  DEBUG_SYNC(thd, "after_show_binlog_events");

  ret= FALSE;

err:
  delete description_event;
  if (file >= 0)
  {
    end_io_cache(&log);
    mysql_file_close(file, MYF(MY_WME));
  }

  if (errmsg)
  {
    if(thd->lex->sql_command == SQLCOM_SHOW_RELAYLOG_EVENTS)
      my_error(ER_ERROR_WHEN_EXECUTING_COMMAND, MYF(0),
             "SHOW RELAYLOG EVENTS", errmsg);
    else
      my_error(ER_ERROR_WHEN_EXECUTING_COMMAND, MYF(0),
             "SHOW BINLOG EVENTS", errmsg);
  }
  else
    my_eof(thd);

  mysql_mutex_lock(&thd->LOCK_thd_data);
  thd->current_linfo = 0;
  mysql_mutex_unlock(&thd->LOCK_thd_data);
  thd->variables.max_allowed_packet= old_max_allowed_packet;
  DBUG_RETURN(ret);
}

/**
  Execute a SHOW BINLOG EVENTS statement.

  @param thd Pointer to THD object for the client thread executing the
  statement.

  @retval FALSE success
  @retval TRUE failure
*/
bool mysql_show_binlog_events(THD* thd)
{
  List<Item> field_list;
  DBUG_ENTER("mysql_show_binlog_events");

  DBUG_ASSERT(thd->lex->sql_command == SQLCOM_SHOW_BINLOG_EVENTS);

  Log_event::init_show_field_list(&field_list);
  if (thd->send_result_metadata(&field_list,
                                Protocol::SEND_NUM_ROWS | Protocol::SEND_EOF))
    DBUG_RETURN(TRUE);

  /*
    Wait for handlers to insert any pending information
    into the binlog.  For e.g. ndb which updates the binlog asynchronously
    this is needed so that the uses sees all its own commands in the binlog
  */
  ha_binlog_wait(thd);
  
  DBUG_RETURN(show_binlog_events(thd, &mysql_bin_log));
}

#endif /* HAVE_REPLICATION */


MYSQL_BIN_LOG::MYSQL_BIN_LOG(uint *sync_period,
                             enum cache_type io_cache_type_arg)
  :name(NULL), write_error(false), inited(false),
   io_cache_type(io_cache_type_arg),
#ifdef HAVE_PSI_INTERFACE
   m_key_LOCK_log(key_LOG_LOCK_log),
#endif
   bytes_written(0), file_id(1), open_count(1),
   sync_period_ptr(sync_period), sync_counter(0),
   is_relay_log(0), signal_cnt(0),
   checksum_alg_reset(binary_log::BINLOG_CHECKSUM_ALG_UNDEF),
   relay_log_checksum_alg(binary_log::BINLOG_CHECKSUM_ALG_UNDEF),
   previous_gtid_set_relaylog(0), is_rotating_caused_by_incident(false)
{
  log_state.atomic_set(LOG_CLOSED);
  /*
    We don't want to initialize locks here as such initialization depends on
    safe_mutex (when using safe_mutex) which depends on MY_INIT(), which is
    called only in main(). Doing initialization here would make it happen
    before main().
  */
  m_prep_xids.atomic_set(0);
  memset(&log_file, 0, sizeof(log_file));
  index_file_name[0] = 0;
  memset(&index_file, 0, sizeof(index_file));
  memset(&purge_index_file, 0, sizeof(purge_index_file));
  memset(&crash_safe_index_file, 0, sizeof(crash_safe_index_file));
}


/* this is called only once */

void MYSQL_BIN_LOG::cleanup()
{
  DBUG_ENTER("cleanup");
  if (inited)
  {
    inited= 0;
    close(LOG_CLOSE_INDEX|LOG_CLOSE_STOP_EVENT, true /*need_lock_log=true*/,
          true /*need_lock_index=true*/);
    mysql_mutex_destroy(&LOCK_log);
    mysql_mutex_destroy(&LOCK_index);
    mysql_mutex_destroy(&LOCK_commit);
    mysql_mutex_destroy(&LOCK_sync);
    mysql_mutex_destroy(&LOCK_binlog_end_pos);
    mysql_mutex_destroy(&LOCK_xids);
    mysql_cond_destroy(&update_cond);
    mysql_cond_destroy(&m_prep_xids_cond);
    stage_manager.deinit();
  }
  DBUG_VOID_RETURN;
}


void MYSQL_BIN_LOG::init_pthread_objects()
{
  DBUG_ASSERT(inited == 0);
  inited= 1;
  mysql_mutex_init(m_key_LOCK_log, &LOCK_log, MY_MUTEX_INIT_SLOW);
  mysql_mutex_init(m_key_LOCK_index, &LOCK_index, MY_MUTEX_INIT_SLOW);
  mysql_mutex_init(m_key_LOCK_commit, &LOCK_commit, MY_MUTEX_INIT_FAST);
  mysql_mutex_init(m_key_LOCK_sync, &LOCK_sync, MY_MUTEX_INIT_FAST);
  mysql_mutex_init(m_key_LOCK_binlog_end_pos, &LOCK_binlog_end_pos,
                   MY_MUTEX_INIT_FAST);
  mysql_mutex_init(m_key_LOCK_xids, &LOCK_xids, MY_MUTEX_INIT_FAST);
  mysql_cond_init(m_key_update_cond, &update_cond);
  mysql_cond_init(m_key_prep_xids_cond, &m_prep_xids_cond);
  stage_manager.init(
#ifdef HAVE_PSI_INTERFACE
                   m_key_LOCK_flush_queue,
                   m_key_LOCK_sync_queue,
                   m_key_LOCK_commit_queue,
                   m_key_LOCK_done, m_key_COND_done
#endif
                   );
}


/**
  Check if a string is a valid number.

  @param str			String to test
  @param res			Store value here
  @param allow_wildcards	Set to 1 if we should ignore '%' and '_'

  @note
    For the moment the allow_wildcards argument is not used
    Should be moved to some other file.

  @retval
    1	String is a number
  @retval
    0	String is not a number
*/

static bool is_number(const char *str,
                      ulong *res, bool allow_wildcards)
{
  int flag;
  const char *start;
  DBUG_ENTER("is_number");

  flag=0; start=str;
  while (*str++ == ' ') ;
  if (*--str == '-' || *str == '+')
    str++;
  while (my_isdigit(files_charset_info,*str) ||
	 (allow_wildcards && (*str == wild_many || *str == wild_one)))
  {
    flag=1;
    str++;
  }
  if (*str == '.')
  {
    for (str++ ;
	 my_isdigit(files_charset_info,*str) ||
	   (allow_wildcards && (*str == wild_many || *str == wild_one)) ;
	 str++, flag=1) ;
  }
  if (*str != 0 || flag == 0)
    DBUG_RETURN(0);
  if (res)
    *res=atol(start);
  DBUG_RETURN(1);			/* Number ok */
} /* is_number */


/*
  Maximum unique log filename extension.
  Note: setting to 0x7FFFFFFF due to atol windows
        overflow/truncate.
 */
#define MAX_LOG_UNIQUE_FN_EXT 0x7FFFFFFF

/*
   Number of warnings that will be printed to error log
   before extension number is exhausted.
*/
#define LOG_WARN_UNIQUE_FN_EXT_LEFT 1000

/**
  Find a unique filename for 'filename.#'.

  Set '#' to the highest existing log file extension plus one.

  This function will return nonzero if: (i) the generated name
  exceeds FN_REFLEN; (ii) if the number of extensions is exhausted;
  or (iii) some other error happened while examining the filesystem.

  @return
    nonzero if not possible to get unique filename.
*/

static int find_uniq_filename(char *name)
{
  uint                  i;
  char                  buff[FN_REFLEN], ext_buf[FN_REFLEN];
  struct st_my_dir     *dir_info;
  struct fileinfo *file_info;
  ulong                 max_found= 0, next= 0, number= 0;
  size_t		buf_length, length;
  char			*start, *end;
  int                   error= 0;
  DBUG_ENTER("find_uniq_filename");

  length= dirname_part(buff, name, &buf_length);
  start=  name + length;
  end=    strend(start);

  *end='.';
  length= (size_t) (end - start + 1);

  if ((DBUG_EVALUATE_IF("error_unique_log_filename", 1, 
      !(dir_info= my_dir(buff,MYF(MY_DONT_SORT))))))
  {						// This shouldn't happen
    my_stpcpy(end,".1");				// use name+1
    DBUG_RETURN(1);
  }
  file_info= dir_info->dir_entry;
  for (i= dir_info->number_off_files ; i-- ; file_info++)
  {
    if (strncmp(file_info->name, start, length) == 0 &&
	is_number(file_info->name+length, &number,0))
    {
      set_if_bigger(max_found, number);
    }
  }
  my_dirend(dir_info);

  /* check if reached the maximum possible extension number */
  if (max_found == MAX_LOG_UNIQUE_FN_EXT)
  {
    sql_print_error("Log filename extension number exhausted: %06lu. \
Please fix this by archiving old logs and \
updating the index files.", max_found);
    error= 1;
    goto end;
  }

  next= max_found + 1;
  if (sprintf(ext_buf, "%06lu", next)<0)
  {
    error= 1;
    goto end;
  }
  *end++='.';

  /* 
    Check if the generated extension size + the file name exceeds the
    buffer size used. If one did not check this, then the filename might be
    truncated, resulting in error.
   */
  if (((strlen(ext_buf) + (end - name)) >= FN_REFLEN))
  {
    sql_print_error("Log filename too large: %s%s (%zu). \
Please fix this by archiving old logs and updating the \
index files.", name, ext_buf, (strlen(ext_buf) + (end - name)));
    error= 1;
    goto end;
  }

  if (sprintf(end, "%06lu", next)<0)
  {
    error= 1;
    goto end;
  }

  /* print warning if reaching the end of available extensions. */
  if ((next > (MAX_LOG_UNIQUE_FN_EXT - LOG_WARN_UNIQUE_FN_EXT_LEFT)))
    sql_print_warning("Next log extension: %lu. \
Remaining log filename extensions: %lu. \
Please consider archiving some logs.", next, (MAX_LOG_UNIQUE_FN_EXT - next));

end:
  DBUG_RETURN(error);
}


int MYSQL_BIN_LOG::generate_new_name(char *new_name, const char *log_name)
{
  fn_format(new_name, log_name, mysql_data_home, "", 4);
  if (!fn_ext(log_name)[0])
  {
    if (find_uniq_filename(new_name))
    {
      my_printf_error(ER_NO_UNIQUE_LOGFILE, ER(ER_NO_UNIQUE_LOGFILE),
                      MYF(ME_FATALERROR), log_name);
      sql_print_error(ER(ER_NO_UNIQUE_LOGFILE), log_name);
      return 1;
    }
  }
  return 0;
}


/**
  @todo
  The following should be using fn_format();  We just need to
  first change fn_format() to cut the file name if it's too long.
*/
const char *MYSQL_BIN_LOG::generate_name(const char *log_name,
                                         const char *suffix,
                                         char *buff)
{
  if (!log_name || !log_name[0])
  {
    strmake(buff, default_logfile_name, FN_REFLEN - strlen(suffix) - 1);
    return (const char *)
      fn_format(buff, buff, "", suffix, MYF(MY_REPLACE_EXT|MY_REPLACE_DIR));
  }
  // get rid of extension to avoid problems

  char *p= fn_ext(log_name);
  uint length= (uint) (p - log_name);
  strmake(buff, log_name, min<size_t>(length, FN_REFLEN-1));
  return (const char*)buff;
}


bool MYSQL_BIN_LOG::init_and_set_log_file_name(const char *log_name,
                                               const char *new_name)
{
  if (new_name && !my_stpcpy(log_file_name, new_name))
    return TRUE;
  else if (!new_name && generate_new_name(log_file_name, log_name))
    return TRUE;

  return FALSE;
}


/**
  Open the logfile and init IO_CACHE.

  @param log_name            The name of the log to open
  @param new_name            The new name for the logfile.
                             NULL forces generate_new_name() to be called.

  @return true if error, false otherwise.
*/

bool MYSQL_BIN_LOG::open(
#ifdef HAVE_PSI_INTERFACE
                     PSI_file_key log_file_key,
#endif
                     const char *log_name,
                     const char *new_name)
{
  File file= -1;
  my_off_t pos= 0;
  int open_flags= O_CREAT | O_BINARY;
  DBUG_ENTER("MYSQL_BIN_LOG::open");

  write_error= 0;

  if (!(name= my_strdup(key_memory_MYSQL_LOG_name,
                        log_name, MYF(MY_WME))))
  {
    name= (char *)log_name; // for the error message
    goto err;
  }

  if (init_and_set_log_file_name(name, new_name) ||
      DBUG_EVALUATE_IF("fault_injection_init_name", 1, 0))
    goto err;

  if (io_cache_type == SEQ_READ_APPEND)
    open_flags |= O_RDWR | O_APPEND;
  else
    open_flags |= O_WRONLY;

  db[0]= 0;

#ifdef HAVE_PSI_INTERFACE
  /* Keep the key for reopen */
  m_log_file_key= log_file_key;
#endif

  if ((file= mysql_file_open(log_file_key,
                             log_file_name, open_flags,
                             MYF(MY_WME))) < 0)
    goto err;

  if ((pos= mysql_file_tell(file, MYF(MY_WME))) == MY_FILEPOS_ERROR)
  {
    if (my_errno() == ESPIPE)
      pos= 0;
    else
      goto err;
  }

  if (init_io_cache(&log_file, file, IO_SIZE, io_cache_type, pos, 0,
                    MYF(MY_WME | MY_NABP | MY_WAIT_IF_FULL)))
    goto err;

  log_state.atomic_set(LOG_OPENED);
  DBUG_RETURN(0);

err:
  if (binlog_error_action == ABORT_SERVER)
  {
    exec_binlog_error_action_abort("Either disk is full or file system is read "
                                   "only while opening the binlog. Aborting the"
                                   " server.");
  }
  else
    sql_print_error("Could not open %s for logging (error %d). "
                    "Turning logging off for the whole duration "
                    "of the MySQL server process. To turn it on "
                    "again: fix the cause, shutdown the MySQL "
                    "server and restart it.",
                    name, errno);
  if (file >= 0)
    mysql_file_close(file, MYF(0));
  end_io_cache(&log_file);
  my_free(name);
  name= NULL;
  log_state.atomic_set(LOG_CLOSED);
  DBUG_RETURN(1);
}


bool MYSQL_BIN_LOG::open_index_file(const char *index_file_name_arg,
                                    const char *log_name, bool need_lock_index)
{
  bool error= false;
  File index_file_nr= -1;
  if (need_lock_index)
    mysql_mutex_lock(&LOCK_index);
  else
    mysql_mutex_assert_owner(&LOCK_index);

  /*
    First open of this class instance
    Create an index file that will hold all file names uses for logging.
    Add new entries to the end of it.
  */
  myf opt= MY_UNPACK_FILENAME;

  if (my_b_inited(&index_file))
    goto end;

  if (!index_file_name_arg)
  {
    index_file_name_arg= log_name;    // Use same basename for index file
    opt= MY_UNPACK_FILENAME | MY_REPLACE_EXT;
  }
  fn_format(index_file_name, index_file_name_arg, mysql_data_home,
            ".index", opt);

  if (set_crash_safe_index_file_name(index_file_name_arg))
  {
    sql_print_error("MYSQL_BIN_LOG::set_crash_safe_index_file_name failed.");
    error= true;
    goto end;
  }

  /*
    We need move crash_safe_index_file to index_file if the index_file
    does not exist and crash_safe_index_file exists when mysqld server
    restarts.
  */
  if (my_access(index_file_name, F_OK) &&
      !my_access(crash_safe_index_file_name, F_OK) &&
      my_rename(crash_safe_index_file_name, index_file_name, MYF(MY_WME)))
  {
    sql_print_error("MYSQL_BIN_LOG::open_index_file failed to "
                    "move crash_safe_index_file to index file.");
    error= true;
    goto end;
  }

  if ((index_file_nr= mysql_file_open(m_key_file_log_index,
                                      index_file_name,
                                      O_RDWR | O_CREAT | O_BINARY,
                                      MYF(MY_WME))) < 0 ||
       mysql_file_sync(index_file_nr, MYF(MY_WME)) ||
       init_io_cache_ext(&index_file, index_file_nr,
                         IO_SIZE, READ_CACHE,
                         mysql_file_seek(index_file_nr, 0L, MY_SEEK_END, MYF(0)),
                                         0, MYF(MY_WME | MY_WAIT_IF_FULL),
                         m_key_file_log_index_cache) ||
      DBUG_EVALUATE_IF("fault_injection_openning_index", 1, 0))
  {
    /*
      TODO: all operations creating/deleting the index file or a log, should
      call my_sync_dir() or my_sync_dir_by_file() to be durable.
      TODO: file creation should be done with mysql_file_create()
      not mysql_file_open().
    */
    if (index_file_nr >= 0)
      mysql_file_close(index_file_nr, MYF(0));
    error= true;
    goto end;
  }

#ifdef HAVE_REPLICATION
  /*
    Sync the index by purging any binary log file that is not registered.
    In other words, either purge binary log files that were removed from
    the index but not purged from the file system due to a crash or purge
    any binary log file that was created but not register in the index
    due to a crash.
  */

  if (set_purge_index_file_name(index_file_name_arg) ||
      open_purge_index_file(FALSE) ||
      purge_index_entry(NULL, NULL, false) ||
      close_purge_index_file() ||
      DBUG_EVALUATE_IF("fault_injection_recovering_index", 1, 0))
  {
    sql_print_error("MYSQL_BIN_LOG::open_index_file failed to sync the index "
                    "file.");
    error= true;
    goto end;
  }
#endif

end:
  if (need_lock_index)
    mysql_mutex_unlock(&LOCK_index);
  return error;
}

/**
  Add the GTIDs from the given relaylog file and also
  update the IO thread transaction parser.

  @param filename Relaylog file to read from.
  @param retrieved_set Gtid_set to store the GTIDs found on the relaylog file.
  @param verify_checksum Set to true to verify event checksums.
  @param trx_parser The transaction boundary parser to be used in order to
  only add a GTID to the gtid_set after ensuring the transaction is fully
  stored on the relay log.
  @param gtid_partial_trx The gtid of the last incomplete transaction
  found in the relay log.

  @retval false The file was successfully read and all GTIDs from
  Previous_gtids and Gtid_log_event from complete transactions were added to
  the retrieved_set.
  @retval true There was an error during the procedure.
*/
static bool
read_gtids_and_update_trx_parser_from_relaylog(
  const char *filename,
  Gtid_set *retrieved_gtids,
  bool verify_checksum,
  Transaction_boundary_parser *trx_parser,
  Gtid *gtid_partial_trx)
{
  DBUG_ENTER("read_gtids_and_update_trx_parser_from_relaylog");
  DBUG_PRINT("info", ("Opening file %s", filename));

  DBUG_ASSERT(retrieved_gtids != NULL);
  DBUG_ASSERT(trx_parser != NULL);
#ifndef DBUG_OFF
  unsigned long event_counter= 0;
#endif

  /*
    Create a Format_description_log_event that is used to read the
    first event of the log.
  */
  Format_description_log_event fd_ev(BINLOG_VERSION), *fd_ev_p= &fd_ev;
  if (!fd_ev.is_valid())
    DBUG_RETURN(true);

  File file;
  IO_CACHE log;

  const char *errmsg= NULL;
  if ((file= open_binlog_file(&log, filename, &errmsg)) < 0)
  {
    sql_print_error("%s", errmsg);
    /*
      As read_gtids_from_binlog() will not throw error on truncated
      relaylog files, we should do the same here in order to keep the
      current behavior.
    */
    DBUG_RETURN(false);
  }

  /*
    Seek for Previous_gtids_log_event and Gtid_log_event events to
    gather information what has been processed so far.
  */
  my_b_seek(&log, BIN_LOG_HEADER_SIZE);
  Log_event *ev= NULL;
  bool error= false;
  bool seen_prev_gtids= false;
  ulong data_len= 0;

  while (!error &&
         (ev= Log_event::read_log_event(&log, 0, fd_ev_p, verify_checksum)) !=
         NULL)
  {
    DBUG_PRINT("info", ("Read event of type %s", ev->get_type_str()));
#ifndef DBUG_OFF
    event_counter++;
#endif

    data_len= uint4korr(ev->temp_buf + EVENT_LEN_OFFSET);
    if (trx_parser->feed_event(ev->temp_buf, data_len, fd_ev_p, false))
    {
      /*
        The transaction boundary parser found an error while parsing a
        sequence of events from the relaylog. As we don't know if the
        parsing has started from a reliable point (it might started in
        a relay log file that begins with the rest of a transaction
        that started in a previous relay log file), it is better to do
        nothing in this case. The boundary parser will fix itself once
        finding an event that represent a transaction boundary.

        Suppose the following relaylog:

         rl-bin.000011 | rl-bin.000012 | rl-bin.000013 | rl-bin-000014
        ---------------+---------------+---------------+---------------
         PREV_GTIDS    | PREV_GTIDS    | PREV_GTIDS    | PREV_GTIDS
         (empty)       | (UUID:1-2)    | (UUID:1-2)    | (UUID:1-2)
        ---------------+---------------+---------------+---------------
         XID           | QUERY(INSERT) | QUERY(INSERT) | XID
        ---------------+---------------+---------------+---------------
         GTID(UUID:2)  |
        ---------------+
         QUERY(CREATE  |
         TABLE t1 ...) |
        ---------------+
         GTID(UUID:3)  |
        ---------------+
         QUERY(BEGIN)  |
        ---------------+

        As it is impossible to determine the current Retrieved_Gtid_Set by only
        looking to the PREVIOUS_GTIDS on the last relay log file, and scanning
        events on it, we tried to find a relay log file that contains at least
        one GTID event during the backwards search.

        In the example, we will find a GTID only in rl-bin.000011, as the
        UUID:3 transaction was spanned across 4 relay log files.

        The transaction spanning can be caused by "FLUSH RELAY LOGS" commands
        on slave while it is queuing the transaction.

        So, in order to correctly add UUID:3 into Retrieved_Gtid_Set, we need
        to parse the relay log starting on the file we found the last GTID
        queued to know if the transaction was fully retrieved or not.

        Start scanning rl-bin.000011 after resetting the transaction parser
        will generate an error, as XID event is only expected inside a DML,
        but in this case, we can ignore this error and reset the parser.
      */
      trx_parser->reset();
      /*
        We also have to discard the GTID of the partial transaction that was
        not finished if there is one. This is needed supposing that an
        incomplete transaction was replicated with a GTID.

        GTID(1), QUERY(BEGIN), QUERY(INSERT), ANONYMOUS_GTID, QUERY(DROP ...)

        In the example above, without cleaning the gtid_partial_trx,
        the GTID(1) would be added to the Retrieved_Gtid_Set after the
        QUERY(DROP ...) event.

        GTID(1), QUERY(BEGIN), QUERY(INSERT), GTID(2), QUERY(DROP ...)

        In the example above the GTID(1) will also be discarded as the
        GTID(1) transaction is not complete.
      */
      if (!gtid_partial_trx->is_empty())
      {
        DBUG_PRINT("info", ("Discarding Gtid(%d, %lld) as the transaction "
                            "wasn't complete and we found an error in the"
                            "transaction boundary parser.",
                            gtid_partial_trx->sidno,
                            gtid_partial_trx->gno));
        gtid_partial_trx->clear();
      }
    }

    switch (ev->get_type_code())
    {
    case binary_log::FORMAT_DESCRIPTION_EVENT:
      if (fd_ev_p != &fd_ev)
        delete fd_ev_p;
      fd_ev_p= (Format_description_log_event *)ev;
      break;
    case binary_log::ROTATE_EVENT:
      // do nothing; just accept this event and go to next
      break;
    case binary_log::PREVIOUS_GTIDS_LOG_EVENT:
    {
      seen_prev_gtids= true;
      // add events to sets
      Previous_gtids_log_event *prev_gtids_ev= (Previous_gtids_log_event *)ev;
      if (prev_gtids_ev->add_to_set(retrieved_gtids) != 0)
      {
        error= true;
        break;
      }
#ifndef DBUG_OFF
      char* prev_buffer= prev_gtids_ev->get_str(NULL, NULL);
      DBUG_PRINT("info", ("Got Previous_gtids from file '%s': Gtid_set='%s'.",
                          filename, prev_buffer));
      my_free(prev_buffer);
#endif
      break;
    }
    case binary_log::GTID_LOG_EVENT:
    {
      /* If we didn't find any PREVIOUS_GTIDS in this file */
      if (!seen_prev_gtids)
      {
        my_error(ER_BINLOG_LOGICAL_CORRUPTION, MYF(0), filename,
                 "The first global transaction identifier was read, but "
                 "no other information regarding identifiers existing "
                 "on the previous log files was found.");
        error= true;
        break;
      }

      Gtid_log_event *gtid_ev= (Gtid_log_event *)ev;
      rpl_sidno sidno= gtid_ev->get_sidno(retrieved_gtids->get_sid_map());
      if (sidno < 0)
      {
        error= true;
        break;
      }
      else
      {
        if (retrieved_gtids->ensure_sidno(sidno) != RETURN_STATUS_OK)
        {
          error= true;
          break;
        }
        else
        {
          /*
            As are updating the transaction boundary parser while reading
            GTIDs from relay log files to fill the Retrieved_Gtid_Set, we
            should not add the GTID here as we don't know if the transaction
            is complete on the relay log yet.
          */
          gtid_partial_trx->set(sidno, gtid_ev->get_gno());
        }
        DBUG_PRINT("info", ("Found Gtid in relaylog file '%s': Gtid(%d, %lld).",
                            filename, sidno, gtid_ev->get_gno()));
      }
      break;
    }
    case binary_log::ANONYMOUS_GTID_LOG_EVENT:
    default:
      /*
        If we reached the end of a transaction after storing it's GTID
        in gtid_partial_trx variable, it is time to add this GTID to the
        retrieved_gtids set because the transaction is complete and there is no
        need for asking this transaction again.
      */
      if (trx_parser->is_not_inside_transaction())
      {
        if (!gtid_partial_trx->is_empty())
        {
          DBUG_PRINT("info", ("Adding Gtid to Retrieved_Gtid_Set as the "
                              "transaction was completed at "
                              "relaylog file '%s': Gtid(%d, %lld).",
                              filename, gtid_partial_trx->sidno,
                              gtid_partial_trx->gno));
          retrieved_gtids->_add_gtid(gtid_partial_trx->sidno,
                                     gtid_partial_trx->gno);
          gtid_partial_trx->clear();
        }
      }
      break;
    }
    if (ev != fd_ev_p)
      delete ev;
  }

  if (log.error < 0)
  {
    // This is not a fatal error; the log may just be truncated.
    // @todo but what other errors could happen? IO error?
    sql_print_warning("Error reading GTIDs from relaylog: %d", log.error);
  }

  if (fd_ev_p != &fd_ev)
  {
    delete fd_ev_p;
    fd_ev_p= &fd_ev;
  }

  mysql_file_close(file, MYF(MY_WME));
  end_io_cache(&log);

#ifndef DBUG_OFF
  sql_print_information("%lu events read in relaylog file '%s' for updating "
                        "Retrieved_Gtid_Set and/or IO thread transaction "
                        "parser state.",
                        event_counter, filename);
#endif

  DBUG_RETURN(error);
}

/**
  Reads GTIDs from the given binlog file.

  @param filename File to read from.
  @param all_gtids If not NULL, then the GTIDs from the
  Previous_gtids_log_event and from all Gtid_log_events are stored in
  this object.
  @param prev_gtids If not NULL, then the GTIDs from the
  Previous_gtids_log_events are stored in this object.
  @param first_gtid If not NULL, then the first GTID information from the
  file will be stored in this object.
  @param sid_map The sid_map object to use in the rpl_sidno generation
  of the Gtid_log_event. If lock is needed in the sid_map, the caller
  must hold it.
  @param verify_checksum Set to true to verify event checksums.

  @retval GOT_GTIDS The file was successfully read and it contains
  both Gtid_log_events and Previous_gtids_log_events.
  This is only possible if either all_gtids or first_gtid are not null.
  @retval GOT_PREVIOUS_GTIDS The file was successfully read and it
  contains Previous_gtids_log_events but no Gtid_log_events.
  For binary logs, if no all_gtids and no first_gtid are specified,
  this function will be done right after reading the PREVIOUS_GTIDS
  regardless of the rest of the content of the binary log file.
  @retval NO_GTIDS The file was successfully read and it does not
  contain GTID events.
  @retval ERROR Out of memory, or IO error, or malformed event
  structure, or the file is malformed (e.g., contains Gtid_log_events
  but no Previous_gtids_log_event).
  @retval TRUNCATED The file was truncated before the end of the
  first Previous_gtids_log_event.
*/
enum enum_read_gtids_from_binlog_status
{ GOT_GTIDS, GOT_PREVIOUS_GTIDS, NO_GTIDS, ERROR, TRUNCATED };
static enum_read_gtids_from_binlog_status
read_gtids_from_binlog(const char *filename, Gtid_set *all_gtids,
                       Gtid_set *prev_gtids, Gtid *first_gtid,
                       Sid_map* sid_map,
                       bool verify_checksum, bool is_relay_log)
{
  DBUG_ENTER("read_gtids_from_binlog");
  DBUG_PRINT("info", ("Opening file %s", filename));

  /*
    Create a Format_description_log_event that is used to read the
    first event of the log.
  */
  Format_description_log_event fd_ev(BINLOG_VERSION), *fd_ev_p= &fd_ev;
  if (!fd_ev.is_valid())
    DBUG_RETURN(ERROR);

  File file;
  IO_CACHE log;

#ifndef DBUG_OFF
  unsigned long event_counter= 0;
  /*
    We assert here that both all_gtids and prev_gtids, if specified,
    uses the same sid_map as the one passed as a parameter. This is just
    to ensure that, if the sid_map needed some lock and was locked by
    the caller, the lock applies to all the GTID sets this function is
    dealing with.
  */
  if (all_gtids)
    DBUG_ASSERT(all_gtids->get_sid_map() == sid_map);
  if (prev_gtids)
    DBUG_ASSERT(prev_gtids->get_sid_map() == sid_map);
#endif

  const char *errmsg= NULL;
  if ((file= open_binlog_file(&log, filename, &errmsg)) < 0)
  {
    sql_print_error("%s", errmsg);
    /*
      We need to revisit the recovery procedure for relay log
      files. Currently, it is called after this routine.
      /Alfranio
    */
    DBUG_RETURN(TRUNCATED);
  }

  /*
    Seek for Previous_gtids_log_event and Gtid_log_event events to
    gather information what has been processed so far.
  */
  my_b_seek(&log, BIN_LOG_HEADER_SIZE);
  Log_event *ev= NULL;
  enum_read_gtids_from_binlog_status ret= NO_GTIDS;
  bool done= false;
  bool seen_first_gtid= false;
  while (!done &&
         (ev= Log_event::read_log_event(&log, 0, fd_ev_p, verify_checksum)) !=
         NULL)
  {
#ifndef DBUG_OFF
    event_counter++;
#endif
    DBUG_PRINT("info", ("Read event of type %s", ev->get_type_str()));
    switch (ev->get_type_code())
    {
    case binary_log::FORMAT_DESCRIPTION_EVENT:
      if (fd_ev_p != &fd_ev)
        delete fd_ev_p;
      fd_ev_p= (Format_description_log_event *)ev;
      break;
    case binary_log::ROTATE_EVENT:
      // do nothing; just accept this event and go to next
      break;
    case binary_log::PREVIOUS_GTIDS_LOG_EVENT:
    {
      ret= GOT_PREVIOUS_GTIDS;
      // add events to sets
      Previous_gtids_log_event *prev_gtids_ev=
        (Previous_gtids_log_event *)ev;
      if (all_gtids != NULL && prev_gtids_ev->add_to_set(all_gtids) != 0)
        ret= ERROR, done= true;
      else if (prev_gtids != NULL && prev_gtids_ev->add_to_set(prev_gtids) != 0)
        ret= ERROR, done= true;
#ifndef DBUG_OFF
      char* prev_buffer= prev_gtids_ev->get_str(NULL, NULL);
      DBUG_PRINT("info", ("Got Previous_gtids from file '%s': Gtid_set='%s'.",
                          filename, prev_buffer));
      my_free(prev_buffer);
#endif
      /*
        If this is not a relay log, the previous_gtids were asked and no
        all_gtids neither first_gtid were asked, it is fine to consider the
        job as done.
      */
      if (!is_relay_log && prev_gtids != NULL &&
          all_gtids == NULL && first_gtid == NULL)
        done= true;
      DBUG_EXECUTE_IF("inject_fault_bug16502579", {
                      DBUG_PRINT("debug", ("PREVIOUS_GTIDS_LOG_EVENT found. "
                                           "Injected ret=NO_GTIDS."));
                      if (ret == GOT_PREVIOUS_GTIDS)
                      {
                        ret=NO_GTIDS;
                        done= false;
                      }
                      });
      break;
    }
    case binary_log::GTID_LOG_EVENT:
    {
      if (ret != GOT_GTIDS)
      {
        if (ret != GOT_PREVIOUS_GTIDS)
        {
          /*
            Since this routine is run on startup, there may not be a
            THD instance. Therefore, ER(X) cannot be used.
           */
          const char* msg_fmt= (current_thd != NULL) ?
                               ER(ER_BINLOG_LOGICAL_CORRUPTION) :
                               ER_DEFAULT(ER_BINLOG_LOGICAL_CORRUPTION);
          my_printf_error(ER_BINLOG_LOGICAL_CORRUPTION,
                          msg_fmt, MYF(0),
                          filename,
                          "The first global transaction identifier was read, but "
                          "no other information regarding identifiers existing "
                          "on the previous log files was found.");
          ret= ERROR, done= true;
          break;
        }
        else
          ret= GOT_GTIDS;
      }
      /*
        When this is a relaylog, we just check if the relay log contains at
        least one Gtid_log_event, so that we can distinguish the return values
        GOT_GTID and GOT_PREVIOUS_GTIDS. We don't need to read anything else
        from the relay log.
        When this is a binary log, if all_gtids is requested (i.e., NOT NULL),
        we should continue to read all gtids. If just first_gtid was requested,
        we will be done after storing this Gtid_log_event info on it.
      */
      if (is_relay_log)
      {
        ret= GOT_GTIDS, done= true;
      }
      else
      {
        Gtid_log_event *gtid_ev= (Gtid_log_event *)ev;
        rpl_sidno sidno= gtid_ev->get_sidno(sid_map);
        if (sidno < 0)
          ret= ERROR, done= true;
        else
        {
          if (all_gtids)
          {
            if (all_gtids->ensure_sidno(sidno) != RETURN_STATUS_OK)
              ret= ERROR, done= true;
            all_gtids->_add_gtid(sidno, gtid_ev->get_gno());
            DBUG_PRINT("info", ("Got Gtid from file '%s': Gtid(%d, %lld).",
                                filename, sidno, gtid_ev->get_gno()));
          }

          /* If the first GTID was requested, stores it */
          if (first_gtid && !seen_first_gtid)
          {
            first_gtid->set(sidno, gtid_ev->get_gno());
            seen_first_gtid= true;
            /* If the first_gtid was the only thing requested, we are done */
            if (all_gtids == NULL)
              ret= GOT_GTIDS, done= true;
          }
        }
      }
      break;
    }
    case binary_log::ANONYMOUS_GTID_LOG_EVENT:
    {
      /*
        When this is a relaylog, we just check if it contains
        at least one Anonymous_gtid_log_event after initialization
        (FDs, Rotates and PREVIOUS_GTIDS), so that we can distinguish the
        return values GOT_GTID and GOT_PREVIOUS_GTIDS.
        We don't need to read anything else from the relay log.
      */
      if (is_relay_log)
      {
        ret= GOT_GTIDS;
        done= true;
        break;
      }
      DBUG_ASSERT(prev_gtids == NULL ? true : all_gtids != NULL ||
                                              first_gtid != NULL);
    }
    // Fall through.
    default:
      // if we found any other event type without finding a
      // previous_gtids_log_event, then the rest of this binlog
      // cannot contain gtids
      if (ret != GOT_GTIDS && ret != GOT_PREVIOUS_GTIDS)
        done= true;
      /*
        The GTIDs of the relaylog files will be handled later
        because of the possibility of transactions be spanned
        along distinct relaylog files.
        So, if we found an ordinary event without finding the
        GTID but we already found the PREVIOUS_GTIDS, this probably
        means that the event is from a transaction that started on
        previous relaylog file.
      */
      if (ret == GOT_PREVIOUS_GTIDS && is_relay_log)
        done= true;
      break;
    }
    if (ev != fd_ev_p)
      delete ev;
    DBUG_PRINT("info", ("done=%d", done));
  }

  if (log.error < 0)
  {
    // This is not a fatal error; the log may just be truncated.

    // @todo but what other errors could happen? IO error?
    sql_print_warning("Error reading GTIDs from binary log: %d", log.error);
  }

  if (fd_ev_p != &fd_ev)
  {
    delete fd_ev_p;
    fd_ev_p= &fd_ev;
  }

  mysql_file_close(file, MYF(MY_WME));
  end_io_cache(&log);

  if (all_gtids)
    all_gtids->dbug_print("all_gtids");
  else
    DBUG_PRINT("info", ("all_gtids==NULL"));
  if (prev_gtids)
    prev_gtids->dbug_print("prev_gtids");
  else
    DBUG_PRINT("info", ("prev_gtids==NULL"));
  if (first_gtid == NULL)
    DBUG_PRINT("info", ("first_gtid==NULL"));
  else if (first_gtid->sidno == 0)
    DBUG_PRINT("info", ("first_gtid.sidno==0"));
  else
    first_gtid->dbug_print(sid_map, "first_gtid");

  DBUG_PRINT("info", ("returning %d", ret));
#ifndef DBUG_OFF
  if (!is_relay_log && prev_gtids != NULL &&
      all_gtids == NULL && first_gtid == NULL)
    sql_print_information("Read %lu events from binary log file '%s' to "
                          "determine the GTIDs purged from binary logs.",
                          event_counter, filename);
#endif
  DBUG_RETURN(ret);
}

bool MYSQL_BIN_LOG::find_first_log_not_in_gtid_set(char *binlog_file_name,
                                                   const Gtid_set *gtid_set,
                                                   Gtid *first_gtid,
                                                   const char **errmsg)
{
  DBUG_ENTER("MYSQL_BIN_LOG::gtid_read_start_binlog");
  /*
    Gather the set of files to be accessed.
  */
  list<string> filename_list;
  LOG_INFO linfo;
  int error;

  list<string>::reverse_iterator rit;
  Gtid_set binlog_previous_gtid_set(gtid_set->get_sid_map());

  mysql_mutex_lock(&LOCK_index);
  for (error= find_log_pos(&linfo, NULL, false/*need_lock_index=false*/);
       !error; error= find_next_log(&linfo, false/*need_lock_index=false*/))
  {
    DBUG_PRINT("info", ("read log filename '%s'", linfo.log_file_name));
    filename_list.push_back(string(linfo.log_file_name));
  }
  mysql_mutex_unlock(&LOCK_index);
  if (error != LOG_INFO_EOF)
  {
    *errmsg= "Failed to read the binary log index file while "
      "looking for the oldest binary log that contains any GTID "
      "that is not in the given gtid set";
    error= -1;
    goto end;
  }

  if (filename_list.empty())
  {
    *errmsg= "Could not find first log file name in binary log index file "
      "while looking for the oldest binary log that contains any GTID "
      "that is not in the given gtid set";
    error= -2;
    goto end;
  }

  /*
    Iterate over all the binary logs in reverse order, and read only
    the Previous_gtids_log_event, to find the first one, that is the
    subset of the given gtid set. Since every binary log begins with
    a Previous_gtids_log_event, that contains all GTIDs in all
    previous binary logs.
    We also ask for the first GTID in the binary log to know if we
    should send the FD event with the "created" field cleared or not.
  */
  DBUG_PRINT("info", ("Iterating backwards through binary logs, and reading "
                      "only the Previous_gtids_log_event, to find the first "
                      "one, that is the subset of the given gtid set."));
  rit= filename_list.rbegin();
  error= 0;
  while (rit != filename_list.rend())
  {
    const char *filename= rit->c_str();
    DBUG_PRINT("info", ("Read Previous_gtids_log_event from filename='%s'",
                        filename));
    switch (read_gtids_from_binlog(filename, NULL, &binlog_previous_gtid_set,
                                   first_gtid,
                                   binlog_previous_gtid_set.get_sid_map(),
                                   opt_master_verify_checksum, is_relay_log))
    {
    case ERROR:
      *errmsg= "Error reading header of binary log while looking for "
        "the oldest binary log that contains any GTID that is not in "
        "the given gtid set";
      error= -3;
      goto end;
    case NO_GTIDS:
      *errmsg= "Found old binary log without GTIDs while looking for "
        "the oldest binary log that contains any GTID that is not in "
        "the given gtid set";
      error= -4;
      goto end;
    case GOT_GTIDS:
    case GOT_PREVIOUS_GTIDS:
      if (binlog_previous_gtid_set.is_subset(gtid_set))
      {
        strcpy(binlog_file_name, filename);
        /*
          Verify that the selected binlog is not the first binlog,
        */
        DBUG_EXECUTE_IF("slave_reconnect_with_gtid_set_executed",
                        DBUG_ASSERT(strcmp(filename_list.begin()->c_str(),
                                           binlog_file_name) != 0););
        goto end;
      }
    case TRUNCATED:
      break;
    }
    binlog_previous_gtid_set.clear();

    rit++;
  }

  if (rit == filename_list.rend())
  {
    *errmsg= ER(ER_MASTER_HAS_PURGED_REQUIRED_GTIDS);
    error= -5;
  }

end:
  if (error)
    DBUG_PRINT("error", ("'%s'", *errmsg));
  filename_list.clear();
  DBUG_PRINT("info", ("returning %d", error));
  DBUG_RETURN(error != 0 ? true : false);
}

bool MYSQL_BIN_LOG::init_gtid_sets(Gtid_set *all_gtids, Gtid_set *lost_gtids,
                                   bool verify_checksum, bool need_lock,
                                   Transaction_boundary_parser *trx_parser,
                                   Gtid *gtid_partial_trx,
                                   bool is_server_starting)
{
  DBUG_ENTER("MYSQL_BIN_LOG::init_gtid_sets");
  DBUG_PRINT("info", ("lost_gtids=%p; so we are recovering a %s log; is_relay_log=%d",
                      lost_gtids, lost_gtids == NULL ? "relay" : "binary",
                      is_relay_log));

  /*
    If this is a relay log, we must have the IO thread Master_info trx_parser
    in order to correctly feed it with relay log events.
  */
#ifndef DBUG_OFF
  if (is_relay_log)
  {
    DBUG_ASSERT(trx_parser != NULL);
    DBUG_ASSERT(lost_gtids == NULL);
  }
#endif

  /*
    Acquires the necessary locks to ensure that logs are not either
    removed or updated when we are reading from it.
  */
  if (need_lock)
  {
    // We don't need LOCK_log if we are only going to read the initial
    // Prevoius_gtids_log_event and ignore the Gtid_log_events.
    if (all_gtids != NULL)
      mysql_mutex_lock(&LOCK_log);
    mysql_mutex_lock(&LOCK_index);
    global_sid_lock->wrlock();
  }
  else
  {
    if (all_gtids != NULL)
      mysql_mutex_assert_owner(&LOCK_log);
    mysql_mutex_assert_owner(&LOCK_index);
    global_sid_lock->assert_some_wrlock();
  }

  // Gather the set of files to be accessed.
  list<string> filename_list;
  LOG_INFO linfo;
  int error;

  list<string>::iterator it;
  list<string>::reverse_iterator rit;
  bool reached_first_file= false;

  /* Initialize the sid_map to be used in read_gtids_from_binlog */
  Sid_map *sid_map= NULL;
  if (all_gtids)
    sid_map= all_gtids->get_sid_map();
  else if (lost_gtids)
    sid_map= lost_gtids->get_sid_map();

  for (error= find_log_pos(&linfo, NULL, false/*need_lock_index=false*/); !error;
       error= find_next_log(&linfo, false/*need_lock_index=false*/))
  {
    DBUG_PRINT("info", ("read log filename '%s'", linfo.log_file_name));
    filename_list.push_back(string(linfo.log_file_name));
  }
  if (error != LOG_INFO_EOF)
  {
    DBUG_PRINT("error", ("Error reading %s index",
                         is_relay_log ? "relaylog" : "binlog"));
    goto end;
  }
  /*
    On server starting, one new empty binlog file is created and
    its file name is put into index file before initializing
    GLOBAL.GTID_EXECUTED AND GLOBAL.GTID_PURGED, it is not the
    last binlog file before the server restarts, so we remove
    its file name from filename_list.
  */
  if (is_server_starting && !is_relay_log && !filename_list.empty())
    filename_list.pop_back();

  error= 0;

  if (all_gtids != NULL)
  {
    DBUG_PRINT("info", ("Iterating backwards through %s logs, "
                        "looking for the last %s log that contains "
                        "a Previous_gtids_log_event.",
                        is_relay_log ? "relay" : "binary",
                        is_relay_log ? "relay" : "binary"));
    // Iterate over all files in reverse order until we find one that
    // contains a Previous_gtids_log_event.
    rit= filename_list.rbegin();
    bool can_stop_reading= false;
    reached_first_file= (rit == filename_list.rend());
    DBUG_PRINT("info", ("filename='%s' reached_first_file=%d",
                        reached_first_file ? "" : rit->c_str(),
                        reached_first_file));
    while (!can_stop_reading && !reached_first_file)
    {
      const char *filename= rit->c_str();
      DBUG_ASSERT(rit != filename_list.rend());
      rit++;
      reached_first_file= (rit == filename_list.rend());
      DBUG_PRINT("info", ("filename='%s' can_stop_reading=%d "
                          "reached_first_file=%d, ",
                          filename, can_stop_reading, reached_first_file));
      switch (read_gtids_from_binlog(filename, all_gtids,
                                     reached_first_file ? lost_gtids : NULL,
                                     NULL/* first_gtid */,
                                     sid_map, verify_checksum, is_relay_log))
      {
        case ERROR:
        {
          error= 1;
          goto end;
        }
        case GOT_GTIDS:
        {
          can_stop_reading= true;
          break;
        }
        case GOT_PREVIOUS_GTIDS:
        {
          /*
            If this is a binlog file, it is enough to have GOT_PREVIOUS_GTIDS.
            If this is a relaylog file, we need to find at least one GTID to
            start parsing the relay log to add GTID of transactions that might
            have spanned in distinct relaylog files.
          */
          if (!is_relay_log)
            can_stop_reading= true;
          break;
        }
        case NO_GTIDS:
        {
          /*
            Mysql server iterates backwards through binary logs, looking for
            the last binary log that contains a Previous_gtids_log_event for
            gathering the set of gtid_executed on server start. This may take
            very long time if it has many binary logs and almost all of them
            are out of filesystem cache. So if the binlog_gtid_simple_recovery
            is enabled, and the last binary log does not contain any GTID
            event, do not read any more binary logs, GLOBAL.GTID_EXECUTED and
            GLOBAL.GTID_PURGED should be empty in the case.
          */
          if (binlog_gtid_simple_recovery && is_server_starting &&
              !is_relay_log)
          {
            DBUG_ASSERT(all_gtids->is_empty());
            DBUG_ASSERT(lost_gtids->is_empty());
            goto end;
          }
          /*FALLTHROUGH*/
        }
        case TRUNCATED:
        {
          break;
        }
      }
    }

    /*
      If we use GTIDs and have partial transactions on the relay log,
      must check if it ends on next relay log files.
      We also need to feed the boundary parser with the rest of the
      relay log to put it in the correct state before receiving new
      events from the master in the case of GTID auto positioning be
      disabled.
    */
    if (is_relay_log && filename_list.size() > 0)
    {
      /*
        Suppose the following relaylog:

         rl-bin.000001 | rl-bin.000002 | rl-bin.000003 | rl-bin-000004
        ---------------+---------------+---------------+---------------
         PREV_GTIDS    | PREV_GTIDS    | PREV_GTIDS    | PREV_GTIDS
         (empty)       | (UUID:1)      | (UUID:1)      | (UUID:1)
        ---------------+---------------+---------------+---------------
         GTID(UUID:1)  | QUERY(INSERT) | QUERY(INSERT) | XID
        ---------------+---------------+---------------+---------------
         QUERY(CREATE  |
         TABLE t1 ...) |
        ---------------+
         GTID(UUID:2)  |
        ---------------+
         QUERY(BEGIN)  |
        ---------------+

        As it is impossible to determine the current Retrieved_Gtid_Set by only
        looking to the PREVIOUS_GTIDS on the last relay log file, and scanning
        events on it, we tried to find a relay log file that contains at least
        one GTID event during the backwards search.

        In the example, we will find a GTID only in rl-bin.000001, as the
        UUID:2 transaction was spanned across 4 relay log files.

        The transaction spanning can be caused by "FLUSH RELAY LOGS" commands
        on slave while it is queuing the transaction.

        So, in order to correctly add UUID:2 into Retrieved_Gtid_Set, we need
        to parse the relay log starting on the file we found the last GTID
        queued to know if the transaction was fully retrieved or not.
      */

      /*
        Adjust the reverse iterator to point to the relaylog file we
        need to start parsing, as it was incremented after generating
        the relay log file name.
      */
      DBUG_ASSERT(rit != filename_list.rbegin());
      rit--;
      DBUG_ASSERT(rit != filename_list.rend());
      /* Reset the transaction parser before feeding it with events */
      trx_parser->reset();
      gtid_partial_trx->clear();

      DBUG_PRINT("info", ("Iterating forwards through relay logs, "
                          "updating the Retrieved_Gtid_Set and updating "
                          "IO thread trx parser before start."));
      for (it= find(filename_list.begin(), filename_list.end(), *rit);
           it != filename_list.end(); it++)
      {
        const char *filename= it->c_str();
        DBUG_PRINT("info", ("filename='%s'", filename));
        if (read_gtids_and_update_trx_parser_from_relaylog(filename, all_gtids,
                                                           true, trx_parser,
                                                           gtid_partial_trx))
        {
          error= 1;
          goto end;
        }
      }
    }
  }
  if (lost_gtids != NULL && !reached_first_file)
  {
    /*
      This branch is only reacheable by a binary log. The relay log
      don't need to get lost_gtids information.

      A 5.6 server sets GTID_PURGED by rotating the binary log.

      A 5.6 server that had recently enabled GTIDs and set GTID_PURGED
      would have a sequence of binary logs like:

      master-bin.N  : No PREVIOUS_GTIDS (GTID wasn't enabled)
      master-bin.N+1: Has an empty PREVIOUS_GTIDS and a ROTATE
                      (GTID was enabled on startup)
      master-bin.N+2: Has a PREVIOUS_GTIDS with the content set by a
                      SET @@GLOBAL.GTID_PURGED + has GTIDs of some
                      transactions.

      If this 5.6 server be upgraded to 5.7 keeping its binary log files,
      this routine will have to find the first binary log that contains a
      PREVIOUS_GTIDS + a GTID event to ensure that the content of the
      GTID_PURGED will be correctly set (assuming binlog_gtid_simple_recovery
      is not enabled).
    */
    DBUG_PRINT("info", ("Iterating forwards through binary logs, looking for "
                        "the first binary log that contains both a "
                        "Previous_gtids_log_event and a Gtid_log_event."));
    DBUG_ASSERT(!is_relay_log);
    for (it= filename_list.begin(); it != filename_list.end(); it++)
    {
      /*
        We should pass a first_gtid to read_gtids_from_binlog when
        binlog_gtid_simple_recovery is disabled, or else it will return
        right after reading the PREVIOUS_GTIDS event to avoid stall on
        reading the whole binary log.
      */
      Gtid first_gtid= {0, 0};
      const char *filename= it->c_str();
      DBUG_PRINT("info", ("filename='%s'", filename));
      switch (read_gtids_from_binlog(filename, NULL, lost_gtids,
                                     binlog_gtid_simple_recovery ? NULL :
                                                                   &first_gtid,
                                     sid_map, verify_checksum, is_relay_log))
      {
        case ERROR:
        {
          error= 1;
          /*FALLTHROUGH*/
        }
        case GOT_GTIDS:
        {
          goto end;
        }
        case NO_GTIDS:
        case GOT_PREVIOUS_GTIDS:
        {
          /*
            Mysql server iterates forwards through binary logs, looking for
            the first binary log that contains both Previous_gtids_log_event
            and gtid_log_event for gathering the set of gtid_purged on server
            start. It also iterates forwards through binary logs, looking for
            the first binary log that contains both Previous_gtids_log_event
            and gtid_log_event for gathering the set of gtid_purged when
            purging binary logs. This may take very long time if it has many
            binary logs and almost all of them are out of filesystem cache.
            So if the binlog_gtid_simple_recovery is enabled, we just
            initialize GLOBAL.GTID_PURGED from the first binary log, do not
            read any more binary logs.
          */
          if (binlog_gtid_simple_recovery)
            goto end;
          /*FALLTHROUGH*/
        }
        case TRUNCATED:
        {
          break;
        }
      }
    }
  }
end:
  if (all_gtids)
    all_gtids->dbug_print("all_gtids");
  if (lost_gtids)
    lost_gtids->dbug_print("lost_gtids");
  if (need_lock)
  {
    global_sid_lock->unlock();
    mysql_mutex_unlock(&LOCK_index);
    if (all_gtids != NULL)
      mysql_mutex_unlock(&LOCK_log);
  }
  filename_list.clear();
  DBUG_PRINT("info", ("returning %d", error));
  DBUG_RETURN(error != 0 ? true : false);
}


/**
  Open a (new) binlog file.

  - Open the log file and the index file. Register the new
  file name in it
  - When calling this when the file is in use, you must have a locks
  on LOCK_log and LOCK_index.

  @retval
    0	ok
  @retval
    1	error
*/

bool MYSQL_BIN_LOG::open_binlog(const char *log_name,
                                const char *new_name,
                                ulong max_size_arg,
                                bool null_created_arg,
                                bool need_lock_index,
                                bool need_sid_lock,
                                Format_description_log_event *extra_description_event)
{
  // lock_index must be acquired *before* sid_lock.
  DBUG_ASSERT(need_sid_lock || !need_lock_index);
  DBUG_ENTER("MYSQL_BIN_LOG::open_binlog(const char *, ...)");
  DBUG_PRINT("enter",("base filename: %s", log_name));

  mysql_mutex_assert_owner(get_log_lock());

  if (init_and_set_log_file_name(log_name, new_name))
  {
    sql_print_error("MYSQL_BIN_LOG::open failed to generate new file name.");
    DBUG_RETURN(1);
  }

  DBUG_PRINT("info", ("generated filename: %s", log_file_name));

  DEBUG_SYNC(current_thd, "after_log_file_name_initialized");

#ifdef HAVE_REPLICATION
  if (open_purge_index_file(TRUE) ||
      register_create_index_entry(log_file_name) ||
      sync_purge_index_file() ||
      DBUG_EVALUATE_IF("fault_injection_registering_index", 1, 0))
  {
    /**
      @todo: although this was introduced to appease valgrind
      when injecting emulated faults using fault_injection_registering_index
      it may be good to consider what actually happens when
      open_purge_index_file succeeds but register or sync fails.

      Perhaps we might need the code below in MYSQL_BIN_LOG::cleanup
      for "real life" purposes as well? 
    */
    DBUG_EXECUTE_IF("fault_injection_registering_index", {
      if (my_b_inited(&purge_index_file))
      {
        end_io_cache(&purge_index_file);
        my_close(purge_index_file.file, MYF(0));
      }
    });

    sql_print_error("MYSQL_BIN_LOG::open failed to sync the index file.");
    DBUG_RETURN(1);
  }
  DBUG_EXECUTE_IF("crash_create_non_critical_before_update_index", DBUG_SUICIDE(););
#endif

  write_error= 0;

  /* open the main log file */
  if (open(
#ifdef HAVE_PSI_INTERFACE
                      m_key_file_log,
#endif
                      log_name, new_name))
  {
#ifdef HAVE_REPLICATION
    close_purge_index_file();
#endif
    DBUG_RETURN(1);                            /* all warnings issued */
  }

  max_size= max_size_arg;

  open_count++;

  bool write_file_name_to_index_file=0;

  /* This must be before goto err. */
#ifndef DBUG_OFF
  binary_log_debug::debug_pretend_version_50034_in_binlog=
    DBUG_EVALUATE_IF("pretend_version_50034_in_binlog", true, false);
#endif
  Format_description_log_event s(BINLOG_VERSION);

  if (!my_b_filelength(&log_file))
  {
    /*
      The binary log file was empty (probably newly created)
      This is the normal case and happens when the user doesn't specify
      an extension for the binary log files.
      In this case we write a standard header to it.
    */
    if (my_b_safe_write(&log_file, (uchar*) BINLOG_MAGIC,
                        BIN_LOG_HEADER_SIZE))
      goto err;
    bytes_written+= BIN_LOG_HEADER_SIZE;
    write_file_name_to_index_file= 1;
  }

  /*
    don't set LOG_EVENT_BINLOG_IN_USE_F for SEQ_READ_APPEND io_cache
    as we won't be able to reset it later
  */
  if (io_cache_type == WRITE_CACHE)
  {
    s.common_header->flags|= LOG_EVENT_BINLOG_IN_USE_F;
  }

  if (is_relay_log)
  {
    /* relay-log */
    if (relay_log_checksum_alg == binary_log::BINLOG_CHECKSUM_ALG_UNDEF)
    {
      /* inherit master's A descriptor if one has been received */
      if (opt_slave_sql_verify_checksum == 0)
        /* otherwise use slave's local preference of RL events verification */
        relay_log_checksum_alg= binary_log::BINLOG_CHECKSUM_ALG_OFF;
      else
        relay_log_checksum_alg= static_cast<enum_binlog_checksum_alg>
                                (binlog_checksum_options);
    }
    s.common_footer->checksum_alg= relay_log_checksum_alg;
  }
  else
    /* binlog */
    s.common_footer->checksum_alg= static_cast<enum_binlog_checksum_alg>
                                     (binlog_checksum_options);

  DBUG_ASSERT((s.common_footer)->checksum_alg !=
               binary_log::BINLOG_CHECKSUM_ALG_UNDEF);
  if (!s.is_valid())
    goto err;
  s.dont_set_created= null_created_arg;
  /* Set LOG_EVENT_RELAY_LOG_F flag for relay log's FD */
  if (is_relay_log)
    s.set_relay_log_event();
  if (s.write(&log_file))
    goto err;
  bytes_written+= s.common_header->data_written;
  /*
    We need to revisit this code and improve it.
    See further comments in the mysqld.
    /Alfranio
  */
  if (current_thd)
  {
    Gtid_set logged_gtids_binlog(global_sid_map, global_sid_lock);
    Gtid_set* previous_logged_gtids;

    if (is_relay_log)
      previous_logged_gtids= previous_gtid_set_relaylog;
    else
      previous_logged_gtids= &logged_gtids_binlog;

    if (need_sid_lock)
      global_sid_lock->wrlock();
    else
      global_sid_lock->assert_some_wrlock();

    if (!is_relay_log)
    {
      const Gtid_set *executed_gtids= gtid_state->get_executed_gtids();
      const Gtid_set *gtids_only_in_table=
        gtid_state->get_gtids_only_in_table();
      /* logged_gtids_binlog= executed_gtids - gtids_only_in_table */
      if (logged_gtids_binlog.add_gtid_set(executed_gtids) !=
          RETURN_STATUS_OK)
      {
        if (need_sid_lock)
          global_sid_lock->unlock();
        goto err;
      }
      logged_gtids_binlog.remove_gtid_set(gtids_only_in_table);
    }
    DBUG_PRINT("info",("Generating PREVIOUS_GTIDS for %s file.",
                       is_relay_log ? "relaylog" : "binlog"));
    Previous_gtids_log_event prev_gtids_ev(previous_logged_gtids);
    if (is_relay_log)
      prev_gtids_ev.set_relay_log_event();
    if (need_sid_lock)
      global_sid_lock->unlock();
    prev_gtids_ev.common_footer->checksum_alg=
                                   (s.common_footer)->checksum_alg;
    if (prev_gtids_ev.write(&log_file))
      goto err;
    bytes_written+= prev_gtids_ev.common_header->data_written;
  }
  else // !(current_thd)
  {
    /*
      If the slave was configured before server restart, the server will
      generate a new relay log file without having current_thd, but this
      new relay log file must have a PREVIOUS_GTIDS event as we now
      generate the PREVIOUS_GTIDS event always.

      This is only needed for relay log files because the server will add
      the PREVIOUS_GTIDS of binary logs (when current_thd==NULL) after
      server's GTID initialization.

      During server's startup at mysqld_main(), from the binary/relay log
      initialization point of view, it will:
      1) Call init_server_components() that will generate a new binary log
         file but won't write the PREVIOUS_GTIDS event yet;
      2) Initialize server's GTIDs;
      3) Write the binary log PREVIOUS_GTIDS;
      4) Call init_slave() in where the new relay log file will be created
         after initializing relay log's Retrieved_Gtid_Set;
    */
    if (is_relay_log)
    {
      if (need_sid_lock)
        global_sid_lock->wrlock();
      else
        global_sid_lock->assert_some_wrlock();

      DBUG_PRINT("info",("Generating PREVIOUS_GTIDS for relaylog file."));
      Previous_gtids_log_event prev_gtids_ev(previous_gtid_set_relaylog);
      prev_gtids_ev.set_relay_log_event();

      if (need_sid_lock)
        global_sid_lock->unlock();

      prev_gtids_ev.common_footer->checksum_alg=
                                   (s.common_footer)->checksum_alg;
      if (prev_gtids_ev.write(&log_file))
        goto err;
      bytes_written+= prev_gtids_ev.common_header->data_written;
    }
  }
  if (extra_description_event &&
      extra_description_event->binlog_version>=4)
  {
    /*
      This is a relay log written to by the I/O slave thread.
      Write the event so that others can later know the format of this relay
      log.
      Note that this event is very close to the original event from the
      master (it has binlog version of the master, event types of the
      master), so this is suitable to parse the next relay log's event. It
      has been produced by
      Format_description_log_event::Format_description_log_event(char* buf,).
      Why don't we want to write the mi_description_event if this
      event is for format<4 (3.23 or 4.x): this is because in that case, the
      mi_description_event describes the data received from the
      master, but not the data written to the relay log (*conversion*),
      which is in format 4 (slave's).
    */
    /*
      Set 'created' to 0, so that in next relay logs this event does not
      trigger cleaning actions on the slave in
      Format_description_log_event::apply_event_impl().
    */
    extra_description_event->created= 0;
    /* Don't set log_pos in event header */
    extra_description_event->set_artificial_event();

    if (extra_description_event->write(&log_file))
      goto err;
    bytes_written+= extra_description_event->common_header->data_written;
  }
  if (flush_io_cache(&log_file) ||
      mysql_file_sync(log_file.file, MYF(MY_WME)))
    goto err;
  
  if (write_file_name_to_index_file)
  {
#ifdef HAVE_REPLICATION
    DBUG_EXECUTE_IF("crash_create_critical_before_update_index", DBUG_SUICIDE(););
#endif

    DBUG_ASSERT(my_b_inited(&index_file) != 0);

    /*
      The new log file name is appended into crash safe index file after
      all the content of index file is copyed into the crash safe index
      file. Then move the crash safe index file to index file.
    */
    DBUG_EXECUTE_IF("simulate_disk_full_on_open_binlog",
                    {DBUG_SET("+d,simulate_no_free_space_error");});
    if (DBUG_EVALUATE_IF("fault_injection_updating_index", 1, 0) ||
        add_log_to_index((uchar*) log_file_name, strlen(log_file_name),
                         need_lock_index))
    {
      DBUG_EXECUTE_IF("simulate_disk_full_on_open_binlog",
                      {
                        DBUG_SET("-d,simulate_file_write_error");
                        DBUG_SET("-d,simulate_no_free_space_error");
                        DBUG_SET("-d,simulate_disk_full_on_open_binlog");
                      });
      goto err;
    }

#ifdef HAVE_REPLICATION
    DBUG_EXECUTE_IF("crash_create_after_update_index", DBUG_SUICIDE(););
#endif
  }

  log_state.atomic_set(LOG_OPENED);
  /*
    At every rotate memorize the last transaction counter state to use it as
    offset at logging the transaction logical timestamps.
  */
  m_dependency_tracker.rotate();
#ifdef HAVE_REPLICATION
  close_purge_index_file();
#endif

  update_binlog_end_pos();
  DBUG_RETURN(0);

err:
#ifdef HAVE_REPLICATION
  if (is_inited_purge_index_file())
    purge_index_entry(NULL, NULL, need_lock_index);
  close_purge_index_file();
#endif
  if (binlog_error_action == ABORT_SERVER)
  {
    exec_binlog_error_action_abort("Either disk is full or file system is read "
                                   "only while opening the binlog. Aborting the"
                                   " server.");
  }
  else
  {
    sql_print_error("Could not use %s for logging (error %d). "
                    "Turning logging off for the whole duration of the MySQL "
                    "server process. To turn it on again: fix the cause, "
                    "shutdown the MySQL server and restart it.",
                    (new_name) ? new_name : name, errno);
    close(LOG_CLOSE_INDEX, false, need_lock_index);
  }
  DBUG_RETURN(1);
}


/**
  Move crash safe index file to index file.

  @param need_lock_index If true, LOCK_index will be acquired;
  otherwise it should already be held.

  @retval 0 ok
  @retval -1 error
*/
int MYSQL_BIN_LOG::move_crash_safe_index_file_to_index_file(bool need_lock_index)
{
  int error= 0;
  File fd= -1;
  DBUG_ENTER("MYSQL_BIN_LOG::move_crash_safe_index_file_to_index_file");

  if (need_lock_index)
    mysql_mutex_lock(&LOCK_index);
  else
    mysql_mutex_assert_owner(&LOCK_index);

  if (my_b_inited(&index_file))
  {
    end_io_cache(&index_file);
    if (mysql_file_close(index_file.file, MYF(0)) < 0)
    {
      error= -1;
      sql_print_error("While rebuilding index file %s: "
                      "Failed to close the index file.", index_file_name);
      /*
        Delete Crash safe index file here and recover the binlog.index
        state(index_file io_cache) from old binlog.index content.
       */
      mysql_file_delete(key_file_binlog_index, crash_safe_index_file_name,
                        MYF(0));

      goto recoverable_err;
    }
    if (DBUG_EVALUATE_IF("force_index_file_delete_failure", 1, 0) ||
        mysql_file_delete(key_file_binlog_index, index_file_name, MYF(MY_WME)))
    {
      error= -1;
      sql_print_error("While rebuilding index file %s: "
                      "Failed to delete the existing index file. It could be "
                      "that file is being used by some other process.",
                      index_file_name);
      /*
        Delete Crash safe file index file here and recover the binlog.index
        state(index_file io_cache) from old binlog.index content.
       */
      mysql_file_delete(key_file_binlog_index, crash_safe_index_file_name,
                        MYF(0));

      goto recoverable_err;
    }
  }

  DBUG_EXECUTE_IF("crash_create_before_rename_index_file", DBUG_SUICIDE(););
  if (my_rename(crash_safe_index_file_name, index_file_name, MYF(MY_WME)))
  {
    error= -1;
    sql_print_error("While rebuilding index file %s: "
                    "Failed to rename the new index file to the existing "
                    "index file.", index_file_name);
    goto fatal_err;
  }
  DBUG_EXECUTE_IF("crash_create_after_rename_index_file", DBUG_SUICIDE(););

recoverable_err:
  if ((fd= mysql_file_open(key_file_binlog_index,
                           index_file_name,
                           O_RDWR | O_CREAT | O_BINARY,
                           MYF(MY_WME))) < 0 ||
           mysql_file_sync(fd, MYF(MY_WME)) ||
           init_io_cache_ext(&index_file, fd, IO_SIZE, READ_CACHE,
                             mysql_file_seek(fd, 0L, MY_SEEK_END, MYF(0)),
                                             0, MYF(MY_WME | MY_WAIT_IF_FULL),
                             key_file_binlog_index_cache))
  {
    sql_print_error("After rebuilding the index file %s: "
                    "Failed to open the index file.", index_file_name);
    goto fatal_err;
  }

  if (need_lock_index)
    mysql_mutex_unlock(&LOCK_index);
  DBUG_RETURN(error);

fatal_err:
  /*
    This situation is very very rare to happen (unless there is some serious
    memory related issues like OOM) and should be treated as fatal error.
    Hence it is better to bring down the server without respecting
    'binlog_error_action' value here.
  */
  exec_binlog_error_action_abort("MySQL server failed to update the "
                                 "binlog.index file's content properly. "
                                 "It might not be in sync with available "
                                 "binlogs and the binlog.index file state is in "
                                 "unrecoverable state. Aborting the server.");
  /*
    Server is aborted in the above function.
    This is dead code to make compiler happy.
   */
  DBUG_RETURN(error);
}


/**
  Append log file name to index file.

  - To make crash safe, we copy all the content of index file
  to crash safe index file firstly and then append the log
  file name to the crash safe index file. Finally move the
  crash safe index file to index file.

  @retval
    0   ok
  @retval
    -1   error
*/
int MYSQL_BIN_LOG::add_log_to_index(uchar* log_name,
                                    size_t log_name_len, bool need_lock_index)
{
  DBUG_ENTER("MYSQL_BIN_LOG::add_log_to_index");

  if (open_crash_safe_index_file())
  {
    sql_print_error("MYSQL_BIN_LOG::add_log_to_index failed to "
                    "open the crash safe index file.");
    goto err;
  }

  if (copy_file(&index_file, &crash_safe_index_file, 0))
  {
    sql_print_error("MYSQL_BIN_LOG::add_log_to_index failed to "
                    "copy index file to crash safe index file.");
    goto err;
  }

  if (my_b_write(&crash_safe_index_file, log_name, log_name_len) ||
      my_b_write(&crash_safe_index_file, (uchar*) "\n", 1) ||
      flush_io_cache(&crash_safe_index_file) ||
      mysql_file_sync(crash_safe_index_file.file, MYF(MY_WME)))
  {
    sql_print_error("MYSQL_BIN_LOG::add_log_to_index failed to "
                    "append log file name: %s, to crash "
                    "safe index file.", log_name);
    goto err;
  }

  if (close_crash_safe_index_file())
  {
    sql_print_error("MYSQL_BIN_LOG::add_log_to_index failed to "
                    "close the crash safe index file.");
    goto err;
  }

  if (move_crash_safe_index_file_to_index_file(need_lock_index))
  {
    sql_print_error("MYSQL_BIN_LOG::add_log_to_index failed to "
                    "move crash safe index file to index file.");
    goto err;
  }

  DBUG_RETURN(0);

err:
  DBUG_RETURN(-1);
}

int MYSQL_BIN_LOG::get_current_log(LOG_INFO* linfo, bool need_lock_log/*true*/)
{
  if (need_lock_log)
    mysql_mutex_lock(&LOCK_log);
  int ret = raw_get_current_log(linfo);
  if (need_lock_log)
    mysql_mutex_unlock(&LOCK_log);
  return ret;
}

int MYSQL_BIN_LOG::raw_get_current_log(LOG_INFO* linfo)
{
  strmake(linfo->log_file_name, log_file_name, sizeof(linfo->log_file_name)-1);
  linfo->pos = my_b_safe_tell(&log_file);
  return 0;
}

bool MYSQL_BIN_LOG::check_write_error(THD *thd)
{
  DBUG_ENTER("MYSQL_BIN_LOG::check_write_error");

  bool checked= FALSE;

  if (!thd->is_error())
    DBUG_RETURN(checked);

  switch (thd->get_stmt_da()->mysql_errno())
  {
    case ER_TRANS_CACHE_FULL:
    case ER_STMT_CACHE_FULL:
    case ER_ERROR_ON_WRITE:
    case ER_BINLOG_LOGGING_IMPOSSIBLE:
      checked= TRUE;
    break;
  }
  DBUG_PRINT("return", ("checked: %s", YESNO(checked)));
  DBUG_RETURN(checked);
}

void MYSQL_BIN_LOG::set_write_error(THD *thd, bool is_transactional)
{
  DBUG_ENTER("MYSQL_BIN_LOG::set_write_error");

  write_error= 1;

  if (check_write_error(thd))
    DBUG_VOID_RETURN;

  if (my_errno() == EFBIG)
  {
    if (is_transactional)
    {
      my_message(ER_TRANS_CACHE_FULL, ER(ER_TRANS_CACHE_FULL), MYF(MY_WME));
    }
    else
    {
      my_message(ER_STMT_CACHE_FULL, ER(ER_STMT_CACHE_FULL), MYF(MY_WME));
    }
  }
  else
  {
    char errbuf[MYSYS_STRERROR_SIZE];
    my_error(ER_ERROR_ON_WRITE, MYF(MY_WME), name,
             errno, my_strerror(errbuf, sizeof(errbuf), errno));
  }

  DBUG_VOID_RETURN;
}

/**
  Find the position in the log-index-file for the given log name.

  @param[out] linfo The found log file name will be stored here, along
  with the byte offset of the next log file name in the index file.
  @param log_name Filename to find in the index file, or NULL if we
  want to read the first entry.
  @param need_lock_index If false, this function acquires LOCK_index;
  otherwise the lock should already be held by the caller.

  @note
    On systems without the truncate function the file will end with one or
    more empty lines.  These will be ignored when reading the file.

  @retval
    0			ok
  @retval
    LOG_INFO_EOF	        End of log-index-file found
  @retval
    LOG_INFO_IO		Got IO error while reading file
*/

int MYSQL_BIN_LOG::find_log_pos(LOG_INFO *linfo, const char *log_name,
                                bool need_lock_index)
{
  int error= 0;
  char *full_fname= linfo->log_file_name;
  char full_log_name[FN_REFLEN], fname[FN_REFLEN];
  size_t log_name_len= 0, fname_len= 0;
  DBUG_ENTER("find_log_pos");
  full_log_name[0]= full_fname[0]= 0;

  /*
    Mutex needed because we need to make sure the file pointer does not
    move from under our feet
  */
  if (need_lock_index)
    mysql_mutex_lock(&LOCK_index);
  else
    mysql_mutex_assert_owner(&LOCK_index);

  if (!my_b_inited(&index_file))
  {
      error= LOG_INFO_IO;
      goto end;
  }

  // extend relative paths for log_name to be searched
  if (log_name)
  {
    if(normalize_binlog_name(full_log_name, log_name, is_relay_log))
    {
      error= LOG_INFO_EOF;
      goto end;
    }
  }

  log_name_len= log_name ? strlen(full_log_name) : 0;
  DBUG_PRINT("enter", ("log_name: %s, full_log_name: %s", 
                       log_name ? log_name : "NULL", full_log_name));

  /* As the file is flushed, we can't get an error here */
  my_b_seek(&index_file, (my_off_t) 0);

  for (;;)
  {
    size_t length;
    my_off_t offset= my_b_tell(&index_file);

    DBUG_EXECUTE_IF("simulate_find_log_pos_error",
                    error=  LOG_INFO_EOF; break;);
    /* If we get 0 or 1 characters, this is the end of the file */
    if ((length= my_b_gets(&index_file, fname, FN_REFLEN)) <= 1)
    {
      /* Did not find the given entry; Return not found or error */
      error= !index_file.error ? LOG_INFO_EOF : LOG_INFO_IO;
      break;
    }

    // extend relative paths and match against full path
    if (normalize_binlog_name(full_fname, fname, is_relay_log))
    {
      error= LOG_INFO_EOF;
      break;
    }
    fname_len= strlen(full_fname);

    // if the log entry matches, null string matching anything
    if (!log_name ||
       (log_name_len == fname_len &&
       !memcmp(full_fname, full_log_name, log_name_len)))
    {
      DBUG_PRINT("info", ("Found log file entry"));
      linfo->index_file_start_offset= offset;
      linfo->index_file_offset = my_b_tell(&index_file);
      break;
    }
    linfo->entry_index++;
  }

end:  
  if (need_lock_index)
    mysql_mutex_unlock(&LOCK_index);
  DBUG_RETURN(error);
}


/**
  Find the position in the log-index-file for the given log name.

  @param[out] linfo The filename will be stored here, along with the
  byte offset of the next filename in the index file.

  @param need_lock_index If true, LOCK_index will be acquired;
  otherwise it should already be held by the caller.

  @note
    - Before calling this function, one has to call find_log_pos()
    to set up 'linfo'
    - Mutex needed because we need to make sure the file pointer does not move
    from under our feet

  @retval 0 ok
  @retval LOG_INFO_EOF End of log-index-file found
  @retval LOG_INFO_IO Got IO error while reading file
*/
int MYSQL_BIN_LOG::find_next_log(LOG_INFO* linfo, bool need_lock_index)
{
  int error= 0;
  size_t length;
  char fname[FN_REFLEN];
  char *full_fname= linfo->log_file_name;

  if (need_lock_index)
    mysql_mutex_lock(&LOCK_index);
  else
    mysql_mutex_assert_owner(&LOCK_index);

  if (!my_b_inited(&index_file))
  {
      error= LOG_INFO_IO;
      goto err;
  }
  /* As the file is flushed, we can't get an error here */
  my_b_seek(&index_file, linfo->index_file_offset);

  linfo->index_file_start_offset= linfo->index_file_offset;
  if ((length=my_b_gets(&index_file, fname, FN_REFLEN)) <= 1)
  {
    error = !index_file.error ? LOG_INFO_EOF : LOG_INFO_IO;
    goto err;
  }

  if (fname[0] != 0)
  {
    if(normalize_binlog_name(full_fname, fname, is_relay_log))
    {
      error= LOG_INFO_EOF;
      goto err;
    }
    length= strlen(full_fname);
  }

  linfo->index_file_offset= my_b_tell(&index_file);

err:
  if (need_lock_index)
    mysql_mutex_unlock(&LOCK_index);
  return error;
}

/**
  Find the relay log name following the given name from relay log index file.

  @param[in|out] log_name  The name is full path name.

  @return return 0 if it finds next relay log. Otherwise return the error code.
*/
int MYSQL_BIN_LOG::find_next_relay_log(char log_name[FN_REFLEN+1])
{
  LOG_INFO info;
  int error;
  char relative_path_name[FN_REFLEN+1];

  if (fn_format(relative_path_name, log_name+dirname_length(log_name),
                mysql_data_home, "", 0)
      == NullS)
    return 1;

  mysql_mutex_lock(&LOCK_index);

  error= find_log_pos(&info, relative_path_name, false);
  if (error == 0)
  {
    error= find_next_log(&info, false);
    if (error == 0)
      strcpy(log_name, info.log_file_name);
  }

  mysql_mutex_unlock(&LOCK_index);
  return error;
}

/**
  Removes files, as part of a RESET MASTER or RESET SLAVE statement,
  by deleting all logs refered to in the index file. Then, it starts
  writing to a new log file.

  The new index file will only contain this file.

  @param thd Thread

  @note
    If not called from slave thread, write start event to new log

  @retval
    0	ok
  @retval
    1   error
*/
bool MYSQL_BIN_LOG::reset_logs(THD* thd, bool delete_only)
{
  LOG_INFO linfo;
  bool error=0;
  int err;
  const char* save_name;
  DBUG_ENTER("reset_logs");

  /*
    Flush logs for storage engines, so that the last transaction
    is fsynced inside storage engines.
  */
  if (ha_flush_logs(NULL))
    DBUG_RETURN(1);

  ha_reset_logs(thd);

  /*
    We need to get both locks to be sure that no one is trying to
    write to the index log file.
  */
  mysql_mutex_lock(&LOCK_log);
  mysql_mutex_lock(&LOCK_index);

  global_sid_lock->wrlock();

  /* Save variables so that we can reopen the log */
  save_name=name;
  name=0;					// Protect against free
  close(LOG_CLOSE_TO_BE_OPENED, false/*need_lock_log=false*/,
        false/*need_lock_index=false*/);

  /*
    First delete all old log files and then update the index file.
    As we first delete the log files and do not use sort of logging,
    a crash may lead to an inconsistent state where the index has
    references to non-existent files.

    We need to invert the steps and use the purge_index_file methods
    in order to make the operation safe.
  */

  if ((err= find_log_pos(&linfo, NullS, false/*need_lock_index=false*/)) != 0)
  {
    uint errcode= purge_log_get_error_code(err);
    sql_print_error("Failed to locate old binlog or relay log files");
    my_message(errcode, ER(errcode), MYF(0));
    error= 1;
    goto err;
  }

  for (;;)
  {
    if ((error= my_delete_allow_opened(linfo.log_file_name, MYF(0))) != 0)
    {
      if (my_errno() == ENOENT) 
      {
        push_warning_printf(current_thd, Sql_condition::SL_WARNING,
                            ER_LOG_PURGE_NO_FILE, ER(ER_LOG_PURGE_NO_FILE),
                            linfo.log_file_name);
        sql_print_information("Failed to delete file '%s'",
                              linfo.log_file_name);
        set_my_errno(0);
        error= 0;
      }
      else
      {
        push_warning_printf(current_thd, Sql_condition::SL_WARNING,
                            ER_BINLOG_PURGE_FATAL_ERR,
                            "a problem with deleting %s; "
                            "consider examining correspondence "
                            "of your binlog index file "
                            "to the actual binlog files",
                            linfo.log_file_name);
        error= 1;
        goto err;
      }
    }
    if (find_next_log(&linfo, false/*need_lock_index=false*/))
      break;
  }

  /* Start logging with a new file */
  close(LOG_CLOSE_INDEX | LOG_CLOSE_TO_BE_OPENED,
        false/*need_lock_log=false*/,
        false/*need_lock_index=false*/);
  if ((error= my_delete_allow_opened(index_file_name, MYF(0))))	// Reset (open will update)
  {
    if (my_errno() == ENOENT)
    {
      push_warning_printf(current_thd, Sql_condition::SL_WARNING,
                          ER_LOG_PURGE_NO_FILE, ER(ER_LOG_PURGE_NO_FILE),
                          index_file_name);
      sql_print_information("Failed to delete file '%s'",
                            index_file_name);
      set_my_errno(0);
      error= 0;
    }
    else
    {
      push_warning_printf(current_thd, Sql_condition::SL_WARNING,
                          ER_BINLOG_PURGE_FATAL_ERR,
                          "a problem with deleting %s; "
                          "consider examining correspondence "
                          "of your binlog index file "
                          "to the actual binlog files",
                          index_file_name);
      error= 1;
      goto err;
    }
  }

#ifdef HAVE_REPLICATION
  /*
    For relay logs we clear the gtid state associated per channel(i.e rli)
    in the purge_relay_logs()
  */
  if (!is_relay_log)
  {
    if(gtid_state->clear(thd))
    {
      error= 1;
      goto err;
    }
    // don't clear global_sid_map because it's used by the relay log too
    if (gtid_state->init() != 0)
      goto err;
  }
#endif

  if (!delete_only)
  {
    if (!open_index_file(index_file_name, 0, false/*need_lock_index=false*/))
    if ((error= open_binlog(save_name, 0,
                            max_size, false,
                            false/*need_lock_index=false*/,
                            false/*need_sid_lock=false*/,
                            NULL)))
      goto err;
  }
  my_free((void *) save_name);

err:
  if (error == 1)
    name= const_cast<char*>(save_name);
  global_sid_lock->unlock();
  mysql_mutex_unlock(&LOCK_index);
  mysql_mutex_unlock(&LOCK_log);
  DBUG_RETURN(error);
}


/**
  Set the name of crash safe index file.

  @retval
    0   ok
  @retval
    1   error
*/
int MYSQL_BIN_LOG::set_crash_safe_index_file_name(const char *base_file_name)
{
  int error= 0;
  DBUG_ENTER("MYSQL_BIN_LOG::set_crash_safe_index_file_name");
  if (fn_format(crash_safe_index_file_name, base_file_name, mysql_data_home,
                ".index_crash_safe", MYF(MY_UNPACK_FILENAME | MY_SAFE_PATH |
                                         MY_REPLACE_EXT)) == NULL)
  {
    error= 1;
    sql_print_error("MYSQL_BIN_LOG::set_crash_safe_index_file_name failed "
                    "to set file name.");
  }
  DBUG_RETURN(error);
}


/**
  Open a (new) crash safe index file.

  @note
    The crash safe index file is a special file
    used for guaranteeing index file crash safe.
  @retval
    0   ok
  @retval
    1   error
*/
int MYSQL_BIN_LOG::open_crash_safe_index_file()
{
  int error= 0;
  File file= -1;

  DBUG_ENTER("MYSQL_BIN_LOG::open_crash_safe_index_file");

  if (!my_b_inited(&crash_safe_index_file))
  {
    if ((file= my_open(crash_safe_index_file_name, O_RDWR | O_CREAT | O_BINARY,
                       MYF(MY_WME))) < 0  ||
        init_io_cache(&crash_safe_index_file, file, IO_SIZE, WRITE_CACHE,
                      0, 0, MYF(MY_WME | MY_NABP | MY_WAIT_IF_FULL)))
    {
      error= 1;
      sql_print_error("MYSQL_BIN_LOG::open_crash_safe_index_file failed "
                      "to open temporary index file.");
    }
  }
  DBUG_RETURN(error);
}


/**
  Close the crash safe index file.

  @note
    The crash safe file is just closed, is not deleted.
    Because it is moved to index file later on.
  @retval
    0   ok
  @retval
    1   error
*/
int MYSQL_BIN_LOG::close_crash_safe_index_file()
{
  int error= 0;

  DBUG_ENTER("MYSQL_BIN_LOG::close_crash_safe_index_file");

  if (my_b_inited(&crash_safe_index_file))
  {
    end_io_cache(&crash_safe_index_file);
    error= my_close(crash_safe_index_file.file, MYF(0));
  }
  memset(&crash_safe_index_file, 0, sizeof(crash_safe_index_file));

  DBUG_RETURN(error);
}


/**
  Delete relay log files prior to rli->group_relay_log_name
  (i.e. all logs which are not involved in a non-finished group
  (transaction)), remove them from the index file and start on next
  relay log.

  IMPLEMENTATION

  - You must hold rli->data_lock before calling this function, since
    it writes group_relay_log_pos and similar fields of
    Relay_log_info.
  - Protects index file with LOCK_index
  - Delete relevant relay log files
  - Copy all file names after these ones to the front of the index file
  - If the OS has truncate, truncate the file, else fill it with \n'
  - Read the next file name from the index file and store in rli->linfo

  @param rli	       Relay log information
  @param included     If false, all relay logs that are strictly before
                      rli->group_relay_log_name are deleted ; if true, the
                      latter is deleted too (i.e. all relay logs
                      read by the SQL slave thread are deleted).

  @note
    - This is only called from the slave SQL thread when it has read
    all commands from a relay log and want to switch to a new relay log.
    - When this happens, we can be in an active transaction as
    a transaction can span over two relay logs
    (although it is always written as a single block to the master's binary
    log, hence cannot span over two master's binary logs).

  @retval
    0			ok
  @retval
    LOG_INFO_EOF	        End of log-index-file found
  @retval
    LOG_INFO_SEEK	Could not allocate IO cache
  @retval
    LOG_INFO_IO		Got IO error while reading file
*/

#ifdef HAVE_REPLICATION

int MYSQL_BIN_LOG::purge_first_log(Relay_log_info* rli, bool included)
{
  int error;
  char *to_purge_if_included= NULL;
  DBUG_ENTER("purge_first_log");

  DBUG_ASSERT(current_thd->system_thread == SYSTEM_THREAD_SLAVE_SQL);
  DBUG_ASSERT(is_relay_log);
  DBUG_ASSERT(is_open());
  DBUG_ASSERT(rli->slave_running == 1);
  DBUG_ASSERT(!strcmp(rli->linfo.log_file_name,rli->get_event_relay_log_name()));

  mysql_mutex_assert_owner(&rli->data_lock);

  mysql_mutex_lock(&LOCK_index);
  to_purge_if_included= my_strdup(key_memory_Relay_log_info_group_relay_log_name,
                                  rli->get_group_relay_log_name(), MYF(0));

  /*
    Read the next log file name from the index file and pass it back to
    the caller.
  */
  if((error=find_log_pos(&rli->linfo, rli->get_event_relay_log_name(),
                         false/*need_lock_index=false*/)) ||
     (error=find_next_log(&rli->linfo, false/*need_lock_index=false*/)))
  {
    char buff[22];
    sql_print_error("next log error: %d  offset: %s  log: %s included: %d",
                    error,
                    llstr(rli->linfo.index_file_offset,buff),
                    rli->get_event_relay_log_name(),
                    included);
    goto err;
  }

  /*
    Reset rli's coordinates to the current log.
  */
  rli->set_event_relay_log_pos(BIN_LOG_HEADER_SIZE);
  rli->set_event_relay_log_name(rli->linfo.log_file_name);

  /*
    If we removed the rli->group_relay_log_name file,
    we must update the rli->group* coordinates, otherwise do not touch it as the
    group's execution is not finished (e.g. COMMIT not executed)
  */
  if (included)
  {
    rli->set_group_relay_log_pos(BIN_LOG_HEADER_SIZE);
    rli->set_group_relay_log_name(rli->linfo.log_file_name);
    rli->notify_group_relay_log_name_update();
  }
  /*
    Store where we are in the new file for the execution thread.
    If we are in the middle of a transaction, then we
    should not store the position in the repository, instead in
    that case set a flag to true which indicates that a 'forced flush'
    is postponed due to transaction split across the relaylogs.
  */
  if (!rli->is_in_group())
    rli->flush_info(TRUE);
  else
    rli->force_flush_postponed_due_to_split_trans= true;

  DBUG_EXECUTE_IF("crash_before_purge_logs", DBUG_SUICIDE(););

  mysql_mutex_lock(&rli->log_space_lock);
  rli->relay_log.purge_logs(to_purge_if_included, included,
                            false/*need_lock_index=false*/,
                            false/*need_update_threads=false*/,
                            &rli->log_space_total, true);
  // Tell the I/O thread to take the relay_log_space_limit into account
  rli->ignore_log_space_limit= 0;
  mysql_mutex_unlock(&rli->log_space_lock);

  /*
    Ok to broadcast after the critical region as there is no risk of
    the mutex being destroyed by this thread later - this helps save
    context switches
  */
  mysql_cond_broadcast(&rli->log_space_cond);

  /*
   * Need to update the log pos because purge logs has been called 
   * after fetching initially the log pos at the begining of the method.
   */
  if((error=find_log_pos(&rli->linfo, rli->get_event_relay_log_name(),
                         false/*need_lock_index=false*/)))
  {
    char buff[22];
    sql_print_error("next log error: %d  offset: %s  log: %s included: %d",
                    error,
                    llstr(rli->linfo.index_file_offset,buff),
                    rli->get_group_relay_log_name(),
                    included);
    goto err;
  }

  /* If included was passed, rli->linfo should be the first entry. */
  DBUG_ASSERT(!included || rli->linfo.index_file_start_offset == 0);

err:
  my_free(to_purge_if_included);
  mysql_mutex_unlock(&LOCK_index);
  DBUG_RETURN(error);
}


/**
  Remove logs from index file.

  - To make crash safe, we copy the content of index file
  from index_file_start_offset recored in log_info to
  crash safe index file firstly and then move the crash
  safe index file to index file.

  @param linfo                  Store here the found log file name and
                                position to the NEXT log file name in
                                the index file.

  @param need_update_threads    If we want to update the log coordinates
                                of all threads. False for relay logs,
                                true otherwise.

  @retval
    0    ok
  @retval
    LOG_INFO_IO    Got IO error while reading/writing file
*/
int MYSQL_BIN_LOG::remove_logs_from_index(LOG_INFO* log_info, bool need_update_threads)
{
  if (open_crash_safe_index_file())
  {
    sql_print_error("MYSQL_BIN_LOG::remove_logs_from_index failed to "
                    "open the crash safe index file.");
    goto err;
  }

  if (copy_file(&index_file, &crash_safe_index_file,
                log_info->index_file_start_offset))
  {
    sql_print_error("MYSQL_BIN_LOG::remove_logs_from_index failed to "
                    "copy index file to crash safe index file.");
    goto err;
  }

  if (close_crash_safe_index_file())
  {
    sql_print_error("MYSQL_BIN_LOG::remove_logs_from_index failed to "
                    "close the crash safe index file.");
    goto err;
  }
  DBUG_EXECUTE_IF("fault_injection_copy_part_file", DBUG_SUICIDE(););

  if (move_crash_safe_index_file_to_index_file(false/*need_lock_index=false*/))
  {
    sql_print_error("MYSQL_BIN_LOG::remove_logs_from_index failed to "
                    "move crash safe index file to index file.");
    goto err;
  }

  // now update offsets in index file for running threads
  if (need_update_threads)
    adjust_linfo_offsets(log_info->index_file_start_offset);
  return 0;

err:
  return LOG_INFO_IO;
}

/**
  Remove all logs before the given log from disk and from the index file.

  @param to_log	      Delete all log file name before this file.
  @param included            If true, to_log is deleted too.
  @param need_lock_index
  @param need_update_threads If we want to update the log coordinates of
                             all threads. False for relay logs, true otherwise.
  @param freed_log_space     If not null, decrement this variable of
                             the amount of log space freed
  @param auto_purge          True if this is an automatic purge.

  @note
    If any of the logs before the deleted one is in use,
    only purge logs up to this one.

  @retval
    0			ok
  @retval
    LOG_INFO_EOF		to_log not found
    LOG_INFO_EMFILE             too many files opened
    LOG_INFO_FATAL              if any other than ENOENT error from
                                mysql_file_stat() or mysql_file_delete()
*/

int MYSQL_BIN_LOG::purge_logs(const char *to_log,
                              bool included,
                              bool need_lock_index,
                              bool need_update_threads,
                              ulonglong *decrease_log_space,
                              bool auto_purge)
{
  int error= 0, no_of_log_files_to_purge= 0, no_of_log_files_purged= 0;
  int no_of_threads_locking_log= 0;
  bool exit_loop= 0;
  LOG_INFO log_info;
  THD *thd= current_thd;
  DBUG_ENTER("purge_logs");
  DBUG_PRINT("info",("to_log= %s",to_log));

  if (need_lock_index)
    mysql_mutex_lock(&LOCK_index);
  else
    mysql_mutex_assert_owner(&LOCK_index);
  if ((error=find_log_pos(&log_info, to_log, false/*need_lock_index=false*/))) 
  {
    sql_print_error("MYSQL_BIN_LOG::purge_logs was called with file %s not "
                    "listed in the index.", to_log);
    goto err;
  }

  no_of_log_files_to_purge= log_info.entry_index;

  if ((error= open_purge_index_file(TRUE)))
  {
    sql_print_error("MYSQL_BIN_LOG::purge_logs failed to sync the index file.");
    goto err;
  }

  /*
    File name exists in index file; delete until we find this file
    or a file that is used.
  */
  if ((error=find_log_pos(&log_info, NullS, false/*need_lock_index=false*/)))
    goto err;

  while ((strcmp(to_log,log_info.log_file_name) || (exit_loop=included)))
  {
    if(is_active(log_info.log_file_name))
    {
      if(!auto_purge)
        push_warning_printf(thd, Sql_condition::SL_WARNING,
                            ER_WARN_PURGE_LOG_IS_ACTIVE,
                            ER(ER_WARN_PURGE_LOG_IS_ACTIVE),
                            log_info.log_file_name);
      break;
    }

    if ((no_of_threads_locking_log= log_in_use(log_info.log_file_name)))
    {
      if(!auto_purge)
        push_warning_printf(thd, Sql_condition::SL_WARNING,
                            ER_WARN_PURGE_LOG_IN_USE,
                            ER(ER_WARN_PURGE_LOG_IN_USE),
                            log_info.log_file_name,  no_of_threads_locking_log,
                            no_of_log_files_purged, no_of_log_files_to_purge);
      break;
    }
    no_of_log_files_purged++;

    if ((error= register_purge_index_entry(log_info.log_file_name)))
    {
      sql_print_error("MYSQL_BIN_LOG::purge_logs failed to copy %s to register file.",
                      log_info.log_file_name);
      goto err;
    }

    if (find_next_log(&log_info, false/*need_lock_index=false*/) || exit_loop)
      break;
  }

  DBUG_EXECUTE_IF("crash_purge_before_update_index", DBUG_SUICIDE(););

  if ((error= sync_purge_index_file()))
  {
    sql_print_error("MYSQL_BIN_LOG::purge_logs failed to flush register file.");
    goto err;
  }

  /* We know how many files to delete. Update index file. */
  if ((error=remove_logs_from_index(&log_info, need_update_threads)))
  {
    sql_print_error("MYSQL_BIN_LOG::purge_logs failed to update the index file");
    goto err;
  }

  // Update gtid_state->lost_gtids
  if (!is_relay_log)
  {
    global_sid_lock->wrlock();
    error= init_gtid_sets(NULL,
                          const_cast<Gtid_set *>(gtid_state->get_lost_gtids()),
                          opt_master_verify_checksum,
                          false/*false=don't need lock*/,
                          NULL/*trx_parser*/, NULL/*gtid_partial_trx*/);
    global_sid_lock->unlock();
    if (error)
      goto err;
  }

  DBUG_EXECUTE_IF("crash_purge_critical_after_update_index", DBUG_SUICIDE(););

err:

  int error_index= 0, close_error_index= 0;
  /* Read each entry from purge_index_file and delete the file. */
  if (!error && is_inited_purge_index_file() &&
      (error_index= purge_index_entry(thd, decrease_log_space, false/*need_lock_index=false*/)))
    sql_print_error("MYSQL_BIN_LOG::purge_logs failed to process registered files"
                    " that would be purged.");

  close_error_index= close_purge_index_file();

  DBUG_EXECUTE_IF("crash_purge_non_critical_after_update_index", DBUG_SUICIDE(););

  if (need_lock_index)
    mysql_mutex_unlock(&LOCK_index);

  /*
    Error codes from purge logs take precedence.
    Then error codes from purging the index entry.
    Finally, error codes from closing the purge index file.
  */
  error= error ? error : (error_index ? error_index :
                          close_error_index);

  DBUG_RETURN(error);
}

int MYSQL_BIN_LOG::set_purge_index_file_name(const char *base_file_name)
{
  int error= 0;
  DBUG_ENTER("MYSQL_BIN_LOG::set_purge_index_file_name");
  if (fn_format(purge_index_file_name, base_file_name, mysql_data_home,
                ".~rec~", MYF(MY_UNPACK_FILENAME | MY_SAFE_PATH |
                              MY_REPLACE_EXT)) == NULL)
  {
    error= 1;
    sql_print_error("MYSQL_BIN_LOG::set_purge_index_file_name failed to set "
                      "file name.");
  }
  DBUG_RETURN(error);
}

int MYSQL_BIN_LOG::open_purge_index_file(bool destroy)
{
  int error= 0;
  File file= -1;

  DBUG_ENTER("MYSQL_BIN_LOG::open_purge_index_file");

  if (destroy)
    close_purge_index_file();

  if (!my_b_inited(&purge_index_file))
  {
    if ((file= my_open(purge_index_file_name, O_RDWR | O_CREAT | O_BINARY,
                       MYF(MY_WME))) < 0  ||
        init_io_cache(&purge_index_file, file, IO_SIZE,
                      (destroy ? WRITE_CACHE : READ_CACHE),
                      0, 0, MYF(MY_WME | MY_NABP | MY_WAIT_IF_FULL)))
    {
      error= 1;
      sql_print_error("MYSQL_BIN_LOG::open_purge_index_file failed to open register "
                      " file.");
    }
  }
  DBUG_RETURN(error);
}

int MYSQL_BIN_LOG::close_purge_index_file()
{
  int error= 0;

  DBUG_ENTER("MYSQL_BIN_LOG::close_purge_index_file");

  if (my_b_inited(&purge_index_file))
  {
    end_io_cache(&purge_index_file);
    error= my_close(purge_index_file.file, MYF(0));
  }
  my_delete(purge_index_file_name, MYF(0));
  memset(&purge_index_file, 0, sizeof(purge_index_file));

  DBUG_RETURN(error);
}

bool MYSQL_BIN_LOG::is_inited_purge_index_file()
{
  DBUG_ENTER("MYSQL_BIN_LOG::is_inited_purge_index_file");
  DBUG_RETURN (my_b_inited(&purge_index_file));
}

int MYSQL_BIN_LOG::sync_purge_index_file()
{
  int error= 0;
  DBUG_ENTER("MYSQL_BIN_LOG::sync_purge_index_file");

  if ((error= flush_io_cache(&purge_index_file)) ||
      (error= my_sync(purge_index_file.file, MYF(MY_WME))))
    DBUG_RETURN(error);

  DBUG_RETURN(error);
}

int MYSQL_BIN_LOG::register_purge_index_entry(const char *entry)
{
  int error= 0;
  DBUG_ENTER("MYSQL_BIN_LOG::register_purge_index_entry");

  if ((error=my_b_write(&purge_index_file, (const uchar*)entry, strlen(entry))) ||
      (error=my_b_write(&purge_index_file, (const uchar*)"\n", 1)))
    DBUG_RETURN (error);

  DBUG_RETURN(error);
}

int MYSQL_BIN_LOG::register_create_index_entry(const char *entry)
{
  DBUG_ENTER("MYSQL_BIN_LOG::register_create_index_entry");
  DBUG_RETURN(register_purge_index_entry(entry));
}

int MYSQL_BIN_LOG::purge_index_entry(THD *thd, ulonglong *decrease_log_space,
                                     bool need_lock_index)
{
  MY_STAT s;
  int error= 0;
  LOG_INFO log_info;
  LOG_INFO check_log_info;

  DBUG_ENTER("MYSQL_BIN_LOG:purge_index_entry");

  DBUG_ASSERT(my_b_inited(&purge_index_file));

  if ((error=reinit_io_cache(&purge_index_file, READ_CACHE, 0, 0, 0)))
  {
    sql_print_error("MYSQL_BIN_LOG::purge_index_entry failed to reinit register file "
                    "for read");
    goto err;
  }

  for (;;)
  {
    size_t length;

    if ((length=my_b_gets(&purge_index_file, log_info.log_file_name,
                          FN_REFLEN)) <= 1)
    {
      if (purge_index_file.error)
      {
        error= purge_index_file.error;
        sql_print_error("MYSQL_BIN_LOG::purge_index_entry error %d reading from "
                        "register file.", error);
        goto err;
      }

      /* Reached EOF */
      break;
    }

    /* Get rid of the trailing '\n' */
    log_info.log_file_name[length-1]= 0;

    if (!mysql_file_stat(m_key_file_log, log_info.log_file_name, &s, MYF(0)))
    {
      if (my_errno() == ENOENT) 
      {
        /*
          It's not fatal if we can't stat a log file that does not exist;
          If we could not stat, we won't delete.
        */
        if (thd)
        {
          push_warning_printf(thd, Sql_condition::SL_WARNING,
                              ER_LOG_PURGE_NO_FILE, ER(ER_LOG_PURGE_NO_FILE),
                              log_info.log_file_name);
        }
        sql_print_information("Failed to execute mysql_file_stat on file '%s'",
			      log_info.log_file_name);
        set_my_errno(0);
      }
      else
      {
        /*
          Other than ENOENT are fatal
        */
        if (thd)
        {
          push_warning_printf(thd, Sql_condition::SL_WARNING,
                              ER_BINLOG_PURGE_FATAL_ERR,
                              "a problem with getting info on being purged %s; "
                              "consider examining correspondence "
                              "of your binlog index file "
                              "to the actual binlog files",
                              log_info.log_file_name);
        }
        else
        {
          sql_print_information("Failed to delete log file '%s'; "
                                "consider examining correspondence "
                                "of your binlog index file "
                                "to the actual binlog files",
                                log_info.log_file_name);
        }
        error= LOG_INFO_FATAL;
        goto err;
      }
    }
    else
    {
      if ((error= find_log_pos(&check_log_info, log_info.log_file_name,
                               need_lock_index)))
      {
        if (error != LOG_INFO_EOF)
        {
          if (thd)
          {
            push_warning_printf(thd, Sql_condition::SL_WARNING,
                                ER_BINLOG_PURGE_FATAL_ERR,
                                "a problem with deleting %s and "
                                "reading the binlog index file",
                                log_info.log_file_name);
          }
          else
          {
            sql_print_information("Failed to delete file '%s' and "
                                  "read the binlog index file",
                                  log_info.log_file_name);
          }
          goto err;
        }
           
        error= 0;
        if (!need_lock_index)
        {
          /*
            This is to avoid triggering an error in NDB.

            @todo: This is weird, what does NDB errors have to do with
            need_lock_index? Explain better or refactor /Sven
          */
          ha_binlog_index_purge_file(current_thd, log_info.log_file_name);
        }

        DBUG_PRINT("info",("purging %s",log_info.log_file_name));
        if (!mysql_file_delete(key_file_binlog, log_info.log_file_name, MYF(0)))
        {
          if (decrease_log_space)
            *decrease_log_space-= s.st_size;
        }
        else
        {
          if (my_errno() == ENOENT)
          {
            if (thd)
            {
              push_warning_printf(thd, Sql_condition::SL_WARNING,
                                  ER_LOG_PURGE_NO_FILE, ER(ER_LOG_PURGE_NO_FILE),
                                  log_info.log_file_name);
            }
            sql_print_information("Failed to delete file '%s'",
                                  log_info.log_file_name);
            set_my_errno(0);
          }
          else
          {
            if (thd)
            {
              push_warning_printf(thd, Sql_condition::SL_WARNING,
                                  ER_BINLOG_PURGE_FATAL_ERR,
                                  "a problem with deleting %s; "
                                  "consider examining correspondence "
                                  "of your binlog index file "
                                  "to the actual binlog files",
                                  log_info.log_file_name);
            }
            else
            {
              sql_print_information("Failed to delete file '%s'; "
                                    "consider examining correspondence "
                                    "of your binlog index file "
                                    "to the actual binlog files",
                                    log_info.log_file_name);
            }
            if (my_errno() == EMFILE)
            {
              DBUG_PRINT("info",
                         ("my_errno: %d, set ret = LOG_INFO_EMFILE", my_errno()));
              error= LOG_INFO_EMFILE;
              goto err;
            }
            error= LOG_INFO_FATAL;
            goto err;
          }
        }
      }
    }
  }

err:
  DBUG_RETURN(error);
}

/**
  Remove all logs before the given file date from disk and from the
  index file.

  @param thd		Thread pointer
  @param purge_time	Delete all log files before given date.
  @param auto_purge     True if this is an automatic purge.

  @note
    If any of the logs before the deleted one is in use,
    only purge logs up to this one.

  @retval
    0				ok
  @retval
    LOG_INFO_PURGE_NO_ROTATE	Binary file that can't be rotated
    LOG_INFO_FATAL              if any other than ENOENT error from
                                mysql_file_stat() or mysql_file_delete()
*/

int MYSQL_BIN_LOG::purge_logs_before_date(time_t purge_time, bool auto_purge)
{
  int error;
  int no_of_threads_locking_log= 0, no_of_log_files_purged= 0;
  bool log_is_active= false, log_is_in_use= false;
  char to_log[FN_REFLEN], copy_log_in_use[FN_REFLEN];
  LOG_INFO log_info;
  MY_STAT stat_area;
  THD *thd= current_thd;

  DBUG_ENTER("purge_logs_before_date");

  mysql_mutex_lock(&LOCK_index);
  to_log[0]= 0;

  if ((error=find_log_pos(&log_info, NullS, false/*need_lock_index=false*/)))
    goto err;

  while (!(log_is_active= is_active(log_info.log_file_name)))
  {
    if (!mysql_file_stat(m_key_file_log,
                         log_info.log_file_name, &stat_area, MYF(0)))
    {
      if (my_errno() == ENOENT)
      {
        /*
          It's not fatal if we can't stat a log file that does not exist.
        */
        set_my_errno(0);
      }
      else
      {
        /*
          Other than ENOENT are fatal
        */
        if (thd)
        {
          push_warning_printf(thd, Sql_condition::SL_WARNING,
                              ER_BINLOG_PURGE_FATAL_ERR,
                              "a problem with getting info on being purged %s; "
                              "consider examining correspondence "
                              "of your binlog index file "
                              "to the actual binlog files",
                              log_info.log_file_name);
        }
        else
        {
          sql_print_information("Failed to delete log file '%s'",
                                log_info.log_file_name);
        }
        error= LOG_INFO_FATAL;
        goto err;
      }
    }
    /* check if the binary log file is older than the purge_time
       if yes check if it is in use, if not in use then add
       it in the list of binary log files to be purged.
    */
    else if (stat_area.st_mtime < purge_time)
    {
      if ((no_of_threads_locking_log= log_in_use(log_info.log_file_name)))
      {
        if (!auto_purge)
        {
          log_is_in_use= true;
          strcpy(copy_log_in_use, log_info.log_file_name);
        }
        break;
      }
      strmake(to_log,
              log_info.log_file_name,
              sizeof(log_info.log_file_name) - 1);
      no_of_log_files_purged++;
    }
    else
      break;
    if (find_next_log(&log_info, false/*need_lock_index=false*/))
      break;
  }

  if (log_is_active)
  {
    if(!auto_purge)
      push_warning_printf(thd, Sql_condition::SL_WARNING,
                          ER_WARN_PURGE_LOG_IS_ACTIVE,
                          ER(ER_WARN_PURGE_LOG_IS_ACTIVE),
                          log_info.log_file_name);

  }

  if (log_is_in_use)
  {
    int no_of_log_files_to_purge= no_of_log_files_purged+1;
    while (strcmp(log_file_name, log_info.log_file_name))
    {
      if (mysql_file_stat(m_key_file_log, log_info.log_file_name,
                          &stat_area, MYF(0)))
      {
        if (stat_area.st_mtime < purge_time)
          no_of_log_files_to_purge++;
        else
          break;
      }
      if (find_next_log(&log_info, false/*need_lock_index=false*/))
      {
        no_of_log_files_to_purge++;
        break;
      }
    }

    push_warning_printf(thd, Sql_condition::SL_WARNING,
                        ER_WARN_PURGE_LOG_IN_USE,
                        ER(ER_WARN_PURGE_LOG_IN_USE),
                        copy_log_in_use, no_of_threads_locking_log,
                        no_of_log_files_purged, no_of_log_files_to_purge);
  }

  error= (to_log[0] ? purge_logs(to_log, true,
                                 false/*need_lock_index=false*/,
                                 true/*need_update_threads=true*/,
                                 (ulonglong *) 0, auto_purge) : 0);

err:
  mysql_mutex_unlock(&LOCK_index);
  DBUG_RETURN(error);
}
#endif /* HAVE_REPLICATION */


/**
  Create a new log file name.

  @param buf		buf of at least FN_REFLEN where new name is stored

  @note
    If file name will be longer then FN_REFLEN it will be truncated
*/

void MYSQL_BIN_LOG::make_log_name(char* buf, const char* log_ident)
{
  size_t dir_len = dirname_length(log_file_name); 
  if (dir_len >= FN_REFLEN)
    dir_len=FN_REFLEN-1;
  my_stpnmov(buf, log_file_name, dir_len);
  strmake(buf+dir_len, log_ident, FN_REFLEN - dir_len -1);
}


/**
  Check if we are writing/reading to the given log file.
*/

bool MYSQL_BIN_LOG::is_active(const char *log_file_name_arg)
{
  return !strcmp(log_file_name, log_file_name_arg);
}


void MYSQL_BIN_LOG::inc_prep_xids(THD *thd)
{
  DBUG_ENTER("MYSQL_BIN_LOG::inc_prep_xids");
#ifndef DBUG_OFF
  int result= m_prep_xids.atomic_add(1);
  DBUG_PRINT("debug", ("m_prep_xids: %d", result + 1));
#else
  (void) m_prep_xids.atomic_add(1);
#endif
  thd->get_transaction()->m_flags.xid_written= true;
  DBUG_VOID_RETURN;
}


void MYSQL_BIN_LOG::dec_prep_xids(THD *thd)
{
  DBUG_ENTER("MYSQL_BIN_LOG::dec_prep_xids");
  int32 result= m_prep_xids.atomic_add(-1);
  DBUG_PRINT("debug", ("m_prep_xids: %d", result - 1));
  thd->get_transaction()->m_flags.xid_written= false;
  /* If the old value was 1, it is zero now. */
  if (result == 1)
  {
    mysql_mutex_lock(&LOCK_xids);
    mysql_cond_signal(&m_prep_xids_cond);
    mysql_mutex_unlock(&LOCK_xids);
  }
  DBUG_VOID_RETURN;
}


/*
  Wrappers around new_file_impl to avoid using argument
  to control locking. The argument 1) less readable 2) breaks
  incapsulation 3) allows external access to the class without
  a lock (which is not possible with private new_file_without_locking
  method).
  
  @retval
    nonzero - error

*/

int MYSQL_BIN_LOG::new_file(Format_description_log_event *extra_description_event)
{
  return new_file_impl(true/*need_lock_log=true*/, extra_description_event);
}

/*
  @retval
    nonzero - error
*/
int MYSQL_BIN_LOG::new_file_without_locking(Format_description_log_event *extra_description_event)
{
  return new_file_impl(false/*need_lock_log=false*/, extra_description_event);
}


/**
  Start writing to a new log file or reopen the old file.

  @param need_lock_log If true, this function acquires LOCK_log;
  otherwise the caller should already have acquired it.

  @retval 0 success
  @retval nonzero - error

  @note The new file name is stored last in the index file
*/
int MYSQL_BIN_LOG::new_file_impl(bool need_lock_log, Format_description_log_event *extra_description_event)
{
  int error= 0;
  bool close_on_error= false;
  char new_name[FN_REFLEN], *new_name_ptr= NULL, *old_name, *file_to_open;

  DBUG_ENTER("MYSQL_BIN_LOG::new_file_impl");
  if (!is_open())
  {
    DBUG_PRINT("info",("log is closed"));
    DBUG_RETURN(error);
  }

  if (need_lock_log)
    mysql_mutex_lock(&LOCK_log);
  else
    mysql_mutex_assert_owner(&LOCK_log);
  DBUG_EXECUTE_IF("semi_sync_3-way_deadlock",
                  DEBUG_SYNC(current_thd, "before_rotate_binlog"););
  mysql_mutex_lock(&LOCK_xids);
  /*
    We need to ensure that the number of prepared XIDs are 0.

    If m_prep_xids is not zero:
    - We wait for storage engine commit, hence decrease m_prep_xids
    - We keep the LOCK_log to block new transactions from being
      written to the binary log.
   */
  while (get_prep_xids() > 0)
  {
    DEBUG_SYNC(current_thd, "before_rotate_binlog_file");
    mysql_cond_wait(&m_prep_xids_cond, &LOCK_xids);
  }
  mysql_mutex_unlock(&LOCK_xids);

  mysql_mutex_lock(&LOCK_index);

  mysql_mutex_assert_owner(&LOCK_log);
  mysql_mutex_assert_owner(&LOCK_index);


  if (DBUG_EVALUATE_IF("expire_logs_always", 0, 1)
      && (error= ha_flush_logs(NULL)))
    goto end;

  if (!is_relay_log)
  {
    /* Save set of GTIDs of the last binlog into table on binlog rotation */
    if ((error= gtid_state->save_gtids_of_last_binlog_into_table(true)))
    {
      close_on_error= true;
      goto end;
    }
  }

  /*
    If user hasn't specified an extension, generate a new log name
    We have to do this here and not in open as we want to store the
    new file name in the current binary log file.
  */
  new_name_ptr= new_name;
  if ((error= generate_new_name(new_name, name)))
  {
    // Use the old name if generation of new name fails.
    strcpy(new_name, name);
    close_on_error= TRUE;
    goto end;
  }
  else
  {
    /*
      We log the whole file name for log file as the user may decide
      to change base names at some point.
    */
    Rotate_log_event r(new_name+dirname_length(new_name), 0, LOG_EVENT_OFFSET,
                       is_relay_log ? Rotate_log_event::RELAY_LOG : 0);
    /* 
      The current relay-log's closing Rotate event must have checksum
      value computed with an algorithm of the last relay-logged FD event.
    */
    if (is_relay_log)
      (r.common_footer)->checksum_alg= relay_log_checksum_alg;
    DBUG_ASSERT(!is_relay_log || relay_log_checksum_alg !=
                binary_log::BINLOG_CHECKSUM_ALG_UNDEF);
    if(DBUG_EVALUATE_IF("fault_injection_new_file_rotate_event",
                        (error=1), FALSE) ||
       (error= r.write(&log_file)))
    {
      char errbuf[MYSYS_STRERROR_SIZE];
      DBUG_EXECUTE_IF("fault_injection_new_file_rotate_event", errno=2;);
      close_on_error= true;
      my_printf_error(ER_ERROR_ON_WRITE, ER(ER_CANT_OPEN_FILE),
                      MYF(ME_FATALERROR), name,
                      errno, my_strerror(errbuf, sizeof(errbuf), errno));
      goto end;
    }
    bytes_written += r.common_header->data_written;
  }

  if ((error= flush_io_cache(&log_file)))
  {
    close_on_error= true;
    goto end;
  }

  DEBUG_SYNC(current_thd, "after_rotate_event_appended");

  old_name=name;
  name=0;				// Don't free name
  close(LOG_CLOSE_TO_BE_OPENED | LOG_CLOSE_INDEX,
        false/*need_lock_log=false*/,
        false/*need_lock_index=false*/);

  if (checksum_alg_reset != binary_log::BINLOG_CHECKSUM_ALG_UNDEF)
  {
    DBUG_ASSERT(!is_relay_log);
    DBUG_ASSERT(binlog_checksum_options != checksum_alg_reset);
    binlog_checksum_options= checksum_alg_reset;
  }
  /*
     Note that at this point, log_state != LOG_CLOSED (important for is_open()).
  */

  DEBUG_SYNC(current_thd, "before_rotate_binlog_file");
  /*
     new_file() is only used for rotation (in FLUSH LOGS or because size >
     max_binlog_size or max_relay_log_size).
     If this is a binary log, the Format_description_log_event at the beginning of
     the new file should have created=0 (to distinguish with the
     Format_description_log_event written at server startup, which should
     trigger temp tables deletion on slaves.
  */

  /* reopen index binlog file, BUG#34582 */
  file_to_open= index_file_name;
  error= open_index_file(index_file_name, 0, false/*need_lock_index=false*/);
  if (!error)
  {
    /* reopen the binary log file. */
    file_to_open= new_name_ptr;
    error= open_binlog(old_name, new_name_ptr,
                       max_size, true/*null_created_arg=true*/,
                       false/*need_lock_index=false*/,
                       true/*need_sid_lock=true*/,
                       extra_description_event);
  }

  /* handle reopening errors */
  if (error)
  {
    char errbuf[MYSYS_STRERROR_SIZE];
    my_printf_error(ER_CANT_OPEN_FILE, ER(ER_CANT_OPEN_FILE), 
                    MYF(ME_FATALERROR), file_to_open,
                    error, my_strerror(errbuf, sizeof(errbuf), error));
    close_on_error= true;
  }
  my_free(old_name);

end:

  if (error && close_on_error /* rotate, flush or reopen failed */)
  {
    /* 
      Close whatever was left opened.

      We are keeping the behavior as it exists today, ie,
      we disable logging and move on (see: BUG#51014).

      TODO: as part of WL#1790 consider other approaches:
       - kill mysql (safety);
       - try multiple locations for opening a log file;
       - switch server to protected/readonly mode
       - ...
    */
    if (binlog_error_action == ABORT_SERVER)
    {
      exec_binlog_error_action_abort("Either disk is full or file system is"
                                     " read only while rotating the binlog."
                                     " Aborting the server.");
    }
    else
      sql_print_error("Could not open %s for logging (error %d). "
                      "Turning logging off for the whole duration "
                      "of the MySQL server process. To turn it on "
                      "again: fix the cause, shutdown the MySQL "
                      "server and restart it.",
                      new_name_ptr, errno);
    close(LOG_CLOSE_INDEX, false /*need_lock_log=false*/,
          false/*need_lock_index=false*/);
  }

  mysql_mutex_unlock(&LOCK_index);
  if (need_lock_log)
    mysql_mutex_unlock(&LOCK_log);
  DEBUG_SYNC(current_thd, "after_disable_binlog");
  DBUG_RETURN(error);
}


#ifdef HAVE_REPLICATION
/**
  Called after an event has been written to the relay log by the IO
  thread.  This flushes and possibly syncs the file (according to the
  sync options), rotates the file if it has grown over the limit, and
  finally calls signal_update().

  @note The caller must hold LOCK_log before invoking this function.

  @param mi Master_info for the IO thread.
  @param need_data_lock If true, mi->data_lock will be acquired if a
  rotation is needed.  Otherwise, mi->data_lock must be held by the
  caller.

  @retval false success
  @retval true error
*/
bool MYSQL_BIN_LOG::after_append_to_relay_log(Master_info *mi)
{
  DBUG_ENTER("MYSQL_BIN_LOG::after_append_to_relay_log");
  DBUG_PRINT("info",("max_size: %lu",max_size));

  // Check pre-conditions
  mysql_mutex_assert_owner(&LOCK_log);
  mysql_mutex_assert_owner(&mi->data_lock);
  DBUG_ASSERT(is_relay_log);
  DBUG_ASSERT(current_thd->system_thread == SYSTEM_THREAD_SLAVE_IO);

  /*
    We allow the relay log rotation by relay log size
    only if the trx parser is not inside a transaction.
  */
  bool can_rotate= mi->transaction_parser.is_not_inside_transaction();

#ifndef DBUG_OFF
  if ((uint) my_b_append_tell(&log_file) >
      DBUG_EVALUATE_IF("rotate_slave_debug_group", 500, max_size) &&
      !can_rotate)
  {
    DBUG_PRINT("info",("Postponing the rotation by size waiting for "
                       "the end of the current transaction."));
  }
#endif

  // Flush and sync
  bool error= false;
  if (flush_and_sync(0) == 0 && can_rotate)
  {
    /*
      If the last event of the transaction has been flushed, we can add
      the GTID (if it is not empty) to the logged set, or else it will
      not be available in the Previous GTIDs of the next relay log file
      if we are going to rotate the relay log.
    */
    Gtid *last_gtid_queued= mi->get_last_gtid_queued();
    if (!last_gtid_queued->is_empty())
    {
      global_sid_lock->rdlock();
      mi->rli->add_logged_gtid(last_gtid_queued->sidno,
                               last_gtid_queued->gno);
      global_sid_lock->unlock();
      mi->clear_last_gtid_queued();
    }

    /*
      If relay log is too big, rotate. But only if not in the middle of a
      transaction when GTIDs are enabled.
      We now try to mimic the following master binlog behavior: "A transaction
      is written in one chunk to the binary log, so it is never split between
      several binary logs. Therefore, if you have big transactions, you might
      see binary log files larger than max_binlog_size."
    */
    if ((uint) my_b_append_tell(&log_file) >
        DBUG_EVALUATE_IF("rotate_slave_debug_group", 500, max_size))
    {
      error= new_file_without_locking(mi->get_mi_description_event());
    }
  }

  signal_update();

  DBUG_RETURN(error);
}


bool MYSQL_BIN_LOG::append_event(Log_event* ev, Master_info *mi)
{
  DBUG_ENTER("MYSQL_BIN_LOG::append");

  // check preconditions
  DBUG_ASSERT(log_file.type == SEQ_READ_APPEND);
  DBUG_ASSERT(is_relay_log);

  // acquire locks
  mysql_mutex_lock(&LOCK_log);

  // write data
  bool error = false;
  if (ev->write(&log_file) == 0)
  {
    bytes_written+= ev->common_header->data_written;
    error= after_append_to_relay_log(mi);
  }
  else
    error= true;

  mysql_mutex_unlock(&LOCK_log);
  DBUG_RETURN(error);
}


bool MYSQL_BIN_LOG::append_buffer(const char* buf, uint len, Master_info *mi)
{
  DBUG_ENTER("MYSQL_BIN_LOG::append_buffer");

  // check preconditions
  DBUG_ASSERT(log_file.type == SEQ_READ_APPEND);
  DBUG_ASSERT(is_relay_log);
  mysql_mutex_assert_owner(&LOCK_log);

  // write data
  bool error= false;
  if (my_b_append(&log_file,(uchar*) buf,len) == 0)
  {
    bytes_written += len;
    error= after_append_to_relay_log(mi);
  }
  else
    error= true;

  DBUG_RETURN(error);
}
#endif // ifdef HAVE_REPLICATION

bool MYSQL_BIN_LOG::flush_and_sync(const bool force)
{
  mysql_mutex_assert_owner(&LOCK_log);

  if (flush_io_cache(&log_file))
    return 1;

  std::pair<bool, bool> result= sync_binlog_file(force);

  return result.first;
}

void MYSQL_BIN_LOG::start_union_events(THD *thd, query_id_t query_id_param)
{
  DBUG_ASSERT(!thd->binlog_evt_union.do_union);
  thd->binlog_evt_union.do_union= TRUE;
  thd->binlog_evt_union.unioned_events= FALSE;
  thd->binlog_evt_union.unioned_events_trans= FALSE;
  thd->binlog_evt_union.first_query_id= query_id_param;
}

void MYSQL_BIN_LOG::stop_union_events(THD *thd)
{
  DBUG_ASSERT(thd->binlog_evt_union.do_union);
  thd->binlog_evt_union.do_union= FALSE;
}

bool MYSQL_BIN_LOG::is_query_in_union(THD *thd, query_id_t query_id_param)
{
  return (thd->binlog_evt_union.do_union && 
          query_id_param >= thd->binlog_evt_union.first_query_id);
}

/*
  Updates thd's position-of-next-event variables
  after a *real* write a file.
 */
void MYSQL_BIN_LOG::update_thd_next_event_pos(THD* thd)
{
  if (likely(thd != NULL))
  {
    thd->set_next_event_pos(log_file_name,
                            my_b_tell(&log_file));
  }
}

/*
  Moves the last bunch of rows from the pending Rows event to a cache (either
  transactional cache if is_transaction is @c true, or the non-transactional
  cache otherwise. Sets a new pending event.

  @param thd               a pointer to the user thread.
  @param evt               a pointer to the row event.
  @param is_transactional  @c true indicates a transactional cache,
                           otherwise @c false a non-transactional.
*/
int
MYSQL_BIN_LOG::flush_and_set_pending_rows_event(THD *thd,
                                                Rows_log_event* event,
                                                bool is_transactional)
{
  DBUG_ENTER("MYSQL_BIN_LOG::flush_and_set_pending_rows_event(event)");
  DBUG_ASSERT(mysql_bin_log.is_open());
  DBUG_PRINT("enter", ("event: 0x%lx", (long) event));

  int error= 0;
  binlog_cache_mngr *const cache_mngr= thd_get_cache_mngr(thd);

  DBUG_ASSERT(cache_mngr);

  binlog_cache_data *cache_data=
    cache_mngr->get_binlog_cache_data(is_transactional);

  DBUG_PRINT("info", ("cache_mngr->pending(): 0x%lx", (long) cache_data->pending()));

  if (Rows_log_event* pending= cache_data->pending())
  {
    /*
      Write pending event to the cache.
    */
    if (cache_data->write_event(thd, pending))
    {
      set_write_error(thd, is_transactional);
      if (check_write_error(thd) && cache_data &&
          stmt_cannot_safely_rollback(thd))
        cache_data->set_incident();
      delete pending;
      cache_data->set_pending(NULL);
      DBUG_RETURN(1);
    }

    delete pending;
  }

  cache_data->set_pending(event);

  DBUG_RETURN(error);
}

/**
  Write an event to the binary log.
*/

bool MYSQL_BIN_LOG::write_event(Log_event *event_info)
{
  THD *thd= event_info->thd;
  bool error= 1;
  DBUG_ENTER("MYSQL_BIN_LOG::write_event(Log_event *)");

  if (thd->binlog_evt_union.do_union)
  {
    /*
      In Stored function; Remember that function call caused an update.
      We will log the function call to the binary log on function exit
    */
    thd->binlog_evt_union.unioned_events= TRUE;
    thd->binlog_evt_union.unioned_events_trans |=
      event_info->is_using_trans_cache();
    DBUG_RETURN(0);
  }

  /*
    We only end the statement if we are in a top-level statement.  If
    we are inside a stored function, we do not end the statement since
    this will close all tables on the slave. But there can be a special case
    where we are inside a stored function/trigger and a SAVEPOINT is being
    set in side the stored function/trigger. This SAVEPOINT execution will
    force the pending event to be flushed without an STMT_END_F flag. This
    will result in a case where following DMLs will be considered as part of
    same statement and result in data loss on slave. Hence in this case we
    force the end_stmt to be true.
  */
  bool const end_stmt= (thd->in_sub_stmt && thd->lex->sql_command ==
                        SQLCOM_SAVEPOINT)? true:
    (thd->locked_tables_mode && thd->lex->requires_prelocking());
  if (thd->binlog_flush_pending_rows_event(end_stmt,
                                           event_info->is_using_trans_cache()))
    DBUG_RETURN(error);

  /*
     In most cases this is only called if 'is_open()' is true; in fact this is
     mostly called if is_open() *was* true a few instructions before, but it
     could have changed since.
  */
  if (likely(is_open()))
  {
#ifdef HAVE_REPLICATION
    /*
      In the future we need to add to the following if tests like
      "do the involved tables match (to be implemented)
      binlog_[wild_]{do|ignore}_table?" (WL#1049)"
    */
    const char *local_db= event_info->get_db();
    if ((thd && !(thd->variables.option_bits & OPTION_BIN_LOG)) ||
	(thd->lex->sql_command != SQLCOM_ROLLBACK_TO_SAVEPOINT &&
         thd->lex->sql_command != SQLCOM_SAVEPOINT &&
         (!event_info->is_no_filter_event() && 
          !binlog_filter->db_ok(local_db))))
      DBUG_RETURN(0);
#endif /* HAVE_REPLICATION */

    DBUG_ASSERT(event_info->is_using_trans_cache() || event_info->is_using_stmt_cache());
    
    if (binlog_start_trans_and_stmt(thd, event_info))
      DBUG_RETURN(error);

    bool is_trans_cache= event_info->is_using_trans_cache();
    binlog_cache_mngr *cache_mngr= thd_get_cache_mngr(thd);
    binlog_cache_data *cache_data= cache_mngr->get_binlog_cache_data(is_trans_cache);
    
    DBUG_PRINT("info",("event type: %d",event_info->get_type_code()));

    /*
       No check for auto events flag here - this write method should
       never be called if auto-events are enabled.

       Write first log events which describe the 'run environment'
       of the SQL command. If row-based binlogging, Insert_id, Rand
       and other kind of "setting context" events are not needed.
    */
    if (thd)
    {
      if (!thd->is_current_stmt_binlog_format_row())
      {
        if (thd->stmt_depends_on_first_successful_insert_id_in_prev_stmt)
        {
          Intvar_log_event e(thd,(uchar) binary_log::Intvar_event::LAST_INSERT_ID_EVENT,
                             thd->first_successful_insert_id_in_prev_stmt_for_binlog,
                             event_info->event_cache_type, event_info->event_logging_type);
          if (cache_data->write_event(thd, &e))
            goto err;
        }
        if (thd->auto_inc_intervals_in_cur_stmt_for_binlog.nb_elements() > 0)
        {
          DBUG_PRINT("info",("number of auto_inc intervals: %u",
                             thd->auto_inc_intervals_in_cur_stmt_for_binlog.
                             nb_elements()));
          Intvar_log_event e(thd, (uchar) binary_log::Intvar_event::INSERT_ID_EVENT,
                             thd->auto_inc_intervals_in_cur_stmt_for_binlog.
                             minimum(), event_info->event_cache_type,
                             event_info->event_logging_type);
          if (cache_data->write_event(thd, &e))
            goto err;
        }
        if (thd->rand_used)
        {
          Rand_log_event e(thd,thd->rand_saved_seed1,thd->rand_saved_seed2,
                           event_info->event_cache_type,
                           event_info->event_logging_type);
          if (cache_data->write_event(thd, &e))
            goto err;
        }
        if (!thd->user_var_events.empty())
        {
          for (size_t i= 0; i < thd->user_var_events.size(); i++)
          {
            BINLOG_USER_VAR_EVENT *user_var_event= thd->user_var_events[i];

            /* setting flags for user var log event */
            uchar flags= User_var_log_event::UNDEF_F;
            if (user_var_event->unsigned_flag)
              flags|= User_var_log_event::UNSIGNED_F;

            User_var_log_event e(thd,
                                 user_var_event->user_var_event->entry_name.ptr(),
                                 user_var_event->user_var_event->entry_name.length(),
                                 user_var_event->value,
                                 user_var_event->length,
                                 user_var_event->type,
                                 user_var_event->charset_number, flags,
                                 event_info->event_cache_type,
                                 event_info->event_logging_type);
            if (cache_data->write_event(thd, &e))
              goto err;
          }
        }
      }
    }

    /*
      Write the event.
    */
    if (cache_data->write_event(thd, event_info))
      goto err;

    if (DBUG_EVALUATE_IF("injecting_fault_writing", 1, 0))
      goto err;

    /*
      After writing the event, if the trx-cache was used and any unsafe
      change was written into it, the cache is marked as cannot safely
      roll back.
    */
    if (is_trans_cache && stmt_cannot_safely_rollback(thd))
      cache_mngr->trx_cache.set_cannot_rollback();

    error= 0;

err:
    if (error)
    {
      set_write_error(thd, is_trans_cache);
      if (check_write_error(thd) && cache_data &&
          stmt_cannot_safely_rollback(thd))
        cache_data->set_incident();
    }
  }

  DBUG_RETURN(error);
}

/**
  The method executes rotation when LOCK_log is already acquired
  by the caller.

  @param force_rotate  caller can request the log rotation
  @param check_purge   is set to true if rotation took place

  @note
    If rotation fails, for instance the server was unable 
    to create a new log file, we still try to write an 
    incident event to the current log.

  @note The caller must hold LOCK_log when invoking this function.

  @retval
    nonzero - error in rotating routine.
*/
int MYSQL_BIN_LOG::rotate(bool force_rotate, bool* check_purge)
{
  int error= 0;
  DBUG_ENTER("MYSQL_BIN_LOG::rotate");

  DBUG_ASSERT(!is_relay_log);
  mysql_mutex_assert_owner(&LOCK_log);

  *check_purge= false;

  if (DBUG_EVALUATE_IF("force_rotate", 1, 0) || force_rotate ||
      (my_b_tell(&log_file) >= (my_off_t) max_size))
  {
    error= new_file_without_locking(NULL);
    *check_purge= true;
  }
  DBUG_RETURN(error);
}

/**
  The method executes logs purging routine.

  @retval
    nonzero - error in rotating routine.
*/
void MYSQL_BIN_LOG::purge()
{
#ifdef HAVE_REPLICATION
  if (expire_logs_days)
  {
    DEBUG_SYNC(current_thd, "at_purge_logs_before_date");
    time_t purge_time= my_time(0) - expire_logs_days*24*60*60;
    DBUG_EXECUTE_IF("expire_logs_always",
                    { purge_time= my_time(0);});
    if (purge_time >= 0)
    {
      /*
        Flush logs for storage engines, so that the last transaction
        is fsynced inside storage engines.
      */
      ha_flush_logs(NULL);
      purge_logs_before_date(purge_time, true);
    }
  }
#endif
}

/**
  Execute a FLUSH LOGS statement.

  The method is a shortcut of @c rotate() and @c purge().
  LOCK_log is acquired prior to rotate and is released after it.

  @param force_rotate  caller can request the log rotation

  @retval
    nonzero - error in rotating routine.
*/
int MYSQL_BIN_LOG::rotate_and_purge(THD* thd, bool force_rotate)
{
  int error= 0;
  DBUG_ENTER("MYSQL_BIN_LOG::rotate_and_purge");
  bool check_purge= false;

  /*
    FLUSH BINARY LOGS command should ignore 'read-only' and 'super_read_only'
    options so that it can update 'mysql.gtid_executed' replication repository
    table.
  */
  thd->set_skip_readonly_check();
  /*
    Wait for handlerton to insert any pending information into the binlog.
    For e.g. ha_ndbcluster which updates the binlog asynchronously this is
    needed so that the user see its own commands in the binlog.
  */
  ha_binlog_wait(thd);

  DBUG_ASSERT(!is_relay_log);
  mysql_mutex_lock(&LOCK_log);
  error= rotate(force_rotate, &check_purge);
  /*
    NOTE: Run purge_logs wo/ holding LOCK_log because it does not need
          the mutex. Otherwise causes various deadlocks.
  */
  mysql_mutex_unlock(&LOCK_log);

  if (!error && check_purge)
    purge();

  DBUG_RETURN(error);
}

uint MYSQL_BIN_LOG::next_file_id()
{
  uint res;
  mysql_mutex_lock(&LOCK_log);
  res = file_id++;
  mysql_mutex_unlock(&LOCK_log);
  return res;
}


int MYSQL_BIN_LOG::get_gtid_executed(Sid_map *sid_map, Gtid_set *gtid_set)
{
  DBUG_ENTER("MYSQL_BIN_LOG::get_gtid_executed");
  int error= 0;

  mysql_mutex_lock(&mysql_bin_log.LOCK_commit);
  global_sid_lock->wrlock();

  enum_return_status return_status= global_sid_map->copy(sid_map);
  if (return_status != RETURN_STATUS_OK)
  {
    error= 1;
    goto end;
  }

  return_status= gtid_set->add_gtid_set(gtid_state->get_executed_gtids());
  if (return_status != RETURN_STATUS_OK)
    error= 1;

end:
  global_sid_lock->unlock();
  mysql_mutex_unlock(&mysql_bin_log.LOCK_commit);

  DBUG_RETURN(error);
}


/**
  Auxiliary function to read a page from the cache and set the given
  buffer pointer to point to the beginning of the page and the given
  length pointer to point to the end of it.

  @param cache IO_CACHE to read from
  @param[OUT] buf_p Will be set to point to the beginning of the page.
  @param[OUT] buf_len_p Will be set to the length of the buffer.

  @retval false Success
  @retval true Error reading from the cache.
*/
static bool read_cache_page(IO_CACHE *cache, uchar **buf_p, uint32 *buf_len_p)
{
  DBUG_ASSERT(*buf_len_p == 0);
  cache->read_pos= cache->read_end;
  *buf_len_p= my_b_fill(cache);
  *buf_p= cache->read_pos;
  return cache->error ? true : false;
}


/**
  Write the contents of the given IO_CACHE to the binary log.

  The cache will be reset as a READ_CACHE to be able to read the
  contents from it.

  The data will be post-processed: see class Binlog_event_writer for
  details.

  @param cache Events will be read from this IO_CACHE.
  @param writer Events will be written to this Binlog_event_writer.

  @retval true IO error.
  @retval false Success.

  @see MYSQL_BIN_LOG::write_cache
*/
bool MYSQL_BIN_LOG::do_write_cache(IO_CACHE *cache, Binlog_event_writer *writer)
{
  DBUG_ENTER("MYSQL_BIN_LOG::do_write_cache");

  DBUG_EXECUTE_IF("simulate_do_write_cache_failure",
                  {
                    /*
                       see binlog_cache_data::write_event() that reacts on
                       @c simulate_disk_full_at_flush_pending.
                    */
                    DBUG_SET("-d,simulate_do_write_cache_failure");
                    DBUG_RETURN(true);
                  });

#ifndef DBUG_OFF
  uint64 expected_total_len= my_b_tell(cache);
#endif

  if (reinit_io_cache(cache, READ_CACHE, 0, 0, 0))
    DBUG_RETURN(true);

  uchar *buf= cache->read_pos;
  uint32 buf_len= my_b_bytes_in_cache(cache);
  uint32 event_len= 0;
  uchar header[LOG_EVENT_HEADER_LEN];
  uint32 header_len= 0;

  /*
    Each iteration of this loop processes all or a part of
    1) an event header or 2) an event body from the IO_CACHE.
  */
  while (true)
  {
    /**
      Nothing in cache: try to refill, and if cache was ended here,
      return success.  This code is needed even on the first iteration
      of the loop, because reinit_io_cache may or may not fill the
      first page.
    */
    if (buf_len == 0)
    {
      if (read_cache_page(cache, &buf, &buf_len))
      {
        /**
          @todo: this can happen in case of disk corruption in the
          IO_CACHE.  We may have written a half transaction (even half
          event) to the binlog.  We should rollback the transaction
          and truncate the binlog.  /Sven
        */
        DBUG_ASSERT(0);
      }
      if (buf_len == 0)
      {
        /**
          @todo: this can happen in case of disk corruption in the
          IO_CACHE.  We may have written a half transaction (even half
          event) to the binlog.  We should rollback the transaction
          and truncate the binlog.  /Sven
        */
        DBUG_ASSERT(my_b_tell(cache) == expected_total_len);
        /* Arrive the end of the cache */
        DBUG_RETURN(false);
      }
    }

    /* Write event header into binlog */
    if (event_len == 0)
    {
      /* data in the buf may be smaller than header size.*/
      uint32 header_incr =
        std::min<uint32>(LOG_EVENT_HEADER_LEN - header_len, buf_len);

      memcpy(header + header_len, buf, header_incr);
      header_len += header_incr;
      buf += header_incr;
      buf_len -= header_incr;

      if (header_len == LOG_EVENT_HEADER_LEN)
      {
        // Flush event header.
        uchar *header_p= header;
        if (writer->write_event_part(&header_p, &header_len, &event_len))
          DBUG_RETURN(true);
        DBUG_ASSERT(header_len == 0);
      }
    }
    else
    {
      /* Write all or part of the event body to binlog */
      if (writer->write_event_part(&buf, &buf_len, &event_len))
        DBUG_RETURN(true);
    }
  }
}

/**
  Writes an incident event to stmt_cache.

  @param ev Incident event to be written
  @param thd Thread variable
  @param need_lock_log If true, will acquire LOCK_log; otherwise the
  caller should already have acquired LOCK_log.
  @param err_msg Error message written to log file for the incident.
  @do_flush_and_sync If true, will call flush_and_sync(), rotate() and
  purge().

  @retval false error
  @retval true success
*/
bool MYSQL_BIN_LOG::write_incident(Incident_log_event *ev, THD *thd,
                                   bool need_lock_log, const char* err_msg,
                                   bool do_flush_and_sync)
{
  uint error= 0;
  DBUG_ENTER("MYSQL_BIN_LOG::write_incident");
  DBUG_ASSERT(err_msg);

  if (!is_open())
    DBUG_RETURN(error);

  // @todo make this work with the group log. /sven
  binlog_cache_mngr *const cache_mngr= thd_get_cache_mngr(thd);

#ifndef DBUG_OFF
  if (DBUG_EVALUATE_IF("simulate_write_incident_event_into_binlog_directly",
                       1, 0) && !cache_mngr->stmt_cache.is_binlog_empty())
  {
    /* The stmt_cache contains corruption data, so we can reset it. */
    cache_mngr->stmt_cache.reset();
  }
#endif

  /*
    If there is no binlog cache then we write incidents directly
    into the binlog. If caller needs GTIDs it has to setup the
    binlog cache (for the injector thread).
  */
  if (cache_mngr == NULL ||
      DBUG_EVALUATE_IF("simulate_write_incident_event_into_binlog_directly",
                       1, 0))
  {
    if (need_lock_log)
      mysql_mutex_lock(&LOCK_log);
    else
      mysql_mutex_assert_owner(&LOCK_log);
    /* Write an incident event into binlog directly. */
    error= ev->write(&log_file);
    /*
      Write an error to log. So that user might have a chance
      to be alerted and explore incident details.
    */
    if (!error)
      sql_print_error("%s An incident event has been written to the binary "
                      "log which will stop the slaves.", err_msg);
  }
  else // (cache_mngr != NULL)
  {
    if (!cache_mngr->stmt_cache.is_binlog_empty())
    {
      /* The stmt_cache contains corruption data, so we can reset it. */
      cache_mngr->stmt_cache.reset();
    }
    if (!cache_mngr->trx_cache.is_binlog_empty())
    {
      /* The trx_cache contains corruption data, so we can reset it. */
      cache_mngr->trx_cache.reset();
    }
    /*
      Write the incident event into stmt_cache, so that a GTID is generated and
      written for it prior to flushing the stmt_cache.
    */
    binlog_cache_data *cache_data= cache_mngr->get_binlog_cache_data(false);
    if ((error= cache_data->write_event(thd, ev)))
    {
      sql_print_error("Failed to write an incident event into stmt_cache.");
      cache_mngr->stmt_cache.reset();
      DBUG_RETURN(error);
    }

    if (need_lock_log)
      mysql_mutex_lock(&LOCK_log);
    else
      mysql_mutex_assert_owner(&LOCK_log);
  }

  if (do_flush_and_sync)
  {
    if (!error && !(error= flush_and_sync()))
    {
      bool check_purge= false;
      update_binlog_end_pos();
      is_rotating_caused_by_incident= true;
      error= rotate(true, &check_purge);
      is_rotating_caused_by_incident= false;
      if (!error && check_purge)
        purge();
    }
  }

  if (need_lock_log)
    mysql_mutex_unlock(&LOCK_log);

  /*
    Write an error to log. So that user might have a chance
    to be alerted and explore incident details.
  */
  if (!error && cache_mngr != NULL)
    sql_print_error("%s An incident event has been written to the binary "
                    "log which will stop the slaves.", err_msg);

  DBUG_RETURN(error);
}

bool MYSQL_BIN_LOG::write_dml_directly(THD* thd, const char *stmt, size_t stmt_len)
{
  bool ret= false;
  /* backup the original command */
  enum_sql_command save_sql_command= thd->lex->sql_command;

  /* Fake it as a DELETE statement, so it can be binlogged correctly */
  thd->lex->sql_command= SQLCOM_DELETE;

  if (thd->binlog_query(THD::STMT_QUERY_TYPE, stmt, stmt_len,
                        FALSE, FALSE, FALSE, 0) ||
      commit(thd, false) != TC_LOG::RESULT_SUCCESS)
  {
    ret= true;
  }

  thd->lex->sql_command= save_sql_command;
  return ret;
}


/**
  Creates an incident event and writes it to the binary log.

  @param thd  Thread variable
  @param ev   Incident event to be written
  @param err_msg Error message written to log file for the incident.
  @param lock If the binary lock should be locked or not

  @retval
    0    error
  @retval
    1    success
*/
bool MYSQL_BIN_LOG::write_incident(THD *thd, bool need_lock_log,
                                   const char* err_msg,
                                   bool do_flush_and_sync)
{
  DBUG_ENTER("MYSQL_BIN_LOG::write_incident");

  if (!is_open())
    DBUG_RETURN(0);

  LEX_STRING write_error_msg= {(char*) err_msg, strlen(err_msg)};
  binary_log::Incident_event::enum_incident incident=
                              binary_log::Incident_event::INCIDENT_LOST_EVENTS;
  Incident_log_event ev(thd, incident, write_error_msg);

  DBUG_RETURN(write_incident(&ev, thd, need_lock_log, err_msg,
                             do_flush_and_sync));
}


/**
  Write the contents of the statement or transaction cache to the binary log.

  Comparison with do_write_cache:

  - do_write_cache is a lower-level function that only performs the
    actual write.

  - write_cache is a higher-level function that calls do_write_cache
    and additionally performs some maintenance tasks, including:
    - report any errors that occurred
    - write incident event if needed
    - update gtid_state
    - update thd.binlog_next_event_pos

  @param thd Thread variable

  @param cache_data Events will be read from the IO_CACHE of this
  cache_data object.

  @param writer Events will be written to this Binlog_event_writer.

  @retval true IO error.
  @retval false Success.

  @note We only come here if there is something in the cache.
  @note Whatever is in the cache is always a complete transaction.
  @note 'cache' needs to be reinitialized after this functions returns.
*/
bool MYSQL_BIN_LOG::write_cache(THD *thd, binlog_cache_data *cache_data,
                                Binlog_event_writer *writer)
{
  DBUG_ENTER("MYSQL_BIN_LOG::write_cache(THD *, binlog_cache_data *, bool)");

  IO_CACHE *cache= &cache_data->cache_log;
  bool incident= cache_data->has_incident();

  mysql_mutex_assert_owner(&LOCK_log);

  DBUG_ASSERT(is_open());
  if (likely(is_open()))                       // Should always be true
  {
    /*
      We only bother to write to the binary log if there is anything
      to write.

      @todo Is this check redundant? Probably this is only called if
      there is anything in the cache (see @note in comment above this
      function). Check if we can replace this by an assertion. /Sven
    */
    if (my_b_tell(cache) > 0)
    {
      DBUG_EXECUTE_IF("crash_before_writing_xid",
                      {
                        if ((write_error= do_write_cache(cache, writer)))
                          DBUG_PRINT("info", ("error writing binlog cache: %d",
                                              write_error));
                        flush_and_sync(true);
                        DBUG_PRINT("info", ("crashing before writing xid"));
                        DBUG_SUICIDE();
                      });
      if ((write_error= do_write_cache(cache, writer)))
        goto err;

      const char* err_msg= "Non-transactional changes did not get into "
                           "the binlog.";
      if (incident && write_incident(thd, false/*need_lock_log=false*/,
                                     err_msg,
                                     false/*do_flush_and_sync==false*/))
        goto err;

      DBUG_EXECUTE_IF("half_binlogged_transaction", DBUG_SUICIDE(););
      if (cache->error)				// Error on read
      {
        char errbuf[MYSYS_STRERROR_SIZE];
        sql_print_error(ER(ER_ERROR_ON_READ), cache->file_name,
                        errno, my_strerror(errbuf, sizeof(errbuf), errno));
        write_error= true; // Don't give more errors
        goto err;
      }
    }
    update_thd_next_event_pos(thd);
  }

  DBUG_RETURN(false);

err:
  if (!write_error)
  {
    char errbuf[MYSYS_STRERROR_SIZE];
    write_error= true;
    sql_print_error(ER(ER_ERROR_ON_WRITE), name,
                    errno, my_strerror(errbuf, sizeof(errbuf), errno));
  }

  /*
    If the flush has failed due to ENOSPC, set the flush_error flag.
  */
  if (cache->error && thd->is_error() && my_errno == ENOSPC)
  {
    cache_data->set_flush_error(thd);
  }
  thd->commit_error= THD::CE_FLUSH_ERROR;

  DBUG_RETURN(true);
}


/**
  Wait until we get a signal that the relay log has been updated.

  @param[in] thd        Thread variable
  @param[in] timeout    a pointer to a timespec;
                        NULL means to wait w/o timeout.

  @retval    0          if got signalled on update
  @retval    non-0      if wait timeout elapsed

  @note
    One must have a lock on LOCK_log before calling this function.
*/

int MYSQL_BIN_LOG::wait_for_update_relay_log(THD* thd, const struct timespec *timeout)
{
  int ret= 0;
  PSI_stage_info old_stage;
  DBUG_ENTER("wait_for_update_relay_log");

  thd->ENTER_COND(&update_cond, &LOCK_log,
                  &stage_slave_has_read_all_relay_log,
                  &old_stage);

  if (!timeout)
    mysql_cond_wait(&update_cond, &LOCK_log);
  else
    ret= mysql_cond_timedwait(&update_cond, &LOCK_log,
                              const_cast<struct timespec *>(timeout));
  mysql_mutex_unlock(&LOCK_log);
  thd->EXIT_COND(&old_stage);

  DBUG_RETURN(ret);
}

/**
  Wait until we get a signal that the binary log has been updated.
  Applies to master only.
     
  NOTES
  @param[in] thd        a THD struct
  @param[in] timeout    a pointer to a timespec;
                        NULL means to wait w/o timeout.
  @retval    0          if got signalled on update
  @retval    non-0      if wait timeout elapsed
  @note
    LOCK_log must be taken before calling this function.
    LOCK_log is being released while the thread is waiting.
    LOCK_log is released by the caller.
*/

int MYSQL_BIN_LOG::wait_for_update_bin_log(THD* thd,
                                           const struct timespec *timeout)
{
  int ret= 0;
  DBUG_ENTER("wait_for_update_bin_log");

  if (!timeout)
    mysql_cond_wait(&update_cond, &LOCK_binlog_end_pos);
  else
    ret= mysql_cond_timedwait(&update_cond, &LOCK_binlog_end_pos,
                              const_cast<struct timespec *>(timeout));
  DBUG_RETURN(ret);
}


/**
  Close the log file.

  @param exiting     Bitmask for one or more of the following bits:
          - LOG_CLOSE_INDEX : if we should close the index file
          - LOG_CLOSE_TO_BE_OPENED : if we intend to call open
                                     at once after close.
          - LOG_CLOSE_STOP_EVENT : write a 'stop' event to the log

  @param need_lock_log If true, this function acquires LOCK_log;
  otherwise the caller should already have acquired it.

  @param need_lock_index If true, this function acquires LOCK_index;
  otherwise the caller should already have acquired it.

  @note
    One can do an open on the object at once after doing a close.
    The internal structures are not freed until cleanup() is called
*/

void MYSQL_BIN_LOG::close(uint exiting, bool need_lock_log,
                          bool need_lock_index)
{					// One can't set log_type here!
  DBUG_ENTER("MYSQL_BIN_LOG::close");
  DBUG_PRINT("enter",("exiting: %d", (int) exiting));
  if (need_lock_log)
    mysql_mutex_lock(&LOCK_log);
  else
    mysql_mutex_assert_owner(&LOCK_log);

  if (log_state.atomic_get() == LOG_OPENED)
  {
#ifdef HAVE_REPLICATION
    if ((exiting & LOG_CLOSE_STOP_EVENT) != 0)
    {
      /**
        TODO(WL#7546): Change the implementation to Stop_event after write() is
        moved into libbinlogevents
      */
      Stop_log_event s;
      // the checksumming rule for relay-log case is similar to Rotate
        s.common_footer->checksum_alg= is_relay_log ? relay_log_checksum_alg :
                                       static_cast<enum_binlog_checksum_alg>
                                       (binlog_checksum_options);
      DBUG_ASSERT(!is_relay_log ||
                  relay_log_checksum_alg != binary_log::BINLOG_CHECKSUM_ALG_UNDEF);
      s.write(&log_file);
      bytes_written+= s.common_header->data_written;
      flush_io_cache(&log_file);
      update_binlog_end_pos();
    }
#endif /* HAVE_REPLICATION */

    /* don't pwrite in a file opened with O_APPEND - it doesn't work */
    if (log_file.type == WRITE_CACHE)
    {
      my_off_t offset= BIN_LOG_HEADER_SIZE + FLAGS_OFFSET;
      my_off_t org_position= mysql_file_tell(log_file.file, MYF(0));
      uchar flags= 0;            // clearing LOG_EVENT_BINLOG_IN_USE_F
      mysql_file_pwrite(log_file.file, &flags, 1, offset, MYF(0));
      /*
        Restore position so that anything we have in the IO_cache is written
        to the correct position.
        We need the seek here, as mysql_file_pwrite() is not guaranteed to keep the
        original position on system that doesn't support pwrite().
      */
      mysql_file_seek(log_file.file, org_position, MY_SEEK_SET, MYF(0));
    }

    /* this will cleanup IO_CACHE, sync and close the file */
    if (log_state.atomic_get() == LOG_OPENED)
    {
      end_io_cache(&log_file);

      if (mysql_file_sync(log_file.file, MYF(MY_WME)) && ! write_error)
      {
        char errbuf[MYSYS_STRERROR_SIZE];
        write_error= 1;
        sql_print_error(ER_DEFAULT(ER_ERROR_ON_WRITE), name, errno,
                        my_strerror(errbuf, sizeof(errbuf), errno));
      }

      if (mysql_file_close(log_file.file, MYF(MY_WME)) && ! write_error)
      {
        char errbuf[MYSYS_STRERROR_SIZE];
        write_error= 1;
        sql_print_error(ER_DEFAULT(ER_ERROR_ON_WRITE), name, errno,
                        my_strerror(errbuf, sizeof(errbuf), errno));
      }
    }

    log_state.atomic_set((exiting & LOG_CLOSE_TO_BE_OPENED) ? LOG_TO_BE_OPENED : LOG_CLOSED);
    my_free(name);
    name= NULL;
  }

  /*
    The following test is needed even if is_open() is not set, as we may have
    called a not complete close earlier and the index file is still open.
  */

  if (need_lock_index)
    mysql_mutex_lock(&LOCK_index);
  else
    mysql_mutex_assert_owner(&LOCK_index);

  if ((exiting & LOG_CLOSE_INDEX) && my_b_inited(&index_file))
  {
    end_io_cache(&index_file);
    if (mysql_file_close(index_file.file, MYF(0)) < 0 && ! write_error)
    {
      char errbuf[MYSYS_STRERROR_SIZE];
      write_error= 1;
      sql_print_error(ER(ER_ERROR_ON_WRITE), index_file_name,
                      errno, my_strerror(errbuf, sizeof(errbuf), errno));
    }
  }

  if (need_lock_index)
    mysql_mutex_unlock(&LOCK_index);

  log_state.atomic_set((exiting & LOG_CLOSE_TO_BE_OPENED) ? LOG_TO_BE_OPENED : LOG_CLOSED);
  my_free(name);
  name= NULL;

  if (need_lock_log)
    mysql_mutex_unlock(&LOCK_log);

  DBUG_VOID_RETURN;
}


void MYSQL_BIN_LOG::set_max_size(ulong max_size_arg)
{
  /*
    We need to take locks, otherwise this may happen:
    new_file() is called, calls open(old_max_size), then before open() starts,
    set_max_size() sets max_size to max_size_arg, then open() starts and
    uses the old_max_size argument, so max_size_arg has been overwritten and
    it's like if the SET command was never run.
  */
  DBUG_ENTER("MYSQL_BIN_LOG::set_max_size");
  mysql_mutex_lock(&LOCK_log);
  if (is_open())
    max_size= max_size_arg;
  mysql_mutex_unlock(&LOCK_log);
  DBUG_VOID_RETURN;
}

/****** transaction coordinator log for 2pc - binlog() based solution ******/

/**
  @todo
  keep in-memory list of prepared transactions
  (add to list in log(), remove on unlog())
  and copy it to the new binlog if rotated
  but let's check the behaviour of tc_log_page_waits first!
*/

int MYSQL_BIN_LOG::open_binlog(const char *opt_name)
{
  LOG_INFO log_info;
  int      error= 1;

  /*
    This function is used for 2pc transaction coordination.  Hence, it
    is never used for relay logs.
  */
  DBUG_ASSERT(!is_relay_log);
  DBUG_ASSERT(total_ha_2pc > 1 || (1 == total_ha_2pc && opt_bin_log));
  DBUG_ASSERT(opt_name && opt_name[0]);

  if (!my_b_inited(&index_file))
  {
    /* There was a failure to open the index file, can't open the binlog */
    cleanup();
    return 1;
  }

  if (using_heuristic_recover())
  {
    /* generate a new binlog to mask a corrupted one */
    mysql_mutex_lock(&LOCK_log);
    open_binlog(opt_name, 0, max_binlog_size, false,
                true/*need_lock_index=true*/,
                true/*need_sid_lock=true*/,
                NULL);
    mysql_mutex_unlock(&LOCK_log);
    cleanup();
    return 1;
  }

  if ((error= find_log_pos(&log_info, NullS, true/*need_lock_index=true*/)))
  {
    if (error != LOG_INFO_EOF)
      sql_print_error("find_log_pos() failed (error: %d)", error);
    else
      error= 0;
    goto err;
  }

  {
    const char *errmsg;
    IO_CACHE    log;
    File        file;
    Log_event  *ev=0;
    Format_description_log_event fdle(BINLOG_VERSION);
    char        log_name[FN_REFLEN];
    my_off_t    valid_pos= 0;
    my_off_t    binlog_size;
    MY_STAT     s;

    if (! fdle.is_valid())
      goto err;

    do
    {
      strmake(log_name, log_info.log_file_name, sizeof(log_name)-1);
    } while (!(error= find_next_log(&log_info, true/*need_lock_index=true*/)));

    if (error !=  LOG_INFO_EOF)
    {
      sql_print_error("find_log_pos() failed (error: %d)", error);
      goto err;
    }

    if ((file= open_binlog_file(&log, log_name, &errmsg)) < 0)
    {
      sql_print_error("%s", errmsg);
      goto err;
    }

    my_stat(log_name, &s, MYF(0));
    binlog_size= s.st_size;

    /*
      If the binary log was not properly closed it means that the server
      may have crashed. In that case, we need to call MYSQL_BIN_LOG::recover
      to:

        a) collect logged XIDs;
        b) complete the 2PC of the pending XIDs;
        c) collect the last valid position.

      Therefore, we do need to iterate over the binary log, even if
      total_ha_2pc == 1, to find the last valid group of events written.
      Later we will take this value and truncate the log if need be.
    */
    if ((ev= Log_event::read_log_event(&log, 0, &fdle,
                                       opt_master_verify_checksum)) &&
        ev->get_type_code() == binary_log::FORMAT_DESCRIPTION_EVENT &&
        (ev->common_header->flags & LOG_EVENT_BINLOG_IN_USE_F ||
         DBUG_EVALUATE_IF("eval_force_bin_log_recovery", true, false)))
    {
      sql_print_information("Recovering after a crash using %s", opt_name);
      valid_pos= my_b_tell(&log);
      error= recover(&log, (Format_description_log_event *)ev, &valid_pos);
    }
    else
      error=0;

    delete ev;
    end_io_cache(&log);
    mysql_file_close(file, MYF(MY_WME));

    if (error)
      goto err;

    /* Trim the crashed binlog file to last valid transaction
      or event (non-transaction) base on valid_pos. */
    if (valid_pos > 0)
    {
      if ((file= mysql_file_open(key_file_binlog, log_name,
                                 O_RDWR | O_BINARY, MYF(MY_WME))) < 0)
      {
        sql_print_error("Failed to open the crashed binlog file "
                        "when master server is recovering it.");
        return -1;
      }

      /* Change binlog file size to valid_pos */
      if (valid_pos < binlog_size)
      {
        if (my_chsize(file, valid_pos, 0, MYF(MY_WME)))
        {
          sql_print_error("Failed to trim the crashed binlog file "
                          "when master server is recovering it.");
          mysql_file_close(file, MYF(MY_WME));
          return -1;
        }
        else
        {
          sql_print_information("Crashed binlog file %s size is %llu, "
                                "but recovered up to %llu. Binlog trimmed to %llu bytes.",
                                log_name, binlog_size, valid_pos, valid_pos);
        }
      }

      /* Clear LOG_EVENT_BINLOG_IN_USE_F */
      my_off_t offset= BIN_LOG_HEADER_SIZE + FLAGS_OFFSET;
      uchar flags= 0;
      if (mysql_file_pwrite(file, &flags, 1, offset, MYF(0)) != 1)
      {
        sql_print_error("Failed to clear LOG_EVENT_BINLOG_IN_USE_F "
                        "for the crashed binlog file when master "
                        "server is recovering it.");
        mysql_file_close(file, MYF(MY_WME));
        return -1;
      }

      mysql_file_close(file, MYF(MY_WME));
    } //end if
  }

err:
  return error;
}

/** This is called on shutdown, after ha_panic. */
void MYSQL_BIN_LOG::close()
{
}

/*
  Prepare the transaction in the transaction coordinator.

  This function will prepare the transaction in the storage engines
  (by calling @c ha_prepare_low) what will write a prepare record
  to the log buffers.

  @retval 0    success
  @retval 1    error
*/
int MYSQL_BIN_LOG::prepare(THD *thd, bool all)
{
  DBUG_ENTER("MYSQL_BIN_LOG::prepare");

  DBUG_ASSERT(opt_bin_log);
  /*
    The applier thread explicitly overrides the value of sql_log_bin
    with the value of log_slave_updates.
  */
  DBUG_ASSERT(thd->slave_thread ?
              opt_log_slave_updates : thd->variables.sql_log_bin);

  /*
    Set HA_IGNORE_DURABILITY to not flush the prepared record of the
    transaction to the log of storage engine (for example, InnoDB
    redo log) during the prepare phase. So that we can flush prepared
    records of transactions to the log of storage engine in a group
    right before flushing them to binary log during binlog group
    commit flush stage. Reset to HA_REGULAR_DURABILITY at the
    beginning of parsing next command.
  */
  thd->durability_property= HA_IGNORE_DURABILITY;

  int error= ha_prepare_low(thd, all);

  DBUG_RETURN(error);
}

/**
  Commit the transaction in the transaction coordinator.

  This function will commit the sessions transaction in the binary log
  and in the storage engines (by calling @c ha_commit_low). If the
  transaction was successfully logged (or not successfully unlogged)
  but the commit in the engines did not succed, there is a risk of
  inconsistency between the engines and the binary log.

  For binary log group commit, the commit is separated into three
  parts:

  1. First part consists of filling the necessary caches and
     finalizing them (if they need to be finalized). After this,
     nothing is added to any of the caches.

  2. Second part execute an ordered flush and commit. This will be
     done using the group commit functionality in ordered_commit.

  3. Third part checks any errors resulting from the ordered commit
     and handles them appropriately.

  @retval RESULT_SUCCESS   success
  @retval RESULT_ABORTED   error, transaction was neither logged nor committed
  @retval RESULT_INCONSISTENT  error, transaction was logged but not committed
*/
TC_LOG::enum_result MYSQL_BIN_LOG::commit(THD *thd, bool all)
{
  DBUG_ENTER("MYSQL_BIN_LOG::commit");
  DBUG_PRINT("info", ("query='%s'",
                      thd == current_thd ? thd->query().str : NULL));
  binlog_cache_mngr *cache_mngr= thd_get_cache_mngr(thd);
  Transaction_ctx *trn_ctx= thd->get_transaction();
  my_xid xid= trn_ctx->xid_state()->get_xid()->get_my_xid();
  bool stmt_stuff_logged= false;
  bool trx_stuff_logged= false;
  bool skip_commit= is_loggable_xa_prepare(thd);

  DBUG_PRINT("enter", ("thd: 0x%llx, all: %s, xid: %llu, cache_mngr: 0x%llx",
                       (ulonglong) thd, YESNO(all), (ulonglong) xid,
                       (ulonglong) cache_mngr));

  /*
    No cache manager means nothing to log, but we still have to commit
    the transaction.
   */
  if (cache_mngr == NULL)
  {
    if (!skip_commit && ha_commit_low(thd, all))
      DBUG_RETURN(RESULT_ABORTED);
    DBUG_RETURN(RESULT_SUCCESS);
  }

  Transaction_ctx::enum_trx_scope trx_scope=  all ? Transaction_ctx::SESSION :
                                                    Transaction_ctx::STMT;

  DBUG_PRINT("debug", ("in_transaction: %s, no_2pc: %s, rw_ha_count: %d",
                       YESNO(thd->in_multi_stmt_transaction_mode()),
                       YESNO(trn_ctx->no_2pc(trx_scope)),
                       trn_ctx->rw_ha_count(trx_scope)));
  DBUG_PRINT("debug",
             ("all.cannot_safely_rollback(): %s, trx_cache_empty: %s",
              YESNO(trn_ctx->cannot_safely_rollback(Transaction_ctx::SESSION)),
              YESNO(cache_mngr->trx_cache.is_binlog_empty())));
  DBUG_PRINT("debug",
             ("stmt.cannot_safely_rollback(): %s, stmt_cache_empty: %s",
              YESNO(trn_ctx->cannot_safely_rollback(Transaction_ctx::STMT)),
              YESNO(cache_mngr->stmt_cache.is_binlog_empty())));


  /*
    If there are no handlertons registered, there is nothing to
    commit. Note that DDLs are written earlier in this case (inside
    binlog_query).

    TODO: This can be a problem in those cases that there are no
    handlertons registered. DDLs are one example, but the other case
    is MyISAM. In this case, we could register a dummy handlerton to
    trigger the commit.

    Any statement that requires logging will call binlog_query before
    trans_commit_stmt, so an alternative is to use the condition
    "binlog_query called or stmt.ha_list != 0".
   */
  if (!all && !trn_ctx->is_active(trx_scope) &&
      cache_mngr->stmt_cache.is_binlog_empty())
    DBUG_RETURN(RESULT_SUCCESS);

  if (thd->lex->sql_command == SQLCOM_XA_COMMIT)
  {
    /* The Commit phase of the XA two phase logging. */

    bool one_phase= get_xa_opt(thd) == XA_ONE_PHASE;
    DBUG_ASSERT(all);
    DBUG_ASSERT(!skip_commit || one_phase);

    int err= 0;
    XID_STATE *xs= thd->get_transaction()->xid_state();
    /*
      XA COMMIT ONE PHASE statement which has not gone through the binary log
      prepare phase, has to end the active XA transaction with appropriate XA
      END followed by XA COMMIT ONE PHASE.

      The state of XA transaction is changed to PREPARED after the prepare
      phase, intermediately in ha_commit_trans code for the interest of
      binlogger. Hence check that the XA COMMIT ONE PHASE is set to 'PREPARE'
      and it has not already been written to binary log. For such transaction
      write the appropriate XA END statement.
    */
    if (!(is_loggable_xa_prepare(thd))
        && one_phase
        && !(xs->is_binlogged())
        && !cache_mngr->trx_cache.is_binlog_empty())
    {
      XA_prepare_log_event end_evt(thd, xs->get_xid(), one_phase);
      err= cache_mngr->trx_cache.finalize(thd, &end_evt, xs);
      if (err)
      {
        DBUG_RETURN(RESULT_ABORTED);
      }
      trx_stuff_logged= true;
      thd->get_transaction()->xid_state()->set_binlogged();
    }
    if (DBUG_EVALUATE_IF("simulate_xa_commit_log_failure", true,
                         do_binlog_xa_commit_rollback(thd, xs->get_xid(),
                                                      true)))
      DBUG_RETURN(RESULT_ABORTED);
  }

  /*
    If there is anything in the stmt cache, and GTIDs are enabled,
    then this is a single statement outside a transaction and it is
    impossible that there is anything in the trx cache.  Hence, we
    write any empty group(s) to the stmt cache.

    Otherwise, we write any empty group(s) to the trx cache at the end
    of the transaction.
  */
  if (!cache_mngr->stmt_cache.is_binlog_empty())
  {
    /*
      Commit parent identification of non-transactional query has
      been deferred until now, except for the mixed transaction case.
    */
    trn_ctx->store_commit_parent(m_dependency_tracker.get_max_committed_timestamp());
    if (cache_mngr->stmt_cache.finalize(thd))
      DBUG_RETURN(RESULT_ABORTED);
    stmt_stuff_logged= true;
  }

  /*
    We commit the transaction if:
     - We are not in a transaction and committing a statement, or
     - We are in a transaction and a full transaction is committed.
    Otherwise, we accumulate the changes.
  */
  if (!cache_mngr->trx_cache.is_binlog_empty() &&
      ending_trans(thd, all) && !trx_stuff_logged)
  {
    const bool real_trans=
      (all || !trn_ctx->is_active(Transaction_ctx::SESSION));

    /*
      We are committing an XA transaction if it is a "real" transaction
      and has an XID assigned (because some handlerton registered). A
      transaction is "real" if either 'all' is true or the 'all.ha_list'
      is empty.

      Note: This is kind of strange since registering the binlog
      handlerton will then make the transaction XA, which is not really
      true. This occurs for example if a MyISAM statement is executed
      with row-based replication on.
    */
    if (is_loggable_xa_prepare(thd))
    {
      /* The prepare phase of XA transaction two phase logging. */
      int err= 0;
      bool one_phase= get_xa_opt(thd) == XA_ONE_PHASE;

      DBUG_ASSERT(thd->lex->sql_command != SQLCOM_XA_COMMIT || one_phase);

      XID_STATE *xs= thd->get_transaction()->xid_state();
      XA_prepare_log_event end_evt(thd, xs->get_xid(), one_phase);

      DBUG_ASSERT(skip_commit);

      err= cache_mngr->trx_cache.finalize(thd, &end_evt, xs);
      if (err ||
          (DBUG_EVALUATE_IF("simulate_xa_prepare_failure_in_cache_finalize",
                            true, false)))
      {
        DBUG_RETURN(RESULT_ABORTED);
      }
    }
    else if (real_trans && xid && trn_ctx->rw_ha_count(trx_scope) > 1 &&
             !trn_ctx->no_2pc(trx_scope))
    {
      Xid_log_event end_evt(thd, xid);
      if (cache_mngr->trx_cache.finalize(thd, &end_evt))
        DBUG_RETURN(RESULT_ABORTED);
    }
    else
    {
      Query_log_event end_evt(thd, STRING_WITH_LEN("COMMIT"),
                              true, FALSE, TRUE, 0, TRUE);
      if (cache_mngr->trx_cache.finalize(thd, &end_evt))
        DBUG_RETURN(RESULT_ABORTED);
    }
    trx_stuff_logged= true;
  }

  /*
    This is part of the stmt rollback.
  */
  if (!all)
    cache_mngr->trx_cache.set_prev_position(MY_OFF_T_UNDEF);

  /*
    Now all the events are written to the caches, so we will commit
    the transaction in the engines. This is done using the group
    commit logic in ordered_commit, which will return when the
    transaction is committed.

    If the commit in the engines fail, we still have something logged
    to the binary log so we have to report this as a "bad" failure
    (failed to commit, but logged something).
  */
  if (stmt_stuff_logged || trx_stuff_logged)
  {
    if (RUN_HOOK(transaction,
                 before_commit,
                 (thd, all,
                  thd_get_cache_mngr(thd)->get_binlog_cache_log(true),
                  thd_get_cache_mngr(thd)->get_binlog_cache_log(false),
                  max<my_off_t>(max_binlog_cache_size,
                                max_binlog_stmt_cache_size))) ||
        DBUG_EVALUATE_IF("simulate_failure_in_before_commit_hook", true, false))
    {
      ha_rollback_low(thd, all);
      gtid_state->update_on_rollback(thd);
      thd_get_cache_mngr(thd)->reset();
      //Reset the thread OK status before changing the outcome.
      if (thd->get_stmt_da()->is_ok())
        thd->get_stmt_da()->reset_diagnostics_area();
      my_error(ER_RUN_HOOK_ERROR, MYF(0), "before_commit");
      DBUG_RETURN(RESULT_ABORTED);
    }
    /*
      Check whether the transaction should commit or abort given the
      plugin feedback.
    */
    if (thd->get_transaction()->get_rpl_transaction_ctx()->is_transaction_rollback() ||
        (DBUG_EVALUATE_IF("simulate_transaction_rollback_request", true, false)))
    {
      ha_rollback_low(thd, all);
      gtid_state->update_on_rollback(thd);
      thd_get_cache_mngr(thd)->reset();
      if (thd->get_stmt_da()->is_ok())
        thd->get_stmt_da()->reset_diagnostics_area();
      my_error(ER_TRANSACTION_ROLLBACK_DURING_COMMIT, MYF(0));
      DBUG_RETURN(RESULT_ABORTED);
    }

    if (ordered_commit(thd, all, skip_commit))
      DBUG_RETURN(RESULT_INCONSISTENT);

    /*
      Mark the flag m_is_binlogged to true only after we are done
      with checking all the error cases.
    */
    if (is_loggable_xa_prepare(thd))
      thd->get_transaction()->xid_state()->set_binlogged();
  }
  else if (!skip_commit)
  {
    if (ha_commit_low(thd, all))
      DBUG_RETURN(RESULT_INCONSISTENT);
  }

  DBUG_RETURN(RESULT_SUCCESS);
}


/**
   Flush caches for session.

   @note @c set_trans_pos is called with a pointer to the file name
   that the binary log currently use and a rotation will change the
   contents of the variable.

   The position is used when calling the after_flush, after_commit,
   and after_rollback hooks, but these have been placed so that they
   occur before a rotation is executed.

   It is the responsibility of any plugin that use this position to
   copy it if they need it after the hook has returned.

   The current "global" transaction_counter is stepped and its new value
   is assigned to the transaction.
 */
std::pair<int,my_off_t>
MYSQL_BIN_LOG::flush_thread_caches(THD *thd)
{
  binlog_cache_mngr *cache_mngr= thd_get_cache_mngr(thd);
  my_off_t bytes= 0;
  bool wrote_xid= false;
  int error= cache_mngr->flush(thd, &bytes, &wrote_xid);
  if (!error && bytes > 0)
  {
    /*
      Note that set_trans_pos does not copy the file name. See
      this function documentation for more info.
    */
    thd->set_trans_pos(log_file_name, my_b_tell(&log_file));
    if (wrote_xid)
      inc_prep_xids(thd);
  }
  DBUG_PRINT("debug", ("bytes: %llu", bytes));
  return std::make_pair(error, bytes);
}


/**
  Execute the flush stage.

  @param total_bytes_var Pointer to variable that will be set to total
  number of bytes flushed, or NULL.

  @param rotate_var Pointer to variable that will be set to true if
  binlog rotation should be performed after releasing locks. If rotate
  is not necessary, the variable will not be touched.

  @return Error code on error, zero on success
 */

int
MYSQL_BIN_LOG::process_flush_stage_queue(my_off_t *total_bytes_var,
                                         bool *rotate_var,
                                         THD **out_queue_var)
{
  DBUG_ENTER("MYSQL_BIN_LOG::process_flush_stage_queue");
  #ifndef DBUG_OFF
  // number of flushes per group.
  int no_flushes= 0;
  #endif
  DBUG_ASSERT(total_bytes_var && rotate_var && out_queue_var);
  my_off_t total_bytes= 0;
  int flush_error= 1;
  mysql_mutex_assert_owner(&LOCK_log);

  /*
    Fetch the entire flush queue and empty it, so that the next batch
    has a leader. We must do this before invoking ha_flush_logs(...)
    for guaranteeing to flush prepared records of transactions before
    flushing them to binary log, which is required by crash recovery.
  */
  THD *first_seen= stage_manager.fetch_queue_for(Stage_manager::FLUSH_STAGE);
  DBUG_ASSERT(first_seen != NULL);
  /*
    We flush prepared records of transactions to the log of storage
    engine (for example, InnoDB redo log) in a group right before
    flushing them to binary log.
  */
  ha_flush_logs(NULL, true);
  DBUG_EXECUTE_IF("crash_after_flush_engine_log", DBUG_SUICIDE(););
  assign_automatic_gtids_to_flush_group(first_seen);
  /* Flush thread caches to binary log. */
  for (THD *head= first_seen ; head ; head = head->next_to_commit)
  {
    std::pair<int,my_off_t> result= flush_thread_caches(head);
    total_bytes+= result.second;
    if (flush_error == 1)
      flush_error= result.first;
#ifndef DBUG_OFF
    no_flushes++;
#endif
  }

  *out_queue_var= first_seen;
  *total_bytes_var= total_bytes;
  if (total_bytes > 0 && my_b_tell(&log_file) >= (my_off_t) max_size)
    *rotate_var= true;
#ifndef DBUG_OFF
  DBUG_PRINT("info",("no_flushes:= %d", no_flushes));
  no_flushes= 0;
#endif
  DBUG_RETURN(flush_error);
}

/**
  Commit a sequence of sessions.

  This function commit an entire queue of sessions starting with the
  session in @c first. If there were an error in the flushing part of
  the ordered commit, the error code is passed in and all the threads
  are marked accordingly (but not committed).

  It will also add the GTIDs of the transactions to gtid_executed.

  @see MYSQL_BIN_LOG::ordered_commit

  @param thd The "master" thread
  @param first First thread in the queue of threads to commit
 */

void
MYSQL_BIN_LOG::process_commit_stage_queue(THD *thd, THD *first)
{
  mysql_mutex_assert_owner(&LOCK_commit);
#ifndef DBUG_OFF
  thd->get_transaction()->m_flags.ready_preempt= 1; // formality by the leader
#endif
  for (THD *head= first ; head ; head = head->next_to_commit)
  {
    DBUG_PRINT("debug", ("Thread ID: %u, commit_error: %d, flags.pending: %s",
                         head->thread_id(), head->commit_error,
                         YESNO(head->get_transaction()->m_flags.pending)));
    /*
      If flushing failed, set commit_error for the session, skip the
      transaction and proceed with the next transaction instead. This
      will mark all threads as failed, since the flush failed.

      If flush succeeded, attach to the session and commit it in the
      engines.
    */
#ifndef DBUG_OFF
    stage_manager.clear_preempt_status(head);
#endif
    if (head->get_transaction()->sequence_number != SEQ_UNINIT)
      m_dependency_tracker.update_max_committed(head);
    /*
      Flush/Sync error should be ignored and continue
      to commit phase. And thd->commit_error cannot be
      COMMIT_ERROR at this moment.
    */
    DBUG_ASSERT(head->commit_error != THD::CE_COMMIT_ERROR);
#ifndef EMBEDDED_LIBRARY
    Thd_backup_and_restore switch_thd(thd, head);
#endif /* !EMBEDDED_LIBRARY */
    bool all= head->get_transaction()->m_flags.real_commit;
    if (head->get_transaction()->m_flags.commit_low)
    {
      /* head is parked to have exited append() */
      DBUG_ASSERT(head->get_transaction()->m_flags.ready_preempt);
      /*
        storage engine commit
       */
      if (ha_commit_low(head, all, false))
        head->commit_error= THD::CE_COMMIT_ERROR;
    }
    DBUG_PRINT("debug", ("commit_error: %d, flags.pending: %s",
                         head->commit_error,
                         YESNO(head->get_transaction()->m_flags.pending)));
  }

  /*
    Handle the GTID of the threads.
    gtid_executed table is kept updated even though transactions fail to be
    logged. That's required by slave auto positioning.
  */
  gtid_state->update_commit_group(first);

  for (THD *head= first ; head ; head = head->next_to_commit)
  {
    /*
      Decrement the prepared XID counter after storage engine commit.
      We also need decrement the prepared XID when encountering a
      flush error or session attach error for avoiding 3-way deadlock
      among user thread, rotate thread and dump thread.
    */
    if (head->get_transaction()->m_flags.xid_written)
      dec_prep_xids(head);
  }
}

/**
  Process after commit for a sequence of sessions.

  @param thd The "master" thread
  @param first First thread in the queue of threads to commit
 */

void
MYSQL_BIN_LOG::process_after_commit_stage_queue(THD *thd, THD *first)
{
  for (THD *head= first; head; head= head->next_to_commit)
  {
    if (head->get_transaction()->m_flags.run_hooks &&
        head->commit_error != THD::CE_COMMIT_ERROR)
    {

      /*
        TODO: This hook here should probably move outside/below this
              if and be the only after_commit invocation left in the
              code.
      */
#ifndef EMBEDDED_LIBRARY
      Thd_backup_and_restore switch_thd(thd, head);
#endif /* !EMBEDDED_LIBRARY */
      bool all= head->get_transaction()->m_flags.real_commit;
      (void) RUN_HOOK(transaction, after_commit, (head, all));
      /*
        When after_commit finished for the transaction, clear the run_hooks flag.
        This allow other parts of the system to check if after_commit was called.
      */
      head->get_transaction()->m_flags.run_hooks= false;
    }
  }
}

#ifndef DBUG_OFF
/** Names for the stages. */
static const char* g_stage_name[] = {
  "FLUSH",
  "SYNC",
  "COMMIT",
};
#endif


/**
  Enter a stage of the ordered commit procedure.

  Entering is stage is done by:

  - Atomically enqueueing a queue of processes (which is just one for
    the first phase).

  - If the queue was empty, the thread is the leader for that stage
    and it should process the entire queue for that stage.

  - If the queue was not empty, the thread is a follower and can go
    waiting for the commit to finish.

  The function will lock the stage mutex if it was designated the
  leader for the phase.

  @param thd    Session structure
  @param stage  The stage to enter
  @param queue  Queue of threads to enqueue for the stage
  @param stage_mutex Mutex for the stage

  @retval true  The thread should "bail out" and go waiting for the
                commit to finish
  @retval false The thread is the leader for the stage and should do
                the processing.
*/

bool
MYSQL_BIN_LOG::change_stage(THD *thd,
                            Stage_manager::StageID stage, THD *queue,
                            mysql_mutex_t *leave_mutex,
                            mysql_mutex_t *enter_mutex)
{
  DBUG_ENTER("MYSQL_BIN_LOG::change_stage");
  DBUG_PRINT("enter", ("thd: 0x%llx, stage: %s, queue: 0x%llx",
                       (ulonglong) thd, g_stage_name[stage], (ulonglong) queue));
  DBUG_ASSERT(0 <= stage && stage < Stage_manager::STAGE_COUNTER);
  DBUG_ASSERT(enter_mutex);
  DBUG_ASSERT(queue);
  /*
    enroll_for will release the leave_mutex once the sessions are
    queued.
  */
  if (!stage_manager.enroll_for(stage, queue, leave_mutex))
  {
    DBUG_ASSERT(!thd_get_cache_mngr(thd)->dbug_any_finalized());
    DBUG_RETURN(true);
  }

  /*
    We do not lock the enter_mutex if it is LOCK_log when rotating binlog
    caused by logging incident log event, since it is already locked.
  */
  bool need_lock_enter_mutex=
    !(is_rotating_caused_by_incident && enter_mutex == &LOCK_log);

  if (need_lock_enter_mutex)
    mysql_mutex_lock(enter_mutex);
  else
    mysql_mutex_assert_owner(enter_mutex);

  DBUG_RETURN(false);
}



/**
  Flush the I/O cache to file.

  Flush the binary log to the binlog file if any byte where written
  and signal that the binary log file has been updated if the flush
  succeeds.
*/

int
MYSQL_BIN_LOG::flush_cache_to_file(my_off_t *end_pos_var)
{
  if (flush_io_cache(&log_file))
  {
    THD *thd= current_thd;
    thd->commit_error= THD::CE_FLUSH_ERROR;
    return ER_ERROR_ON_WRITE;
  }
  *end_pos_var= my_b_tell(&log_file);
  return 0;
}


/**
  Call fsync() to sync the file to disk.
*/
std::pair<bool, bool>
MYSQL_BIN_LOG::sync_binlog_file(bool force)
{
  bool synced= false;
  unsigned int sync_period= get_sync_period();
  if (force || (sync_period && ++sync_counter >= sync_period))
  {
    sync_counter= 0;

    /**
      On *pure non-transactional* workloads there is a small window
      in time where a concurrent rotate might be able to close
      the file before the sync is actually done. In that case,
      ignore the bad file descriptor errors.

      Transactional workloads (InnoDB) are not affected since the
      the rotation will not happen until all transactions have
      committed to the storage engine, thence decreased the XID
      counters.

      TODO: fix this properly even for non-transactional storage
            engines.
     */
    if (DBUG_EVALUATE_IF("simulate_error_during_sync_binlog_file", 1,
                         mysql_file_sync(log_file.file,
                                         MYF(MY_WME | MY_IGNORE_BADFD))))
    {
      THD *thd= current_thd;
      thd->commit_error= THD::CE_SYNC_ERROR;
      return std::make_pair(true, synced);
    }
    synced= true;
  }
  return std::make_pair(false, synced);
}


/**
   Helper function executed when leaving @c ordered_commit.

   This function contain the necessary code for fetching the error
   code, doing post-commit checks, and wrapping up the commit if
   necessary.

   It is typically called when enter_stage indicates that the thread
   should bail out, and also when the ultimate leader thread finishes
   executing @c ordered_commit.

   It is typically used in this manner:
   @code
   if (enter_stage(thd, Thread_queue::FLUSH_STAGE, thd, &LOCK_log))
     return finish_commit(thd);
   @endcode

   @return Error code if the session commit failed, or zero on
   success.
 */
int
MYSQL_BIN_LOG::finish_commit(THD *thd)
{
  DBUG_ENTER("MYSQL_BIN_LOG::finish_commit");
  DEBUG_SYNC(thd, "reached_finish_commit");
  /*
    In some unlikely situations, it can happen that binary
    log is closed before the thread flushes it's cache.
    In that case, clear the caches before doing commit.
  */
  if (unlikely(!is_open()))
  {
    binlog_cache_mngr *cache_mngr= thd_get_cache_mngr(thd);
    if (cache_mngr)
      cache_mngr->reset();
  }
  if (thd->get_transaction()->sequence_number != SEQ_UNINIT)
    m_dependency_tracker.update_max_committed(thd);
  if (thd->get_transaction()->m_flags.commit_low)
  {
    const bool all= thd->get_transaction()->m_flags.real_commit;
    /*
      Now flush error and sync erros are ignored and we are continuing and
      committing. And at this time, commit_error cannot be COMMIT_ERROR.
    */
    DBUG_ASSERT(thd->commit_error != THD::CE_COMMIT_ERROR);
    /*
      storage engine commit
    */
    if (ha_commit_low(thd, all, false))
      thd->commit_error= THD::CE_COMMIT_ERROR;
    /*
      Decrement the prepared XID counter after storage engine commit
    */
    if (thd->get_transaction()->m_flags.xid_written)
      dec_prep_xids(thd);
    /*
      If commit succeeded, we call the after_commit hook

      TODO: This hook here should probably move outside/below this
            if and be the only after_commit invocation left in the
            code.
    */
    if ((thd->commit_error != THD::CE_COMMIT_ERROR) &&
        thd->get_transaction()->m_flags.run_hooks)
    {
      (void) RUN_HOOK(transaction, after_commit, (thd, all));
      thd->get_transaction()->m_flags.run_hooks= false;
    }
  }
  else if (thd->get_transaction()->m_flags.xid_written)
    dec_prep_xids(thd);

  /*
    If the ordered commit didn't updated the GTIDs for this thd yet
    at process_commit_stage_queue (i.e. --binlog-order-commits=0)
    the thd still has the ownership of a GTID and we must handle it.
  */
  if (!thd->owned_gtid.is_empty())
  {
    /*
      Gtid is added to gtid_state.executed_gtids and removed from owned_gtids
      on update_on_commit().
    */
    if (thd->commit_error == THD::CE_NONE)
    {
      gtid_state->update_on_commit(thd);
    }
    else
      gtid_state->update_on_rollback(thd);
  }

  DBUG_EXECUTE_IF("leaving_finish_commit",
                  {
                    const char act[]=
                      "now SIGNAL signal_leaving_finish_commit";
                    DBUG_ASSERT(!debug_sync_set_action(current_thd,
                                                       STRING_WITH_LEN(act)));
                  };);

  DBUG_ASSERT(thd->commit_error || !thd->get_transaction()->m_flags.run_hooks);
  DBUG_ASSERT(!thd_get_cache_mngr(thd)->dbug_any_finalized());
  DBUG_PRINT("return", ("Thread ID: %u, commit_error: %d",
                        thd->thread_id(), thd->commit_error));
  /*
    flush or sync errors are handled by the leader of the group
    (using binlog_error_action). Hence treat only COMMIT_ERRORs as errors.
  */
  DBUG_RETURN(thd->commit_error == THD::CE_COMMIT_ERROR);
}

/**
   Auxiliary function used in ordered_commit.
*/
static inline int call_after_sync_hook(THD *queue_head)
{
  const char *log_file= NULL;
  my_off_t pos= 0;

  if (NO_HOOK(binlog_storage))
    return 0;

  DBUG_ASSERT(queue_head != NULL);
  for (THD *thd= queue_head; thd != NULL; thd= thd->next_to_commit)
    if (likely(thd->commit_error == THD::CE_NONE))
      thd->get_trans_fixed_pos(&log_file, &pos);

  if (DBUG_EVALUATE_IF("simulate_after_sync_hook_error", 1, 0) ||
      RUN_HOOK(binlog_storage, after_sync, (queue_head, log_file, pos)))
  {
    sql_print_error("Failed to run 'after_sync' hooks");
    return ER_ERROR_ON_WRITE;
  }
  return 0;
}

/**
  Helper function to handle flush or sync stage errors.
  If binlog_error_action= ABORT_SERVER, server will be aborted
  after reporting the error to the client.
  If binlog_error_action= IGNORE_ERROR, binlog will be closed
  for the reset of the life time of the server. close() call is protected
  with LOCK_log to avoid any parallel operations on binary log.

  @param thd Thread object that faced flush/sync error
  @param need_lock_log
                       > Indicates true if LOCk_log is needed before closing
                         binlog (happens when we are handling sync error)
                       > Indicates false if LOCK_log is already acquired
                         by the thread (happens when we are handling flush
                         error)

  @return void
*/
void MYSQL_BIN_LOG::handle_binlog_flush_or_sync_error(THD *thd,
                                                      bool need_lock_log)
{
  char errmsg[MYSQL_ERRMSG_SIZE];
  sprintf(errmsg, "An error occurred during %s stage of the commit. "
          "'binlog_error_action' is set to '%s'.",
          thd->commit_error== THD::CE_FLUSH_ERROR ? "flush" : "sync",
          binlog_error_action == ABORT_SERVER ? "ABORT_SERVER" : "IGNORE_ERROR");
  if (binlog_error_action == ABORT_SERVER)
  {
    char err_buff[MYSQL_ERRMSG_SIZE + 27];
    sprintf(err_buff, "%s Hence aborting the server.", errmsg);
    exec_binlog_error_action_abort(err_buff);
  }
  else
  {
    DEBUG_SYNC(thd, "before_binlog_closed_due_to_error");
    if (need_lock_log)
      mysql_mutex_lock(&LOCK_log);
    else
      mysql_mutex_assert_owner(&LOCK_log);
    /*
      It can happen that other group leader encountered
      error and already closed the binary log. So print
      error only if it is in open state. But we should
      call close() always just in case if the previous
      close did not close index file.
    */
    if (is_open())
    {
      sql_print_error("%s Hence turning logging off for the whole duration "
                      "of the MySQL server process. To turn it on again: fix "
                      "the cause, shutdown the MySQL server and restart it.",
                      errmsg);
    }
    close(LOG_CLOSE_INDEX|LOG_CLOSE_STOP_EVENT, false/*need_lock_log=false*/,
          true/*need_lock_index=true*/);
    /*
      If there is a write error (flush/sync stage) and if
      binlog_error_action=IGNORE_ERROR, clear the error
      and allow the commit to happen in storage engine.
    */
    if (check_write_error(thd))
      thd->clear_error();

    if (need_lock_log)
      mysql_mutex_unlock(&LOCK_log);
    DEBUG_SYNC(thd, "after_binlog_closed_due_to_error");
  }
}
/**
  Flush and commit the transaction.

  This will execute an ordered flush and commit of all outstanding
  transactions and is the main function for the binary log group
  commit logic. The function performs the ordered commit in two
  phases.

  The first phase flushes the caches to the binary log and under
  LOCK_log and marks all threads that were flushed as not pending.

  The second phase executes under LOCK_commit and commits all
  transactions in order.

  The procedure is:

  1. Queue ourselves for flushing.
  2. Grab the log lock, which might result is blocking if the mutex is
     already held by another thread.
  3. If we were not committed while waiting for the lock
     1. Fetch the queue
     2. For each thread in the queue:
        a. Attach to it
        b. Flush the caches, saving any error code
     3. Flush and sync (depending on the value of sync_binlog).
     4. Signal that the binary log was updated
  4. Release the log lock
  5. Grab the commit lock
     1. For each thread in the queue:
        a. If there were no error when flushing and the transaction shall be committed:
           - Commit the transaction, saving the result of executing the commit.
  6. Release the commit lock
  7. Call purge, if any of the committed thread requested a purge.
  8. Return with the saved error code

  @todo The use of @c skip_commit is a hack that we use since the @c
  TC_LOG Interface does not contain functions to handle
  savepoints. Once the binary log is eliminated as a handlerton and
  the @c TC_LOG interface is extended with savepoint handling, this
  parameter can be removed.

  @param thd Session to commit transaction for
  @param all   This is @c true if this is a real transaction commit, and
               @c false otherwise.
  @param skip_commit
               This is @c true if the call to @c ha_commit_low should
               be skipped (it is handled by the caller somehow) and @c
               false otherwise (the normal case).
 */
int MYSQL_BIN_LOG::ordered_commit(THD *thd, bool all, bool skip_commit)
{
  DBUG_ENTER("MYSQL_BIN_LOG::ordered_commit");
  int flush_error= 0, sync_error= 0;
  my_off_t total_bytes= 0;
  bool do_rotate= false;

  /*
    These values are used while flushing a transaction, so clear
    everything.

    Notes:

    - It would be good if we could keep transaction coordinator
      log-specific data out of the THD structure, but that is not the
      case right now.

    - Everything in the transaction structure is reset when calling
      ha_commit_low since that calls Transaction_ctx::cleanup.
  */
  thd->get_transaction()->m_flags.pending= true;
  thd->commit_error= THD::CE_NONE;
  thd->next_to_commit= NULL;
  thd->durability_property= HA_IGNORE_DURABILITY;
  thd->get_transaction()->m_flags.real_commit= all;
  thd->get_transaction()->m_flags.xid_written= false;
  thd->get_transaction()->m_flags.commit_low= !skip_commit;
  thd->get_transaction()->m_flags.run_hooks= !skip_commit;
#ifndef DBUG_OFF
  /*
     The group commit Leader may have to wait for follower whose transaction
     is not ready to be preempted. Initially the status is pessimistic.
     Preemption guarding logics is necessary only when !DBUG_OFF is set.
     It won't be required for the dbug-off case as long as the follower won't
     execute any thread-specific write access code in this method, which is
     the case as of current.
  */
  thd->get_transaction()->m_flags.ready_preempt= 0;
#endif

  DBUG_PRINT("enter", ("flags.pending: %s, commit_error: %d, thread_id: %u",
                       YESNO(thd->get_transaction()->m_flags.pending),
                       thd->commit_error, thd->thread_id()));

  DEBUG_SYNC(thd, "bgc_before_flush_stage");

  /*
    Stage #1: flushing transactions to binary log

    While flushing, we allow new threads to enter and will process
    them in due time. Once the queue was empty, we cannot reap
    anything more since it is possible that a thread entered and
    appointed itself leader for the flush phase.
  */

#ifdef HAVE_REPLICATION
  if (has_commit_order_manager(thd))
  {
    Slave_worker *worker= dynamic_cast<Slave_worker *>(thd->rli_slave);
    Commit_order_manager *mngr= worker->get_commit_order_manager();

    if (mngr->wait_for_its_turn(worker, all))
    {
      thd->commit_error= THD::CE_COMMIT_ERROR;
      DBUG_RETURN(thd->commit_error);
    }

    if (change_stage(thd, Stage_manager::FLUSH_STAGE, thd, NULL, &LOCK_log))
      DBUG_RETURN(finish_commit(thd));
  }
  else
#endif
  if (change_stage(thd, Stage_manager::FLUSH_STAGE, thd, NULL, &LOCK_log))
  {
    DBUG_PRINT("return", ("Thread ID: %u, commit_error: %d",
                          thd->thread_id(), thd->commit_error));
    DBUG_RETURN(finish_commit(thd));
  }

  THD *wait_queue= NULL, *final_queue= NULL;
  mysql_mutex_t *leave_mutex_before_commit_stage= NULL;
  my_off_t flush_end_pos= 0;
  bool update_binlog_end_pos_after_sync;
  if (unlikely(!is_open()))
  {
    final_queue= stage_manager.fetch_queue_for(Stage_manager::FLUSH_STAGE);
    leave_mutex_before_commit_stage= &LOCK_log;
    /*
      binary log is closed, flush stage and sync stage should be
      ignored. Binlog cache should be cleared, but instead of doing
      it here, do that work in 'finish_commit' function so that
      leader and followers thread caches will be cleared.
    */
    goto commit_stage;
  }
  DEBUG_SYNC(thd, "waiting_in_the_middle_of_flush_stage");
  flush_error= process_flush_stage_queue(&total_bytes, &do_rotate,
                                                 &wait_queue);

  if (flush_error == 0 && total_bytes > 0)
    flush_error= flush_cache_to_file(&flush_end_pos);
  DBUG_EXECUTE_IF("crash_after_flush_binlog", DBUG_SUICIDE(););

  update_binlog_end_pos_after_sync= (get_sync_period() == 1);

  /*
    If the flush finished successfully, we can call the after_flush
    hook. Being invoked here, we have the guarantee that the hook is
    executed before the before/after_send_hooks on the dump thread
    preventing race conditions among these plug-ins.
  */
  if (flush_error == 0)
  {
    const char *file_name_ptr= log_file_name + dirname_length(log_file_name);
    DBUG_ASSERT(flush_end_pos != 0);
    if (RUN_HOOK(binlog_storage, after_flush,
                 (thd, file_name_ptr, flush_end_pos)))
    {
      sql_print_error("Failed to run 'after_flush' hooks");
      flush_error= ER_ERROR_ON_WRITE;
    }

    if (!update_binlog_end_pos_after_sync)
      update_binlog_end_pos();
    DBUG_EXECUTE_IF("crash_commit_after_log", DBUG_SUICIDE(););
  }

  if (flush_error)
  {
    /*
      Handle flush error (if any) after leader finishes it's flush stage.
    */
    handle_binlog_flush_or_sync_error(thd, false /* need_lock_log */);
  }

  DEBUG_SYNC(thd, "bgc_after_flush_stage_before_sync_stage");

  /*
    Stage #2: Syncing binary log file to disk
  */

  if (change_stage(thd, Stage_manager::SYNC_STAGE, wait_queue, &LOCK_log, &LOCK_sync))
  {
    DBUG_PRINT("return", ("Thread ID: %u, commit_error: %d",
                          thd->thread_id(), thd->commit_error));
    DBUG_RETURN(finish_commit(thd));
  }

  /*
    Shall introduce a delay only if it is going to do sync
    in this ongoing SYNC stage. The "+1" used below in the
    if condition is to count the ongoing sync stage.
    When sync_binlog=0 (where we never do sync in BGC group),
    it is considered as a special case and delay will be executed
    for every group just like how it is done when sync_binlog= 1.
  */
  if (!flush_error && (sync_counter + 1 >= get_sync_period()))
    stage_manager.wait_count_or_timeout(opt_binlog_group_commit_sync_no_delay_count,
                                        opt_binlog_group_commit_sync_delay,
                                        Stage_manager::SYNC_STAGE);

  final_queue= stage_manager.fetch_queue_for(Stage_manager::SYNC_STAGE);

  if (flush_error == 0 && total_bytes > 0)
  {
    DEBUG_SYNC(thd, "before_sync_binlog_file");
    std::pair<bool, bool> result= sync_binlog_file(false);
    sync_error= result.first;
  }

  if (update_binlog_end_pos_after_sync)
  {
    THD *tmp_thd= final_queue;

    while (tmp_thd->next_to_commit != NULL)
      tmp_thd= tmp_thd->next_to_commit;
    if (flush_error == 0 && sync_error == 0)
      update_binlog_end_pos(tmp_thd->get_trans_pos());
  }

  DEBUG_SYNC(thd, "bgc_after_sync_stage_before_commit_stage");

  leave_mutex_before_commit_stage= &LOCK_sync;
  /*
    Stage #3: Commit all transactions in order.

    This stage is skipped if we do not need to order the commits and
    each thread have to execute the handlerton commit instead.

    Howver, since we are keeping the lock from the previous stage, we
    need to unlock it if we skip the stage.

    We must also step commit_clock before the ha_commit_low() is called
    either in ordered fashion(by the leader of this stage) or by the tread
    themselves.

    We are delaying the handling of sync error until
    all locks are released but we should not enter into
    commit stage if binlog_error_action is ABORT_SERVER.
  */
commit_stage:
  if (opt_binlog_order_commits &&
      (sync_error == 0 || binlog_error_action != ABORT_SERVER))
  {
    if (change_stage(thd, Stage_manager::COMMIT_STAGE,
                     final_queue, leave_mutex_before_commit_stage,
                     &LOCK_commit))
    {
      DBUG_PRINT("return", ("Thread ID: %u, commit_error: %d",
                            thd->thread_id(), thd->commit_error));
      DBUG_RETURN(finish_commit(thd));
    }
    THD *commit_queue= stage_manager.fetch_queue_for(Stage_manager::COMMIT_STAGE);
    DBUG_EXECUTE_IF("semi_sync_3-way_deadlock",
                    DEBUG_SYNC(thd, "before_process_commit_stage_queue"););

    if (flush_error == 0 && sync_error == 0)
      sync_error= call_after_sync_hook(commit_queue);

    /*
      process_commit_stage_queue will call update_on_commit or
      update_on_rollback for the GTID owned by each thd in the queue.

      This will be done this way to guarantee that GTIDs are added to
      gtid_executed in order, to avoid creating unnecessary temporary
      gaps and keep gtid_executed as a single interval at all times.

      If we allow each thread to call update_on_commit only when they
      are at finish_commit, the GTID order cannot be guaranteed and
      temporary gaps may appear in gtid_executed. When this happen,
      the server would have to add and remove intervals from the
      Gtid_set, and adding and removing intervals requires a mutex,
      which would reduce performance.
    */
    process_commit_stage_queue(thd, commit_queue);
    mysql_mutex_unlock(&LOCK_commit);
    /*
      Process after_commit after LOCK_commit is released for avoiding
      3-way deadlock among user thread, rotate thread and dump thread.
    */
    process_after_commit_stage_queue(thd, commit_queue);
    final_queue= commit_queue;
  }
  else
  {
    if (leave_mutex_before_commit_stage)
      mysql_mutex_unlock(leave_mutex_before_commit_stage);
    if (flush_error == 0 && sync_error == 0)
      sync_error= call_after_sync_hook(final_queue);
  }

  /*
    Handle sync error after we release all locks in order to avoid deadlocks
  */
  if (sync_error)
    handle_binlog_flush_or_sync_error(thd, true /* need_lock_log */);

  /* Commit done so signal all waiting threads */
  stage_manager.signal_done(final_queue);

  /*
    Finish the commit before executing a rotate, or run the risk of a
    deadlock. We don't need the return value here since it is in
    thd->commit_error, which is returned below.
  */
  (void) finish_commit(thd);

  /*
    If we need to rotate, we do it without commit error.
    Otherwise the thd->commit_error will be possibly reset.
   */
  if (DBUG_EVALUATE_IF("force_rotate", 1, 0) ||
      (do_rotate && thd->commit_error == THD::CE_NONE &&
       !is_rotating_caused_by_incident))
  {
    /*
      Do not force the rotate as several consecutive groups may
      request unnecessary rotations.

      NOTE: Run purge_logs wo/ holding LOCK_log because it does not
      need the mutex. Otherwise causes various deadlocks.
    */

    DEBUG_SYNC(thd, "ready_to_do_rotation");
    bool check_purge= false;
    mysql_mutex_lock(&LOCK_log);
    /*
      If rotate fails then depends on binlog_error_action variable
      appropriate action will be taken inside rotate call.
    */
    int error= rotate(false, &check_purge);
    mysql_mutex_unlock(&LOCK_log);

    if (error)
      thd->commit_error= THD::CE_COMMIT_ERROR;
    else if (check_purge)
      purge();
  }
  /*
    flush or sync errors are handled above (using binlog_error_action).
    Hence treat only COMMIT_ERRORs as errors.
  */
  DBUG_RETURN(thd->commit_error == THD::CE_COMMIT_ERROR);
}


/**
  MYSQLD server recovers from last crashed binlog.

  @param log           IO_CACHE of the crashed binlog.
  @param fdle          Format_description_log_event of the crashed binlog.
  @param valid_pos     The position of the last valid transaction or
                       event(non-transaction) of the crashed binlog.

  @retval
    0                  ok
  @retval
    1                  error
*/
int MYSQL_BIN_LOG::recover(IO_CACHE *log, Format_description_log_event *fdle,
                            my_off_t *valid_pos)
{
  Log_event  *ev;
  HASH xids;
  MEM_ROOT mem_root;
  /*
    The flag is used for handling the case that a transaction
    is partially written to the binlog.
  */
  bool in_transaction= FALSE;
  int memory_page_size= my_getpagesize();

  if (! fdle->is_valid() ||
      my_hash_init(&xids, &my_charset_bin, memory_page_size/3, 0,
                   sizeof(my_xid), 0, 0, 0,
                   key_memory_binlog_recover_exec))
    goto err1;

  init_alloc_root(key_memory_binlog_recover_exec,
                  &mem_root, memory_page_size, memory_page_size);

  while ((ev= Log_event::read_log_event(log, 0, fdle, TRUE))
         && ev->is_valid())
  {
    if (ev->get_type_code() == binary_log::QUERY_EVENT &&
        !strcmp(((Query_log_event*)ev)->query, "BEGIN"))
      in_transaction= TRUE;

    if (ev->get_type_code() == binary_log::QUERY_EVENT &&
        !strcmp(((Query_log_event*)ev)->query, "COMMIT"))
    {
      DBUG_ASSERT(in_transaction == TRUE);
      in_transaction= FALSE;
    }
    else if (ev->get_type_code() == binary_log::XID_EVENT)
    {
      DBUG_ASSERT(in_transaction == TRUE);
      in_transaction= FALSE;
      Xid_log_event *xev=(Xid_log_event *)ev;
      uchar *x= (uchar *) memdup_root(&mem_root, (uchar*) &xev->xid,
                                      sizeof(xev->xid));
      if (!x || my_hash_insert(&xids, x))
        goto err2;
    }

    /*
      Recorded valid position for the crashed binlog file
      which did not contain incorrect events. The following
      positions increase the variable valid_pos:

      1 -
        ...
        <---> HERE IS VALID <--->
        GTID 
        BEGIN
        ...
        COMMIT
        ...
         
      2 -
        ...
        <---> HERE IS VALID <--->
        GTID 
        DDL/UTILITY
        ...

      In other words, the following positions do not increase
      the variable valid_pos:

      1 -
        GTID 
        <---> HERE IS VALID <--->
        ...

      2 -
        GTID 
        BEGIN
        <---> HERE IS VALID <--->
        ...
    */
    if (!log->error && !in_transaction &&
        !is_gtid_event(ev))
      *valid_pos= my_b_tell(log);

    delete ev;
  }

  /*
    Call ha_recover if and only if there is a registered engine that
    does 2PC, otherwise in DBUG builds calling ha_recover directly
    will result in an assert. (Production builds would be safe since
    ha_recover returns right away if total_ha_2pc <= opt_log_bin.)
   */
  if (total_ha_2pc > 1 && ha_recover(&xids))
    goto err2;

  free_root(&mem_root, MYF(0));
  my_hash_free(&xids);
  return 0;

err2:
  free_root(&mem_root, MYF(0));
  my_hash_free(&xids);
err1:
  sql_print_error("Crash recovery failed. Either correct the problem "
                  "(if it's, for example, out of memory error) and restart, "
                  "or delete (or rename) binary log and start mysqld with "
                  "--tc-heuristic-recover={commit|rollback}");
  return 1;
}

bool THD::is_binlog_cache_empty(bool is_transactional)
{
  DBUG_ENTER("THD::is_binlog_cache_empty(bool)");

  // If opt_bin_log==0, it is not safe to call thd_get_cache_mngr
  // because binlog_hton has not been completely set up.
  DBUG_ASSERT(opt_bin_log);
  binlog_cache_mngr *cache_mngr= thd_get_cache_mngr(this);

  // cache_mngr is NULL until we call thd->binlog_setup_trx_data, so
  // we assert that this has been done.
  DBUG_ASSERT(cache_mngr != NULL);

  binlog_cache_data *cache_data=
    cache_mngr->get_binlog_cache_data(is_transactional);
  DBUG_ASSERT(cache_data != NULL);

  DBUG_RETURN(cache_data->is_binlog_empty());
}

/*
  These functions are placed in this file since they need access to
  binlog_hton, which has internal linkage.
*/

int THD::binlog_setup_trx_data()
{
  DBUG_ENTER("THD::binlog_setup_trx_data");
  binlog_cache_mngr *cache_mngr= thd_get_cache_mngr(this);

  if (cache_mngr)
    DBUG_RETURN(0);                             // Already set up

  IO_CACHE stmt_cache_log, trx_cache_log;
  memset(&stmt_cache_log, 0, sizeof(stmt_cache_log));
  memset(&trx_cache_log, 0, sizeof(trx_cache_log));

  cache_mngr= (binlog_cache_mngr*) my_malloc(key_memory_binlog_cache_mngr,
                                             sizeof(binlog_cache_mngr), MYF(MY_ZEROFILL));
  if (!cache_mngr)
  {
    DBUG_RETURN(1);
  }
  if (open_cached_file(&stmt_cache_log, mysql_tmpdir,
                       LOG_PREFIX, binlog_stmt_cache_size, MYF(MY_WME)))
  {
    my_free(cache_mngr);
    DBUG_RETURN(1);                      // Didn't manage to set it up
  }
  if (open_cached_file(&trx_cache_log, mysql_tmpdir,
                       LOG_PREFIX, binlog_cache_size, MYF(MY_WME)))
  {
    close_cached_file(&stmt_cache_log);
    my_free(cache_mngr);
    DBUG_RETURN(1);
  }
  DBUG_PRINT("debug", ("Set ha_data slot %d to 0x%llx", binlog_hton->slot, (ulonglong) cache_mngr));
  thd_set_ha_data(this, binlog_hton, cache_mngr);

  cache_mngr= new (thd_get_cache_mngr(this))
              binlog_cache_mngr(max_binlog_stmt_cache_size,
                                &binlog_stmt_cache_use,
                                &binlog_stmt_cache_disk_use,
                                max_binlog_cache_size,
                                &binlog_cache_use,
                                &binlog_cache_disk_use,
                                stmt_cache_log,
                                trx_cache_log);
  DBUG_RETURN(0);
}

/**

*/
void register_binlog_handler(THD *thd, bool trx)
{
  DBUG_ENTER("register_binlog_handler");
  /*
    If this is the first call to this function while processing a statement,
    the transactional cache does not have a savepoint defined. So, in what
    follows:
      . an implicit savepoint is defined;
      . callbacks are registered;
      . binary log is set as read/write.

    The savepoint allows for truncating the trx-cache transactional changes
    fail. Callbacks are necessary to flush caches upon committing or rolling
    back a statement or a transaction. However, notifications do not happen
    if the binary log is set as read/write.
  */
  binlog_cache_mngr *cache_mngr= thd_get_cache_mngr(thd);
  if (cache_mngr->trx_cache.get_prev_position() == MY_OFF_T_UNDEF)
  {
    /*
      Set an implicit savepoint in order to be able to truncate a trx-cache.
    */
    my_off_t pos= 0;
    binlog_trans_log_savepos(thd, &pos);
    cache_mngr->trx_cache.set_prev_position(pos);

    /*
      Set callbacks in order to be able to call commmit or rollback.
    */
    if (trx)
      trans_register_ha(thd, TRUE, binlog_hton, NULL);
    trans_register_ha(thd, FALSE, binlog_hton, NULL);

    /*
      Set the binary log as read/write otherwise callbacks are not called.
    */
    thd->ha_data[binlog_hton->slot].ha_info[0].set_trx_read_write();
  }
  DBUG_VOID_RETURN;
}

/**
  Function to start a statement and optionally a transaction for the
  binary log.

  This function does three things:
    - Starts a transaction if not in autocommit mode or if a BEGIN
      statement has been seen.

    - Start a statement transaction to allow us to truncate the cache.

    - Save the currrent binlog position so that we can roll back the
      statement by truncating the cache.

      We only update the saved position if the old one was undefined,
      the reason is that there are some cases (e.g., for CREATE-SELECT)
      where the position is saved twice (e.g., both in
      Query_result_create::prepare() and THD::binlog_write_table_map()), but
      we should use the first. This means that calls to this function
      can be used to start the statement before the first table map
      event, to include some extra events.

  Note however that IMMEDIATE_LOGGING implies that the statement is
  written without BEGIN/COMMIT.

  @param thd         Thread variable
  @param start_event The first event requested to be written into the
                     binary log
 */
static int binlog_start_trans_and_stmt(THD *thd, Log_event *start_event)
{
  DBUG_ENTER("binlog_start_trans_and_stmt");
 
  /*
    Initialize the cache manager if this was not done yet.
  */ 
  if (thd->binlog_setup_trx_data())
    DBUG_RETURN(1);

  /*
    Retrieve the appropriated cache.
  */
  bool is_transactional= start_event->is_using_trans_cache();
  binlog_cache_mngr *cache_mngr= thd_get_cache_mngr(thd);
  binlog_cache_data *cache_data= cache_mngr->get_binlog_cache_data(is_transactional);
 
  /*
    If the event is requesting immediatly logging, there is no need to go
    further down and set savepoint and register callbacks.
  */ 
  if (start_event->is_using_immediate_logging())
    DBUG_RETURN(0);

  register_binlog_handler(thd, thd->in_multi_stmt_transaction_mode());

  /*
    If the cache is empty log "BEGIN" at the beginning of every transaction.
    Here, a transaction is either a BEGIN..COMMIT/ROLLBACK block or a single
    statement in autocommit mode.
  */
  if (cache_data->is_binlog_empty())
  {
    static const char begin[]= "BEGIN";
    const char *query= NULL;
    char buf[XID::ser_buf_size];
    char xa_start[sizeof("XA START") + 1 + sizeof(buf)];
    XID_STATE *xs= thd->get_transaction()->xid_state();
    int qlen= sizeof(begin) - 1;

    if (is_transactional && xs->has_state(XID_STATE::XA_ACTIVE))
    {
      /*
        XA-prepare logging case.
      */
      qlen= sprintf(xa_start, "XA START %s", xs->get_xid()->serialize(buf));
      query= xa_start;
    }
    else
    {
      /*
        Regular transaction case.
      */
      query= begin;
    }

    Query_log_event qinfo(thd, query, qlen,
                          is_transactional, false, true, 0, true);
    if (cache_data->write_event(thd, &qinfo))
      DBUG_RETURN(1);
  }

  DBUG_RETURN(0);
}

/**
  This function writes a table map to the binary log. 
  Note that in order to keep the signature uniform with related methods,
  we use a redundant parameter to indicate whether a transactional table
  was changed or not.
  Sometimes it will write a Rows_query_log_event into binary log before
  the table map too.
 
  @param table             a pointer to the table.
  @param is_transactional  @c true indicates a transactional table,
                           otherwise @c false a non-transactional.
  @param binlog_rows_query @c true indicates a Rows_query log event
                           will be binlogged before table map,
                           otherwise @c false indicates it will not
                           be binlogged.
  @return
    nonzero if an error pops up when writing the table map event
    or the Rows_query log event.
*/
int THD::binlog_write_table_map(TABLE *table, bool is_transactional,
                                bool binlog_rows_query)
{
  int error;
  DBUG_ENTER("THD::binlog_write_table_map");
  DBUG_PRINT("enter", ("table: 0x%lx  (%s: #%llu)",
                       (long) table, table->s->table_name.str,
                       table->s->table_map_id.id()));

  /* Pre-conditions */
  DBUG_ASSERT(is_current_stmt_binlog_format_row() && mysql_bin_log.is_open());
  DBUG_ASSERT(table->s->table_map_id.is_valid());

  Table_map_log_event
    the_event(this, table, table->s->table_map_id, is_transactional);

  binlog_start_trans_and_stmt(this, &the_event);

  binlog_cache_mngr *const cache_mngr= thd_get_cache_mngr(this);

  binlog_cache_data *cache_data=
    cache_mngr->get_binlog_cache_data(is_transactional);

  if (binlog_rows_query && this->query().str)
  {
    /* Write the Rows_query_log_event into binlog before the table map */
    Rows_query_log_event
      rows_query_ev(this, this->query().str, this->query().length);
    if ((error= cache_data->write_event(this, &rows_query_ev)))
      DBUG_RETURN(error);
  }

  if ((error= cache_data->write_event(this, &the_event)))
    DBUG_RETURN(error);

  binlog_table_maps++;
  DBUG_RETURN(0);
}

/**
  This function retrieves a pending row event from a cache which is
  specified through the parameter @c is_transactional. Respectively, when it
  is @c true, the pending event is returned from the transactional cache.
  Otherwise from the non-transactional cache.

  @param is_transactional  @c true indicates a transactional cache,
                           otherwise @c false a non-transactional.
  @return
    The row event if any. 
*/
Rows_log_event*
THD::binlog_get_pending_rows_event(bool is_transactional) const
{
  Rows_log_event* rows= NULL;
  binlog_cache_mngr *const cache_mngr= thd_get_cache_mngr(this);

  /*
    This is less than ideal, but here's the story: If there is no cache_mngr,
    prepare_pending_rows_event() has never been called (since the cache_mngr
    is set up there). In that case, we just return NULL.
   */
  if (cache_mngr)
  {
    binlog_cache_data *cache_data=
      cache_mngr->get_binlog_cache_data(is_transactional);

    rows= cache_data->pending();
  }
  return (rows);
}

/**
   @param db    db name c-string to be inserted into alphabetically sorted
                THD::binlog_accessed_db_names list.
                
                Note, that space for both the data and the node
                struct are allocated in THD::main_mem_root.
                The list lasts for the top-level query time and is reset
                in @c THD::cleanup_after_query().
*/
void
THD::add_to_binlog_accessed_dbs(const char *db_param)
{
  char *after_db;
  /*
    binlog_accessed_db_names list is to maintain the database
    names which are referenced in a given command.
    Prior to bug 17806014 fix, 'main_mem_root' memory root used
    to store this list. The 'main_mem_root' scope is till the end
    of the query. Hence it caused increasing memory consumption
    problem in big procedures like the ones mentioned below.
    Eg: CALL p1() where p1 is having 1,00,000 create and drop tables.
    'main_mem_root' is freed only at the end of the command CALL p1()'s
    execution. But binlog_accessed_db_names list scope is only till the
    individual statements specified the procedure(create/drop statements).
    Hence the memory allocated in 'main_mem_root' was left uncleared
    until the p1's completion, even though it is not required after
    completion of individual statements.

    Instead of using 'main_mem_root' whose scope is complete query execution,
    now the memroot is changed to use 'thd->mem_root' whose scope is until the
    individual statement in CALL p1(). 'thd->mem_root' is set to 'execute_mem_root'
    in the context of procedure and it's scope is till the individual statement
    in CALL p1() and thd->memroot is equal to 'main_mem_root' in the context
    of a normal 'top level query'.

    Eg: a) create table t1(i int); => If this function is called while
           processing this statement, thd->memroot is equal to &main_mem_root
           which will be freed immediately after executing this statement.
        b) CALL p1() -> p1 contains create table t1(i int); => If this function
           is called while processing create table statement which is inside
           a stored procedure, then thd->memroot is equal to 'execute_mem_root'
           which will be freed immediately after executing this statement.
    In both a and b case, thd->memroot will be freed immediately and will not
    increase memory consumption.

    A special case(stored functions/triggers):
    Consider the following example:
    create function f1(i int) returns int
    begin
      insert into db1.t1 values (1);
      insert into db2.t1 values (2);
    end;
    When we are processing SELECT f1(), the list should contain db1, db2 names.
    Since thd->mem_root contains 'execute_mem_root' in the context of
    stored function, the mem root will be freed after adding db1 in
    the list and when we are processing the second statement and when we try
    to add 'db2' in the db1's list, it will lead to crash as db1's memory
    is already freed. To handle this special case, if in_sub_stmt is set
    (which is true incase of stored functions/triggers), we use &main_mem_root,
    if not set we will use thd->memroot which changes it's value to
    'execute_mem_root' or '&main_mem_root' depends on the context.
   */
  MEM_ROOT *db_mem_root= in_sub_stmt ? &main_mem_root : mem_root;

  if (!binlog_accessed_db_names)
    binlog_accessed_db_names= new (db_mem_root) List<char>;

  if (binlog_accessed_db_names->elements >  MAX_DBS_IN_EVENT_MTS)
  {
    push_warning_printf(this, Sql_condition::SL_WARNING,
                        ER_MTS_UPDATED_DBS_GREATER_MAX,
                        ER(ER_MTS_UPDATED_DBS_GREATER_MAX),
                        MAX_DBS_IN_EVENT_MTS);
    return;
  }

  after_db= strdup_root(db_mem_root, db_param);

  /* 
     sorted insertion is implemented with first rearranging data
     (pointer to char*) of the links and final appending of the least
     ordered data to create a new link in the list.
  */
  if (binlog_accessed_db_names->elements != 0)
  {
    List_iterator<char> it(*get_binlog_accessed_db_names());

    while (it++)
    {
      char *swap= NULL;
      char **ref_cur_db= it.ref();
      int cmp= strcmp(after_db, *ref_cur_db);

      DBUG_ASSERT(!swap || cmp < 0);
      
      if (cmp == 0)
      {
        after_db= NULL;  /* dup to ignore */
        break;
      }
      else if (swap || cmp > 0)
      {
        swap= *ref_cur_db;
        *ref_cur_db= after_db;
        after_db= swap;
      }
    }
  }
  if (after_db)
    binlog_accessed_db_names->push_back(after_db, db_mem_root);
}

/*
  Tells if two (or more) tables have auto_increment columns and we want to
  lock those tables with a write lock.

  SYNOPSIS
    has_two_write_locked_tables_with_auto_increment
      tables        Table list

  NOTES:
    Call this function only when you have established the list of all tables
    which you'll want to update (including stored functions, triggers, views
    inside your statement).
*/

static bool
has_write_table_with_auto_increment(TABLE_LIST *tables)
{
  for (TABLE_LIST *table= tables; table; table= table->next_global)
  {
    /* we must do preliminary checks as table->table may be NULL */
    if (!table->is_placeholder() &&
        table->table->found_next_number_field &&
        (table->lock_type >= TL_WRITE_ALLOW_WRITE))
      return 1;
  }

  return 0;
}

/*
   checks if we have select tables in the table list and write tables
   with auto-increment column.

  SYNOPSIS
   has_two_write_locked_tables_with_auto_increment_and_select
      tables        Table list

  RETURN VALUES

   -true if the table list has atleast one table with auto-increment column


         and atleast one table to select from.
   -false otherwise
*/

static bool
has_write_table_with_auto_increment_and_select(TABLE_LIST *tables)
{
  bool has_select= false;
  bool has_auto_increment_tables = has_write_table_with_auto_increment(tables);
  for(TABLE_LIST *table= tables; table; table= table->next_global)
  {
     if (!table->is_placeholder() &&
        (table->lock_type <= TL_READ_NO_INSERT))
      {
        has_select= true;
        break;
      }
  }
  return(has_select && has_auto_increment_tables);
}

/*
  Tells if there is a table whose auto_increment column is a part
  of a compound primary key while is not the first column in
  the table definition.

  @param tables Table list

  @return true if the table exists, fais if does not.
*/

static bool
has_write_table_auto_increment_not_first_in_pk(TABLE_LIST *tables)
{
  for (TABLE_LIST *table= tables; table; table= table->next_global)
  {
    /* we must do preliminary checks as table->table may be NULL */
    if (!table->is_placeholder() &&
        table->table->found_next_number_field &&
        (table->lock_type >= TL_WRITE_ALLOW_WRITE)
        && table->table->s->next_number_keypart != 0)
      return 1;
  }

  return 0;
}

/*
  Function to check whether the table in query uses a fulltext parser
  plugin or not.

  @param s - table share pointer.

  @retval TRUE - The table uses fulltext parser plugin.
  @retval FALSE - Otherwise.
*/
static bool inline fulltext_unsafe_set(TABLE_SHARE *s)
{
  for (unsigned int i= 0 ; i < s->keys ; i++)
  {
    if ((s->key_info[i].flags & HA_USES_PARSER) && s->keys_in_use.is_set(i))
      return TRUE;
  }
  return FALSE;
}
#ifndef DBUG_OFF
const char * get_locked_tables_mode_name(enum_locked_tables_mode locked_tables_mode)
{
   switch (locked_tables_mode)
   {
   case LTM_NONE:
     return "LTM_NONE";
   case LTM_LOCK_TABLES:
     return "LTM_LOCK_TABLES";
   case LTM_PRELOCKED:
     return "LTM_PRELOCKED";
   case LTM_PRELOCKED_UNDER_LOCK_TABLES:
     return "LTM_PRELOCKED_UNDER_LOCK_TABLES";
   default:
     return "Unknown table lock mode";
   }
}
#endif

/**
  Decide on logging format to use for the statement and issue errors
  or warnings as needed.  The decision depends on the following
  parameters:

  - The logging mode, i.e., the value of binlog_format.  Can be
    statement, mixed, or row.

  - The type of statement.  There are three types of statements:
    "normal" safe statements; unsafe statements; and row injections.
    An unsafe statement is one that, if logged in statement format,
    might produce different results when replayed on the slave (e.g.,
    queries with a LIMIT clause).  A row injection is either a BINLOG
    statement, or a row event executed by the slave's SQL thread.

  - The capabilities of tables modified by the statement.  The
    *capabilities vector* for a table is a set of flags associated
    with the table.  Currently, it only includes two flags: *row
    capability flag* and *statement capability flag*.

    The row capability flag is set if and only if the engine can
    handle row-based logging. The statement capability flag is set if
    and only if the table can handle statement-based logging.

  Decision table for logging format
  ---------------------------------

  The following table summarizes how the format and generated
  warning/error depends on the tables' capabilities, the statement
  type, and the current binlog_format.

     Row capable        N NNNNNNNNN YYYYYYYYY YYYYYYYYY
     Statement capable  N YYYYYYYYY NNNNNNNNN YYYYYYYYY

     Statement type     * SSSUUUIII SSSUUUIII SSSUUUIII

     binlog_format      * SMRSMRSMR SMRSMRSMR SMRSMRSMR

     Logged format      - SS-S----- -RR-RR-RR SRRSRR-RR
     Warning/Error      1 --2732444 5--5--6-- ---7--6--

  Legend
  ------

  Row capable:    N - Some table not row-capable, Y - All tables row-capable
  Stmt capable:   N - Some table not stmt-capable, Y - All tables stmt-capable
  Statement type: (S)afe, (U)nsafe, or Row (I)njection
  binlog_format:  (S)TATEMENT, (M)IXED, or (R)OW
  Logged format:  (S)tatement or (R)ow
  Warning/Error:  Warnings and error messages are as follows:

  1. Error: Cannot execute statement: binlogging impossible since both
     row-incapable engines and statement-incapable engines are
     involved.

  2. Error: Cannot execute statement: binlogging impossible since
     BINLOG_FORMAT = ROW and at least one table uses a storage engine
     limited to statement-logging.

  3. Error: Cannot execute statement: binlogging of unsafe statement
     is impossible when storage engine is limited to statement-logging
     and BINLOG_FORMAT = MIXED.

  4. Error: Cannot execute row injection: binlogging impossible since
     at least one table uses a storage engine limited to
     statement-logging.

  5. Error: Cannot execute statement: binlogging impossible since
     BINLOG_FORMAT = STATEMENT and at least one table uses a storage
     engine limited to row-logging.

  6. Error: Cannot execute row injection: binlogging impossible since
     BINLOG_FORMAT = STATEMENT.

  7. Warning: Unsafe statement binlogged in statement format since
     BINLOG_FORMAT = STATEMENT.

  In addition, we can produce the following error (not depending on
  the variables of the decision diagram):

  8. Error: Cannot execute statement: binlogging impossible since more
     than one engine is involved and at least one engine is
     self-logging.

  9. Error: Do not allow users to modify a gtid_executed table
     explicitly by a XA transaction.

  For each error case above, the statement is prevented from being
  logged, we report an error, and roll back the statement.  For
  warnings, we set the thd->binlog_flags variable: the warning will be
  printed only if the statement is successfully logged.

  @see THD::binlog_query

  @param[in] thd    Client thread
  @param[in] tables Tables involved in the query

  @retval 0 No error; statement can be logged.
  @retval -1 One of the error conditions above applies (1, 2, 4, 5, 6 or 9).
*/

int THD::decide_logging_format(TABLE_LIST *tables)
{
  DBUG_ENTER("THD::decide_logging_format");
  DBUG_PRINT("info", ("query: %s", query().str));
  DBUG_PRINT("info", ("variables.binlog_format: %lu",
                      variables.binlog_format));
  DBUG_PRINT("info", ("lex->get_stmt_unsafe_flags(): 0x%x",
                      lex->get_stmt_unsafe_flags()));

  DEBUG_SYNC(current_thd, "begin_decide_logging_format");

  reset_binlog_local_stmt_filter();

  /*
    We should not decide logging format if the binlog is closed or
    binlogging is off, or if the statement is filtered out from the
    binlog by filtering rules.
  */
  if (mysql_bin_log.is_open() && (variables.option_bits & OPTION_BIN_LOG) &&
      !(variables.binlog_format == BINLOG_FORMAT_STMT &&
        !binlog_filter->db_ok(m_db.str)))
  {
    /*
      Compute one bit field with the union of all the engine
      capabilities, and one with the intersection of all the engine
      capabilities.
    */
    handler::Table_flags flags_write_some_set= 0;
    handler::Table_flags flags_access_some_set= 0;
    handler::Table_flags flags_write_all_set=
      HA_BINLOG_ROW_CAPABLE | HA_BINLOG_STMT_CAPABLE;

    /* 
       If different types of engines are about to be updated.
       For example: Innodb and Falcon; Innodb and MyIsam.
    */
    my_bool multi_write_engine= FALSE;
    /*
       If different types of engines are about to be accessed 
       and any of them is about to be updated. For example:
       Innodb and Falcon; Innodb and MyIsam.
    */
    my_bool multi_access_engine= FALSE;
    /*
       Identifies if a table is changed.
    */
    my_bool is_write= FALSE;
    /*
       A pointer to a previous table that was changed.
    */
    TABLE* prev_write_table= NULL;
    /*
       A pointer to a previous table that was accessed.
    */
    TABLE* prev_access_table= NULL;
    /*
      True if at least one table is transactional.
    */
    bool write_to_some_transactional_table= false;
    /*
      True if at least one table is non-transactional.
    */
    bool write_to_some_non_transactional_table= false;
    /*
       True if all non-transactional tables that has been updated
       are temporary.
    */
    bool write_all_non_transactional_are_tmp_tables= true;
    /**
      The number of tables used in the current statement,
      that should be replicated.
    */
    uint replicated_tables_count= 0;
    /**
      The number of tables written to in the current statement,
      that should not be replicated.
      A table should not be replicated when it is considered
      'local' to a MySQL instance.
      Currently, these tables are:
      - mysql.slow_log
      - mysql.general_log
      - mysql.slave_relay_log_info
      - mysql.slave_master_info
      - mysql.slave_worker_info
      - performance_schema.*
      - TODO: information_schema.*
      In practice, from this list, only performance_schema.* tables
      are written to by user queries.
    */
    uint non_replicated_tables_count= 0;
    /**
      Indicate whether we alreadly reported a warning
      on modifying gtid_executed table.
    */
    int warned_gtid_executed_table= 0;
#ifndef DBUG_OFF
    {
      DBUG_PRINT("debug", ("prelocked_mode: %s",
                           get_locked_tables_mode_name(locked_tables_mode)));
    }
#endif

    if (variables.binlog_format != BINLOG_FORMAT_ROW && tables)
    {
      /*
        DML statements that modify a table with an auto_increment column based on
        rows selected from a table are unsafe as the order in which the rows are
        fetched fron the select tables cannot be determined and may differ on
        master and slave.
       */
      if (has_write_table_with_auto_increment_and_select(tables))
        lex->set_stmt_unsafe(LEX::BINLOG_STMT_UNSAFE_WRITE_AUTOINC_SELECT);

      if (has_write_table_auto_increment_not_first_in_pk(tables))
        lex->set_stmt_unsafe(LEX::BINLOG_STMT_UNSAFE_AUTOINC_NOT_FIRST);

      /*
        A query that modifies autoinc column in sub-statement can make the
        master and slave inconsistent.
        We can solve these problems in mixed mode by switching to binlogging
        if at least one updated table is used by sub-statement
       */
      if (lex->requires_prelocking() &&
          has_write_table_with_auto_increment(lex->first_not_own_table()))
        lex->set_stmt_unsafe(LEX::BINLOG_STMT_UNSAFE_AUTOINC_COLUMNS);
    }

    /*
      Get the capabilities vector for all involved storage engines and
      mask out the flags for the binary log.
    */
    for (TABLE_LIST *table= tables; table; table= table->next_global)
    {
      if (table->is_placeholder())
        continue;

      handler::Table_flags const flags= table->table->file->ha_table_flags();

      DBUG_PRINT("info", ("table: %s; ha_table_flags: 0x%llx",
                          table->table_name, flags));

      if (table->table->no_replicate)
      {
        if (!warned_gtid_executed_table)
        {
          warned_gtid_executed_table=
            gtid_state->warn_or_err_on_modify_gtid_table(this, table);
          /*
            Do not allow users to modify the gtid_executed table
            explicitly by a XA transaction.
          */
          if (warned_gtid_executed_table == 2)
            DBUG_RETURN(-1);
        }
        /*
          The statement uses a table that is not replicated.
          The following properties about the table:
          - persistent / transient
          - transactional / non transactional
          - temporary / permanent
          - read or write
          - multiple engines involved because of this table
          are not relevant, as this table is completely ignored.
          Because the statement uses a non replicated table,
          using STATEMENT format in the binlog is impossible.
          Either this statement will be discarded entirely,
          or it will be logged (possibly partially) in ROW format.
        */
        lex->set_stmt_unsafe(LEX::BINLOG_STMT_UNSAFE_SYSTEM_TABLE);

        if (table->lock_type >= TL_WRITE_ALLOW_WRITE)
        {
          non_replicated_tables_count++;
          continue;
        }
      }

      replicated_tables_count++;

      my_bool trans= table->table->file->has_transactions();

      if (table->lock_type >= TL_WRITE_ALLOW_WRITE)
      {
        write_to_some_transactional_table=
          write_to_some_transactional_table || trans;

        write_to_some_non_transactional_table=
          write_to_some_non_transactional_table || !trans;

        if (prev_write_table && prev_write_table->file->ht !=
            table->table->file->ht)
          multi_write_engine= TRUE;

        if (table->table->s->tmp_table)
          lex->set_stmt_accessed_table(trans ? LEX::STMT_WRITES_TEMP_TRANS_TABLE :
                                               LEX::STMT_WRITES_TEMP_NON_TRANS_TABLE);
        else
          lex->set_stmt_accessed_table(trans ? LEX::STMT_WRITES_TRANS_TABLE :
                                               LEX::STMT_WRITES_NON_TRANS_TABLE);

        /*
         Non-transactional updates are allowed when row binlog format is
         used and all non-transactional tables are temporary.
         Binlog format is checked on THD::is_dml_gtid_compatible() method.
        */
        if (!trans)
          write_all_non_transactional_are_tmp_tables=
            write_all_non_transactional_are_tmp_tables &&
            table->table->s->tmp_table;

        flags_write_all_set &= flags;
        flags_write_some_set |= flags;
        is_write= TRUE;

        prev_write_table= table->table;

        /*
          It should be marked unsafe if a table which uses a fulltext parser
          plugin is modified. See also bug#48183.
        */
        if (!lex->is_stmt_unsafe(LEX::BINLOG_STMT_UNSAFE_FULLTEXT_PLUGIN))
        {
          if (fulltext_unsafe_set(table->table->s))
            lex->set_stmt_unsafe(LEX::BINLOG_STMT_UNSAFE_FULLTEXT_PLUGIN);
        }
        /*
          INSERT...ON DUPLICATE KEY UPDATE on a table with more than one unique keys
          can be unsafe. Check for it if the flag is already not marked for the
          given statement.
        */
        if (!lex->is_stmt_unsafe(LEX::BINLOG_STMT_UNSAFE_INSERT_TWO_KEYS) &&
            lex->sql_command == SQLCOM_INSERT && lex->duplicates == DUP_UPDATE)
        {
          uint keys= table->table->s->keys, i= 0, unique_keys= 0;
          for (KEY* keyinfo= table->table->s->key_info;
               i < keys && unique_keys <= 1; i++, keyinfo++)
          {
            if (keyinfo->flags & HA_NOSAME)
              unique_keys++;
          }
          if (unique_keys > 1 )
            lex->set_stmt_unsafe(LEX::BINLOG_STMT_UNSAFE_INSERT_TWO_KEYS);
        }
      }
      if(lex->get_using_match())
      {
        if (fulltext_unsafe_set(table->table->s))
          lex->set_stmt_unsafe(LEX::BINLOG_STMT_UNSAFE_FULLTEXT_PLUGIN);
      }

      flags_access_some_set |= flags;

      if (lex->sql_command != SQLCOM_CREATE_TABLE ||
          (lex->sql_command == SQLCOM_CREATE_TABLE &&
          (lex->create_info.options & HA_LEX_CREATE_TMP_TABLE)))
      {
        if (table->table->s->tmp_table)
          lex->set_stmt_accessed_table(trans ? LEX::STMT_READS_TEMP_TRANS_TABLE :
                                               LEX::STMT_READS_TEMP_NON_TRANS_TABLE);
        else
          lex->set_stmt_accessed_table(trans ? LEX::STMT_READS_TRANS_TABLE :
                                               LEX::STMT_READS_NON_TRANS_TABLE);
      }

      if (prev_access_table && prev_access_table->file->ht !=
          table->table->file->ht)
         multi_access_engine= TRUE;

      prev_access_table= table->table;
    }
    DBUG_ASSERT(!is_write ||
                write_to_some_transactional_table ||
                write_to_some_non_transactional_table);
    /*
      write_all_non_transactional_are_tmp_tables may be true if any
      non-transactional table was not updated, so we fix its value here.
    */
    write_all_non_transactional_are_tmp_tables=
      write_all_non_transactional_are_tmp_tables &&
      write_to_some_non_transactional_table;

    DBUG_PRINT("info", ("flags_write_all_set: 0x%llx", flags_write_all_set));
    DBUG_PRINT("info", ("flags_write_some_set: 0x%llx", flags_write_some_set));
    DBUG_PRINT("info", ("flags_access_some_set: 0x%llx", flags_access_some_set));
    DBUG_PRINT("info", ("multi_write_engine: %d", multi_write_engine));
    DBUG_PRINT("info", ("multi_access_engine: %d", multi_access_engine));

    int error= 0;
    int unsafe_flags;

    bool multi_stmt_trans= in_multi_stmt_transaction_mode();
    bool trans_table= trans_has_updated_trans_table(this);
    bool binlog_direct= variables.binlog_direct_non_trans_update;

    if (lex->is_mixed_stmt_unsafe(multi_stmt_trans, binlog_direct,
                                  trans_table, tx_isolation))
      lex->set_stmt_unsafe(LEX::BINLOG_STMT_UNSAFE_MIXED_STATEMENT);
    else if (multi_stmt_trans && trans_table && !binlog_direct &&
             lex->stmt_accessed_table(LEX::STMT_WRITES_NON_TRANS_TABLE))
      lex->set_stmt_unsafe(LEX::BINLOG_STMT_UNSAFE_NONTRANS_AFTER_TRANS);

    /*
      If more than one engine is involved in the statement and at
      least one is doing it's own logging (is *self-logging*), the
      statement cannot be logged atomically, so we generate an error
      rather than allowing the binlog to become corrupt.
    */
    if (multi_write_engine &&
        (flags_write_some_set & HA_HAS_OWN_BINLOGGING))
      my_error((error= ER_BINLOG_MULTIPLE_ENGINES_AND_SELF_LOGGING_ENGINE),
               MYF(0));
    else if (multi_access_engine && flags_access_some_set & HA_HAS_OWN_BINLOGGING)
      lex->set_stmt_unsafe(LEX::BINLOG_STMT_UNSAFE_MULTIPLE_ENGINES_AND_SELF_LOGGING_ENGINE);

    /* XA is unsafe for statements */
    if (is_write &&
        !get_transaction()->xid_state()->has_state(XID_STATE::XA_NOTR))
      lex->set_stmt_unsafe(LEX::BINLOG_STMT_UNSAFE_XA);

    /* both statement-only and row-only engines involved */
    if ((flags_write_all_set & (HA_BINLOG_STMT_CAPABLE | HA_BINLOG_ROW_CAPABLE)) == 0)
    {
      /*
        1. Error: Binary logging impossible since both row-incapable
           engines and statement-incapable engines are involved
      */
      my_error((error= ER_BINLOG_ROW_ENGINE_AND_STMT_ENGINE), MYF(0));
    }
    /* statement-only engines involved */
    else if ((flags_write_all_set & HA_BINLOG_ROW_CAPABLE) == 0)
    {
      if (lex->is_stmt_row_injection())
      {
        /*
          4. Error: Cannot execute row injection since table uses
             storage engine limited to statement-logging
        */
        my_error((error= ER_BINLOG_ROW_INJECTION_AND_STMT_ENGINE), MYF(0));
      }
      else if (variables.binlog_format == BINLOG_FORMAT_ROW &&
               sqlcom_can_generate_row_events(this->lex->sql_command))
      {
        /*
          2. Error: Cannot modify table that uses a storage engine
             limited to statement-logging when BINLOG_FORMAT = ROW
        */
        my_error((error= ER_BINLOG_ROW_MODE_AND_STMT_ENGINE), MYF(0));
      }
      else if ((unsafe_flags= lex->get_stmt_unsafe_flags()) != 0)
      {
        /*
          3. Error: Cannot execute statement: binlogging of unsafe
             statement is impossible when storage engine is limited to
             statement-logging and BINLOG_FORMAT = MIXED.
        */
        for (int unsafe_type= 0;
             unsafe_type < LEX::BINLOG_STMT_UNSAFE_COUNT;
             unsafe_type++)
          if (unsafe_flags & (1 << unsafe_type))
            my_error((error= ER_BINLOG_UNSAFE_AND_STMT_ENGINE), MYF(0),
                     ER(LEX::binlog_stmt_unsafe_errcode[unsafe_type]));
      }
      /* log in statement format! */
    }
    /* no statement-only engines */
    else
    {
      /* binlog_format = STATEMENT */
      if (variables.binlog_format == BINLOG_FORMAT_STMT)
      {
        if (lex->is_stmt_row_injection())
        {
          /*
            6. Error: Cannot execute row injection since
               BINLOG_FORMAT = STATEMENT
          */
          my_error((error= ER_BINLOG_ROW_INJECTION_AND_STMT_MODE), MYF(0));
        }
        else if ((flags_write_all_set & HA_BINLOG_STMT_CAPABLE) == 0 &&
                 sqlcom_can_generate_row_events(this->lex->sql_command))
        {
          /*
            5. Error: Cannot modify table that uses a storage engine
               limited to row-logging when binlog_format = STATEMENT
          */
          my_error((error= ER_BINLOG_STMT_MODE_AND_ROW_ENGINE), MYF(0), "");
        }
        else if (is_write && (unsafe_flags= lex->get_stmt_unsafe_flags()) != 0)
        {
          /*
            7. Warning: Unsafe statement logged as statement due to
               binlog_format = STATEMENT
          */
          binlog_unsafe_warning_flags|= unsafe_flags;
          DBUG_PRINT("info", ("Scheduling warning to be issued by "
                              "binlog_query: '%s'",
                              ER(ER_BINLOG_UNSAFE_STATEMENT)));
          DBUG_PRINT("info", ("binlog_unsafe_warning_flags: 0x%x",
                              binlog_unsafe_warning_flags));
        }
        /* log in statement format! */
      }
      /* No statement-only engines and binlog_format != STATEMENT.
         I.e., nothing prevents us from row logging if needed. */
      else
      {
        if (lex->is_stmt_unsafe() || lex->is_stmt_row_injection()
            || (flags_write_all_set & HA_BINLOG_STMT_CAPABLE) == 0)
        {
#ifndef DBUG_OFF
          int flags= lex->get_stmt_unsafe_flags();
          DBUG_PRINT("info", ("setting row format for unsafe statement"));
          for (int i= 0; i < Query_tables_list::BINLOG_STMT_UNSAFE_COUNT; i++)
          {
            if (flags & (1 << i))
              DBUG_PRINT("info", ("unsafe reason: %s",
                                  ER(Query_tables_list::binlog_stmt_unsafe_errcode[i])));
          }
          DBUG_PRINT("info", ("is_row_injection=%d",
                              lex->is_stmt_row_injection()));
          DBUG_PRINT("info", ("stmt_capable=%llu",
                              (flags_write_all_set & HA_BINLOG_STMT_CAPABLE)));
#endif
          /* log in row format! */
          set_current_stmt_binlog_format_row_if_mixed();
        }
      }
    }

    if (non_replicated_tables_count > 0)
    {
      if ((replicated_tables_count == 0) || ! is_write)
      {
        DBUG_PRINT("info", ("decision: no logging, no replicated table affected"));
        set_binlog_local_stmt_filter();
      }
      else
      {
        if (! is_current_stmt_binlog_format_row())
        {
          my_error((error= ER_BINLOG_STMT_MODE_AND_NO_REPL_TABLES), MYF(0));
        }
        else
        {
          clear_binlog_local_stmt_filter();
        }
      }
    }
    else
    {
      clear_binlog_local_stmt_filter();
    }

    if (!error &&
        !is_dml_gtid_compatible(write_to_some_transactional_table,
                                write_to_some_non_transactional_table,
                                write_all_non_transactional_are_tmp_tables))
      error= 1;

    if (error) {
      DBUG_PRINT("info", ("decision: no logging since an error was generated"));
      DBUG_RETURN(-1);
    }

    if (is_write &&
        lex->sql_command != SQLCOM_END /* rows-event applying by slave */)
    {
      /*
        Master side of DML in the STMT format events parallelization.
        All involving table db:s are stored in a abc-ordered name list.
        In case the number of databases exceeds MAX_DBS_IN_EVENT_MTS maximum
        the list gathering breaks since it won't be sent to the slave.
      */
      for (TABLE_LIST *table= tables; table; table= table->next_global)
      {
        if (table->is_placeholder())
          continue;

        DBUG_ASSERT(table->table);

        if (table->table->file->referenced_by_foreign_key())
        {
          /* 
             FK-referenced dbs can't be gathered currently. The following
             event will be marked for sequential execution on slave.
          */
          binlog_accessed_db_names= NULL;
          add_to_binlog_accessed_dbs("");
          break;
        }
        if (!is_current_stmt_binlog_format_row())
          add_to_binlog_accessed_dbs(table->db);
      }
    }
    DBUG_PRINT("info", ("decision: logging in %s format",
                        is_current_stmt_binlog_format_row() ?
                        "ROW" : "STATEMENT"));

    if (variables.binlog_format == BINLOG_FORMAT_ROW &&
        (lex->sql_command == SQLCOM_UPDATE ||
         lex->sql_command == SQLCOM_UPDATE_MULTI ||
         lex->sql_command == SQLCOM_DELETE ||
         lex->sql_command == SQLCOM_DELETE_MULTI))
    {
      String table_names;
      /*
        Generate a warning for UPDATE/DELETE statements that modify a
        BLACKHOLE table, as row events are not logged in row format.
      */
      for (TABLE_LIST *table= tables; table; table= table->next_global)
      {
        if (table->is_placeholder())
          continue;
        if (table->table->file->ht->db_type == DB_TYPE_BLACKHOLE_DB &&
            table->lock_type >= TL_WRITE_ALLOW_WRITE)
        {
            table_names.append(table->table_name);
            table_names.append(",");
        }
      }
      if (!table_names.is_empty())
      {
        bool is_update= (lex->sql_command == SQLCOM_UPDATE ||
                         lex->sql_command == SQLCOM_UPDATE_MULTI);
        /*
          Replace the last ',' with '.' for table_names
        */
        table_names.replace(table_names.length()-1, 1, ".", 1);
        push_warning_printf(this, Sql_condition::SL_WARNING,
                            WARN_ON_BLOCKHOLE_IN_RBR,
                            ER(WARN_ON_BLOCKHOLE_IN_RBR),
                            is_update ? "UPDATE" : "DELETE",
                            table_names.c_ptr());
      }
    }
  }
  else
  {
    DBUG_PRINT("info", ("decision: no logging since "
                        "mysql_bin_log.is_open() = %d "
                        "and (options & OPTION_BIN_LOG) = 0x%llx "
                        "and binlog_format = %lu "
                        "and binlog_filter->db_ok(db) = %d",
                        mysql_bin_log.is_open(),
                        (variables.option_bits & OPTION_BIN_LOG),
                        variables.binlog_format,
                        binlog_filter->db_ok(m_db.str)));

    for (TABLE_LIST *table= tables; table; table= table->next_global)
    {
      if (!table->is_placeholder() && table->table->no_replicate &&
          gtid_state->warn_or_err_on_modify_gtid_table(this, table))
        break;
    }
  }

  DEBUG_SYNC(current_thd, "end_decide_logging_format");

  DBUG_RETURN(0);
}


/**
  Given that a possible violation of gtid consistency has happened,
  checks if gtid-inconsistencies are forbidden by the current value of
  ENFORCE_GTID_CONSISTENCY and GTID_MODE. If forbidden, generates
  error or warning accordingly.

  @param thd The thread that has issued the GTID-violating statement.

  @param error_code The error code to use, if error or warning is to
  be generated.

  @retval false Error was generated.
  @retval true No error was generated (possibly a warning was generated).
*/
static bool handle_gtid_consistency_violation(THD *thd, int error_code)
{
  DBUG_ENTER("handle_gtid_consistency_violation");

  enum_group_type gtid_next_type= thd->variables.gtid_next.type;
  global_sid_lock->rdlock();
  enum_gtid_consistency_mode gtid_consistency_mode=
    get_gtid_consistency_mode();
  enum_gtid_mode gtid_mode= get_gtid_mode(GTID_MODE_LOCK_SID);

  DBUG_PRINT("info", ("gtid_next.type=%d gtid_mode=%s "
                      "gtid_consistency_mode=%d error=%d query=%s",
                      gtid_next_type,
                      get_gtid_mode_string(gtid_mode),
                      gtid_consistency_mode,
                      error_code,
                      thd->query().str));

  /*
    GTID violations should generate error if:
    - GTID_MODE=ON or ON_PERMISSIVE and GTID_NEXT='AUTOMATIC' (since the
      transaction is expected to commit using a GTID), or
    - GTID_NEXT='UUID:NUMBER' (since the transaction is expected to
      commit usinga GTID), or
    - ENFORCE_GTID_CONSISTENCY=ON.
  */
  if ((gtid_next_type == AUTOMATIC_GROUP &&
       gtid_mode >= GTID_MODE_ON_PERMISSIVE) ||
      gtid_next_type == GTID_GROUP ||
      gtid_consistency_mode == GTID_CONSISTENCY_MODE_ON)
  {
    global_sid_lock->unlock();
    my_error(error_code, MYF(0));
    DBUG_RETURN(false);
  }
  else
  {
    /*
      If we are not generating an error, we must increase the counter
      of GTID-violating transactions.  This will prevent a concurrent
      client from executing a SET GTID_MODE or SET
      ENFORCE_GTID_CONSISTENCY statement that would be incompatible
      with this transaction.

      If the transaction had already been accounted as a gtid violating
      transaction, then don't increment the counters, just issue the
      warning below. This prevents calling
      begin_automatic_gtid_violating_transaction or
      begin_anonymous_gtid_violating_transaction multiple times for the
      same transaction, which would make the counter go out of sync.
    */
    if (!thd->has_gtid_consistency_violation)
    {
      if (gtid_next_type == AUTOMATIC_GROUP)
        gtid_state->begin_automatic_gtid_violating_transaction();
      else
      {
        DBUG_ASSERT(gtid_next_type == ANONYMOUS_GROUP);
        gtid_state->begin_anonymous_gtid_violating_transaction();
      }

      /*
        If a transaction generates multiple GTID violation conditions,
        it must still only update the counters once.  Hence we use
        this per-thread flag to keep track of whether the thread has a
        consistency or not.  This function must only be called if the
        transaction does not already have a GTID violation.
      */
      thd->has_gtid_consistency_violation= true;
    }

    global_sid_lock->unlock();

    // Generate warning if ENFORCE_GTID_CONSISTENCY = WARN.
    if (gtid_consistency_mode == GTID_CONSISTENCY_MODE_WARN)
    {
      // Need to print to log so that replication admin knows when users
      // have adjusted their workloads.
      sql_print_warning("%s", ER(error_code));
      // Need to print to client so that users can adjust their workload.
      push_warning(thd, Sql_condition::SL_WARNING, error_code, ER(error_code));
    }
    DBUG_RETURN(true);
  }
}


bool THD::is_ddl_gtid_compatible()
{
  DBUG_ENTER("THD::is_ddl_gtid_compatible");

  // If @@session.sql_log_bin has been manually turned off (only
  // doable by SUPER), then no problem, we can execute any statement.
  if ((variables.option_bits & OPTION_BIN_LOG) == 0 ||
      mysql_bin_log.is_open() == false)
    DBUG_RETURN(true);

  DBUG_PRINT("info",
             ("SQLCOM_CREATE:%d CREATE-TMP:%d SELECT:%d SQLCOM_DROP:%d DROP-TMP:%d trx:%d",
              lex->sql_command == SQLCOM_CREATE_TABLE,
              (lex->sql_command == SQLCOM_CREATE_TABLE &&
               (lex->create_info.options & HA_LEX_CREATE_TMP_TABLE)),
              lex->select_lex->item_list.elements,
              lex->sql_command == SQLCOM_DROP_TABLE,
              (lex->sql_command == SQLCOM_DROP_TABLE && lex->drop_temporary),
              in_multi_stmt_transaction_mode()));

  if (lex->sql_command == SQLCOM_CREATE_TABLE &&
      !(lex->create_info.options & HA_LEX_CREATE_TMP_TABLE) &&
      lex->select_lex->item_list.elements)
  {
    /*
      CREATE ... SELECT (without TEMPORARY) is unsafe because if
      binlog_format=row it will be logged as a CREATE TABLE followed
      by row events, re-executed non-atomically as two transactions,
      and then written to the slave's binary log as two separate
      transactions with the same GTID.
    */
    bool ret= handle_gtid_consistency_violation(
      this, ER_GTID_UNSAFE_CREATE_SELECT);
    DBUG_RETURN(ret);
  }
  else if ((lex->sql_command == SQLCOM_CREATE_TABLE &&
            (lex->create_info.options & HA_LEX_CREATE_TMP_TABLE) != 0) ||
           (lex->sql_command == SQLCOM_DROP_TABLE && lex->drop_temporary))
  {
    /*
      [CREATE|DROP] TEMPORARY TABLE is unsafe to execute
      inside a transaction because the table will stay and the
      transaction will be written to the slave's binary log with the
      GTID even if the transaction is rolled back.
      This includes the execution inside Functions and Triggers.
    */
    if (in_multi_stmt_transaction_mode() || in_sub_stmt)
    {
      bool ret= handle_gtid_consistency_violation(
        this, ER_GTID_UNSAFE_CREATE_DROP_TEMPORARY_TABLE_IN_TRANSACTION);
      DBUG_RETURN(ret);
    }
  }
  DBUG_RETURN(true);
}


bool
THD::is_dml_gtid_compatible(bool some_transactional_table,
                            bool some_non_transactional_table,
                            bool non_transactional_tables_are_tmp)
{
  DBUG_ENTER("THD::is_dml_gtid_compatible(bool, bool, bool)");

  // If @@session.sql_log_bin has been manually turned off (only
  // doable by SUPER), then no problem, we can execute any statement.
  if ((variables.option_bits & OPTION_BIN_LOG) == 0 ||
      mysql_bin_log.is_open() == false)
    DBUG_RETURN(true);

  /*
    Single non-transactional updates are allowed when not mixed
    together with transactional statements within a transaction.
    Furthermore, writing to transactional and non-transactional
    engines in a single statement is also disallowed.
    Multi-statement transactions on non-transactional tables are
    split into single-statement transactions when
    GTID_NEXT = "AUTOMATIC".

    Non-transactional updates are allowed when row binlog format is
    used and all non-transactional tables are temporary.

    The debug symbol "allow_gtid_unsafe_non_transactional_updates"
    disables the error.  This is useful because it allows us to run
    old tests that were not written with the restrictions of GTIDs in
    mind.
  */
  DBUG_PRINT("info", ("some_non_transactional_table=%d "
                      "some_transactional_table=%d "
                      "trans_has_updated_trans_table=%d "
                      "non_transactional_tables_are_tmp=%d "
                      "is_current_stmt_binlog_format_row=%d",
                      some_non_transactional_table,
                      some_transactional_table,
                      trans_has_updated_trans_table(this),
                      non_transactional_tables_are_tmp,
                      is_current_stmt_binlog_format_row()));
  if (some_non_transactional_table &&
      (some_transactional_table || trans_has_updated_trans_table(this)) &&
      !(non_transactional_tables_are_tmp &&
        is_current_stmt_binlog_format_row()) &&
      !DBUG_EVALUATE_IF("allow_gtid_unsafe_non_transactional_updates", 1, 0))
  {
    DBUG_RETURN(handle_gtid_consistency_violation(
      this, ER_GTID_UNSAFE_NON_TRANSACTIONAL_TABLE));
  }

  DBUG_RETURN(true);
}

/*
  Implementation of interface to write rows to the binary log through the
  thread.  The thread is responsible for writing the rows it has
  inserted/updated/deleted.
*/

#ifndef MYSQL_CLIENT

/*
  Template member function for ensuring that there is an rows log
  event of the apropriate type before proceeding.

  PRE CONDITION:
    - Events of type 'RowEventT' have the type code 'type_code'.
    
  POST CONDITION:
    If a non-NULL pointer is returned, the pending event for thread 'thd' will
    be an event of type 'RowEventT' (which have the type code 'type_code')
    will either empty or have enough space to hold 'needed' bytes.  In
    addition, the columns bitmap will be correct for the row, meaning that
    the pending event will be flushed if the columns in the event differ from
    the columns suppled to the function.

  RETURNS
    If no error, a non-NULL pending event (either one which already existed or
    the newly created one).
    If error, NULL.
 */

template <class RowsEventT> Rows_log_event* 
THD::binlog_prepare_pending_rows_event(TABLE* table, uint32 serv_id,
                                       size_t needed,
                                       bool is_transactional,
				       RowsEventT *hint MY_ATTRIBUTE((unused)),
                                       const uchar* extra_row_info)
{
  DBUG_ENTER("binlog_prepare_pending_rows_event");

  /* Fetch the type code for the RowsEventT template parameter */
  int const general_type_code= RowsEventT::TYPE_CODE;

  Rows_log_event* pending= binlog_get_pending_rows_event(is_transactional);

  if (unlikely(pending && !pending->is_valid()))
    DBUG_RETURN(NULL);

  /*
    Check if the current event is non-NULL and a write-rows
    event. Also check if the table provided is mapped: if it is not,
    then we have switched to writing to a new table.
    If there is no pending event, we need to create one. If there is a pending
    event, but it's not about the same table id, or not of the same type
    (between Write, Update and Delete), or not the same affected columns, or
    going to be too big, flush this event to disk and create a new pending
    event.
  */
  if (!pending ||
      pending->server_id != serv_id || 
      pending->get_table_id() != table->s->table_map_id ||
      pending->get_general_type_code() != general_type_code ||
      pending->get_data_size() + needed > opt_binlog_rows_event_max_size ||
      pending->read_write_bitmaps_cmp(table) == FALSE ||
      !binlog_row_event_extra_data_eq(pending->get_extra_row_data(),
                                      extra_row_info))
  {
    /* Create a new RowsEventT... */
    Rows_log_event* const
	ev= new RowsEventT(this, table, table->s->table_map_id,
                           is_transactional, extra_row_info);
    if (unlikely(!ev))
      DBUG_RETURN(NULL);
    ev->server_id= serv_id; // I don't like this, it's too easy to forget.
    /*
      flush the pending event and replace it with the newly created
      event...
    */
    if (unlikely(
        mysql_bin_log.flush_and_set_pending_rows_event(this, ev,
                                                       is_transactional)))
    {
      delete ev;
      DBUG_RETURN(NULL);
    }

    DBUG_RETURN(ev);               /* This is the new pending event */
  }
  DBUG_RETURN(pending);        /* This is the current pending event */
}

/* Declare in unnamed namespace. */
namespace {

  /**
     Class to handle temporary allocation of memory for row data.

     The responsibilities of the class is to provide memory for
     packing one or two rows of packed data (depending on what
     constructor is called).

     In order to make the allocation more efficient for "simple" rows,
     i.e., rows that do not contain any blobs, a pointer to the
     allocated memory is of memory is stored in the table structure
     for simple rows.  If memory for a table containing a blob field
     is requested, only memory for that is allocated, and subsequently
     released when the object is destroyed.

   */
  class Row_data_memory {
  public:
    /**
      Build an object to keep track of a block-local piece of memory
      for storing a row of data.

      @param table
      Table where the pre-allocated memory is stored.

      @param length
      Length of data that is needed, if the record contain blobs.
     */
    Row_data_memory(TABLE *table, size_t const len1)
      : m_memory(0)
    {
#ifndef DBUG_OFF
      m_alloc_checked= FALSE;
#endif
      allocate_memory(table, len1);
      m_ptr[0]= has_memory() ? m_memory : 0;
      m_ptr[1]= 0;
    }

    Row_data_memory(TABLE *table, size_t const len1, size_t const len2)
      : m_memory(0)
    {
#ifndef DBUG_OFF
      m_alloc_checked= FALSE;
#endif
      allocate_memory(table, len1 + len2);
      m_ptr[0]= has_memory() ? m_memory        : 0;
      m_ptr[1]= has_memory() ? m_memory + len1 : 0;
    }

    ~Row_data_memory()
    {
      if (m_memory != 0 && m_release_memory_on_destruction)
        my_free(m_memory);
    }

    /**
       Is there memory allocated?

       @retval true There is memory allocated
       @retval false Memory allocation failed
     */
    bool has_memory() const {
#ifndef DBUG_OFF
      m_alloc_checked= TRUE;
#endif
      return m_memory != 0;
    }

    uchar *slot(uint s)
    {
      DBUG_ASSERT(s < sizeof(m_ptr)/sizeof(*m_ptr));
      DBUG_ASSERT(m_ptr[s] != 0);
      DBUG_ASSERT(m_alloc_checked == TRUE);
      return m_ptr[s];
    }

  private:
    void allocate_memory(TABLE *const table, size_t const total_length)
    {
      if (table->s->blob_fields == 0)
      {
        /*
          The maximum length of a packed record is less than this
          length. We use this value instead of the supplied length
          when allocating memory for records, since we don't know how
          the memory will be used in future allocations.

          Since table->s->reclength is for unpacked records, we have
          to add two bytes for each field, which can potentially be
          added to hold the length of a packed field.
        */
        size_t const maxlen= table->s->reclength + 2 * table->s->fields;

        /*
          Allocate memory for two records if memory hasn't been
          allocated. We allocate memory for two records so that it can
          be used when processing update rows as well.
        */
        if (table->write_row_record == 0)
          table->write_row_record=
            (uchar *) alloc_root(&table->mem_root, 2 * maxlen);
        m_memory= table->write_row_record;
        m_release_memory_on_destruction= FALSE;
      }
      else
      {
        m_memory= (uchar *) my_malloc(key_memory_Row_data_memory_memory,
                                      total_length, MYF(MY_WME));
        m_release_memory_on_destruction= TRUE;
      }
    }

#ifndef DBUG_OFF
    mutable bool m_alloc_checked;
#endif
    bool m_release_memory_on_destruction;
    uchar *m_memory;
    uchar *m_ptr[2];
  };

} // namespace

int THD::binlog_write_row(TABLE* table, bool is_trans, 
                          uchar const *record,
                          const uchar* extra_row_info)
{ 
  DBUG_ASSERT(is_current_stmt_binlog_format_row() && mysql_bin_log.is_open());

  /*
    Pack records into format for transfer. We are allocating more
    memory than needed, but that doesn't matter.
  */
  Row_data_memory memory(table, max_row_length(table, record));
  if (!memory.has_memory())
    return HA_ERR_OUT_OF_MEM;

  uchar *row_data= memory.slot(0);

  size_t const len= pack_row(table, table->write_set, row_data, record);

  Rows_log_event* const ev=
    binlog_prepare_pending_rows_event(table, server_id, len, is_trans,
                                      static_cast<Write_rows_log_event*>(0),
                                      extra_row_info);

  if (unlikely(ev == 0))
    return HA_ERR_OUT_OF_MEM;

  return ev->add_row_data(row_data, len);
}

int THD::binlog_update_row(TABLE* table, bool is_trans,
                           const uchar *before_record,
                           const uchar *after_record,
                           const uchar* extra_row_info)
{ 
  DBUG_ASSERT(is_current_stmt_binlog_format_row() && mysql_bin_log.is_open());
  int error= 0;

  /**
    Save a reference to the original read and write set bitmaps.
    We will need this to restore the bitmaps at the end.
   */
  MY_BITMAP *old_read_set= table->read_set;
  MY_BITMAP *old_write_set= table->write_set;

  /** 
     This will remove spurious fields required during execution but
     not needed for binlogging. This is done according to the:
     binlog-row-image option.
   */
  binlog_prepare_row_images(table);

  size_t const before_maxlen = max_row_length(table, before_record);
  size_t const after_maxlen  = max_row_length(table, after_record);

  Row_data_memory row_data(table, before_maxlen, after_maxlen);
  if (!row_data.has_memory())
    return HA_ERR_OUT_OF_MEM;

  uchar *before_row= row_data.slot(0);
  uchar *after_row= row_data.slot(1);

  size_t const before_size= pack_row(table, table->read_set, before_row,
                                        before_record);
  size_t const after_size= pack_row(table, table->write_set, after_row,
                                       after_record);

  DBUG_DUMP("before_record", before_record, table->s->reclength);
  DBUG_DUMP("after_record",  after_record, table->s->reclength);
  DBUG_DUMP("before_row",    before_row, before_size);
  DBUG_DUMP("after_row",     after_row, after_size);

  Rows_log_event* const ev=
    binlog_prepare_pending_rows_event(table, server_id,
				      before_size + after_size, is_trans,
				      static_cast<Update_rows_log_event*>(0),
                                      extra_row_info);

  if (unlikely(ev == 0))
    return HA_ERR_OUT_OF_MEM;

  error= ev->add_row_data(before_row, before_size) ||
         ev->add_row_data(after_row, after_size);

  /* restore read/write set for the rest of execution */
  table->column_bitmaps_set_no_signal(old_read_set,
                                      old_write_set);
  
  bitmap_clear_all(&table->tmp_set);

  return error;
}

int THD::binlog_delete_row(TABLE* table, bool is_trans, 
                           uchar const *record,
                           const uchar* extra_row_info)
{ 
  DBUG_ASSERT(is_current_stmt_binlog_format_row() && mysql_bin_log.is_open());
  int error= 0;

  /**
    Save a reference to the original read and write set bitmaps.
    We will need this to restore the bitmaps at the end.
   */
  MY_BITMAP *old_read_set= table->read_set;
  MY_BITMAP *old_write_set= table->write_set;

  /** 
     This will remove spurious fields required during execution but
     not needed for binlogging. This is done according to the:
     binlog-row-image option.
   */
  binlog_prepare_row_images(table);

  /* 
     Pack records into format for transfer. We are allocating more
     memory than needed, but that doesn't matter.
  */
  Row_data_memory memory(table, max_row_length(table, record));
  if (unlikely(!memory.has_memory()))
    return HA_ERR_OUT_OF_MEM;

  uchar *row_data= memory.slot(0);

  DBUG_DUMP("table->read_set", (uchar*) table->read_set->bitmap, (table->s->fields + 7) / 8);
  size_t const len= pack_row(table, table->read_set, row_data, record);

  Rows_log_event* const ev=
    binlog_prepare_pending_rows_event(table, server_id, len, is_trans,
				      static_cast<Delete_rows_log_event*>(0),
                                      extra_row_info);

  if (unlikely(ev == 0))
    return HA_ERR_OUT_OF_MEM;

  error= ev->add_row_data(row_data, len);

  /* restore read/write set for the rest of execution */
  table->column_bitmaps_set_no_signal(old_read_set,
                                      old_write_set);

  bitmap_clear_all(&table->tmp_set);
  return error;
}

void THD::binlog_prepare_row_images(TABLE *table) 
{
  DBUG_ENTER("THD::binlog_prepare_row_images");
  /** 
    Remove from read_set spurious columns. The write_set has been
    handled before in table->mark_columns_needed_for_update. 
   */

  DBUG_PRINT_BITSET("debug", "table->read_set (before preparing): %s", table->read_set);
  THD *thd= table->in_use;

  /** 
    if there is a primary key in the table (ie, user declared PK or a
    non-null unique index) and we dont want to ship the entire image,
    and the handler involved supports this.
   */
  if (table->s->primary_key < MAX_KEY &&
      (thd->variables.binlog_row_image < BINLOG_ROW_IMAGE_FULL) &&
      !ha_check_storage_engine_flag(table->s->db_type(), HTON_NO_BINLOG_ROW_OPT))
  {
    /**
      Just to be sure that tmp_set is currently not in use as
      the read_set already.
    */
    DBUG_ASSERT(table->read_set != &table->tmp_set);
    // Verify it's not used
    DBUG_ASSERT(bitmap_is_clear_all(&table->tmp_set));

    switch(thd->variables.binlog_row_image)
    {
      case BINLOG_ROW_IMAGE_MINIMAL:
        /* MINIMAL: Mark only PK */
        table->mark_columns_used_by_index_no_reset(table->s->primary_key,
                                                   &table->tmp_set);
        break;
      case BINLOG_ROW_IMAGE_NOBLOB:
        /** 
          NOBLOB: Remove unnecessary BLOB fields from read_set 
                  (the ones that are not part of PK).
         */
        bitmap_union(&table->tmp_set, table->read_set);
        for (Field **ptr=table->field ; *ptr ; ptr++)
        {
          Field *field= (*ptr);
          if ((field->type() == MYSQL_TYPE_BLOB) &&
              !(field->flags & PRI_KEY_FLAG))
            bitmap_clear_bit(&table->tmp_set, field->field_index);
        }
        break;
      default:
        DBUG_ASSERT(0); // impossible.
    }

    /* set the temporary read_set */
    table->column_bitmaps_set_no_signal(&table->tmp_set,
                                        table->write_set);
  }

  DBUG_PRINT_BITSET("debug", "table->read_set (after preparing): %s", table->read_set);
  DBUG_VOID_RETURN;
}


int THD::binlog_flush_pending_rows_event(bool stmt_end, bool is_transactional)
{
  DBUG_ENTER("THD::binlog_flush_pending_rows_event");
  /*
    We shall flush the pending event even if we are not in row-based
    mode: it might be the case that we left row-based mode before
    flushing anything (e.g., if we have explicitly locked tables).
   */
  if (!mysql_bin_log.is_open())
    DBUG_RETURN(0);

  /*
    Mark the event as the last event of a statement if the stmt_end
    flag is set.
  */
  int error= 0;
  if (Rows_log_event *pending= binlog_get_pending_rows_event(is_transactional))
  {
    if (stmt_end)
    {
      pending->set_flags(Rows_log_event::STMT_END_F);
      binlog_table_maps= 0;
    }

    error= mysql_bin_log.flush_and_set_pending_rows_event(this, 0,
                                                          is_transactional);
  }

  DBUG_RETURN(error);
}


/**
   binlog_row_event_extra_data_eq

   Comparator for two binlog row event extra data
   pointers.

   It compares their significant bytes.

   Null pointers are acceptable

   @param a
     first pointer

   @param b
     first pointer

   @return
     true if the referenced structures are equal
*/
bool
THD::binlog_row_event_extra_data_eq(const uchar* a,
                                    const uchar* b)
{
  return ((a == b) ||
          ((a != NULL) &&
           (b != NULL) &&
           (a[EXTRA_ROW_INFO_LEN_OFFSET] ==
            b[EXTRA_ROW_INFO_LEN_OFFSET]) &&
           (memcmp(a, b,
                   a[EXTRA_ROW_INFO_LEN_OFFSET]) == 0)));
}

#if !defined(DBUG_OFF)
static const char *
show_query_type(THD::enum_binlog_query_type qtype)
{
  switch (qtype) {
  case THD::ROW_QUERY_TYPE:
    return "ROW";
  case THD::STMT_QUERY_TYPE:
    return "STMT";
  case THD::QUERY_TYPE_COUNT:
  default:
    DBUG_ASSERT(0 <= qtype && qtype < THD::QUERY_TYPE_COUNT);
  }
  static char buf[64];
  sprintf(buf, "UNKNOWN#%d", qtype);
  return buf;
}
#endif

/**
  Auxiliary function to reset the limit unsafety warning suppression.
*/
static void reset_binlog_unsafe_suppression()
{
  DBUG_ENTER("reset_binlog_unsafe_suppression");
  unsafe_warning_suppression_is_activated= false;
  limit_unsafe_warning_count= 0;
  limit_unsafe_suppression_start_time= my_getsystime()/10000000;
  DBUG_VOID_RETURN;
}

/**
  Auxiliary function to print warning in the error log.
*/
static void print_unsafe_warning_to_log(int unsafe_type, char* buf,
                                        const char* query)
{
  DBUG_ENTER("print_unsafe_warning_in_log");
  sprintf(buf, ER(ER_BINLOG_UNSAFE_STATEMENT),
          ER(LEX::binlog_stmt_unsafe_errcode[unsafe_type]));
  sql_print_warning(ER(ER_MESSAGE_AND_STATEMENT), buf, query);
  DBUG_VOID_RETURN;
}

/**
  Auxiliary function to check if the warning for limit unsafety should be
  thrown or suppressed. Details of the implementation can be found in the
  comments inline.

  @params
   buf         - buffer to hold the warning message text
   unsafe_type - The type of unsafety.
   query       - The actual query statement.

  TODO: Remove this function and implement a general service for all warnings
  that would prevent flooding the error log. => switch to log_throttle class?
*/
static void do_unsafe_limit_checkout(char* buf, int unsafe_type, const char* query)
{
  ulonglong now;
  DBUG_ENTER("do_unsafe_limit_checkout");
  DBUG_ASSERT(unsafe_type == LEX::BINLOG_STMT_UNSAFE_LIMIT);
  limit_unsafe_warning_count++;
  /*
    INITIALIZING:
    If this is the first time this function is called with log warning
    enabled, the monitoring the unsafe warnings should start.
  */
  if (limit_unsafe_suppression_start_time == 0)
  {
    limit_unsafe_suppression_start_time= my_getsystime()/10000000;
    print_unsafe_warning_to_log(unsafe_type, buf, query);
  }
  else
  {
    if (!unsafe_warning_suppression_is_activated)
      print_unsafe_warning_to_log(unsafe_type, buf, query);

    if (limit_unsafe_warning_count >=
        LIMIT_UNSAFE_WARNING_ACTIVATION_THRESHOLD_COUNT)
    {
      now= my_getsystime()/10000000;
      if (!unsafe_warning_suppression_is_activated)
      {
        /*
          ACTIVATION:
          We got LIMIT_UNSAFE_WARNING_ACTIVATION_THRESHOLD_COUNT warnings in
          less than LIMIT_UNSAFE_WARNING_ACTIVATION_TIMEOUT we activate the
          suppression.
        */
        if ((now-limit_unsafe_suppression_start_time) <=
                       LIMIT_UNSAFE_WARNING_ACTIVATION_TIMEOUT)
        {
          unsafe_warning_suppression_is_activated= true;
          DBUG_PRINT("info",("A warning flood has been detected and the limit \
unsafety warning suppression has been activated."));
        }
        else
        {
          /*
           there is no flooding till now, therefore we restart the monitoring
          */
          limit_unsafe_suppression_start_time= my_getsystime()/10000000;
          limit_unsafe_warning_count= 0;
        }
      }
      else
      {
        /*
          Print the suppression note and the unsafe warning.
        */
        sql_print_information("The following warning was suppressed %d times \
during the last %d seconds in the error log",
                              limit_unsafe_warning_count,
                              (int)
                              (now-limit_unsafe_suppression_start_time));
        print_unsafe_warning_to_log(unsafe_type, buf, query);
        /*
          DEACTIVATION: We got LIMIT_UNSAFE_WARNING_ACTIVATION_THRESHOLD_COUNT
          warnings in more than  LIMIT_UNSAFE_WARNING_ACTIVATION_TIMEOUT, the
          suppression should be deactivated.
        */
        if ((now - limit_unsafe_suppression_start_time) >
            LIMIT_UNSAFE_WARNING_ACTIVATION_TIMEOUT)
        {
          reset_binlog_unsafe_suppression();
          DBUG_PRINT("info",("The limit unsafety warning supression has been \
deactivated"));
        }
      }
      limit_unsafe_warning_count= 0;
    }
  }
  DBUG_VOID_RETURN;
}

/**
  Auxiliary method used by @c binlog_query() to raise warnings.

  The type of warning and the type of unsafeness is stored in
  THD::binlog_unsafe_warning_flags.
*/
void THD::issue_unsafe_warnings()
{
  char buf[MYSQL_ERRMSG_SIZE * 2];
  DBUG_ENTER("issue_unsafe_warnings");
  /*
    Ensure that binlog_unsafe_warning_flags is big enough to hold all
    bits.  This is actually a constant expression.
  */
  DBUG_ASSERT(LEX::BINLOG_STMT_UNSAFE_COUNT <=
              sizeof(binlog_unsafe_warning_flags) * CHAR_BIT);

  uint32 unsafe_type_flags= binlog_unsafe_warning_flags;

  /*
    For each unsafe_type, check if the statement is unsafe in this way
    and issue a warning.
  */
  for (int unsafe_type=0;
       unsafe_type < LEX::BINLOG_STMT_UNSAFE_COUNT;
       unsafe_type++)
  {
    if ((unsafe_type_flags & (1 << unsafe_type)) != 0)
    {
      push_warning_printf(this, Sql_condition::SL_NOTE,
                          ER_BINLOG_UNSAFE_STATEMENT,
                          ER(ER_BINLOG_UNSAFE_STATEMENT),
                          ER(LEX::binlog_stmt_unsafe_errcode[unsafe_type]));
      if (log_error_verbosity > 1 && opt_log_unsafe_statements)
      {
        if (unsafe_type == LEX::BINLOG_STMT_UNSAFE_LIMIT)
          do_unsafe_limit_checkout( buf, unsafe_type, query().str);
        else //cases other than LIMIT unsafety
          print_unsafe_warning_to_log(unsafe_type, buf, query().str);
      }
    }
  }
  DBUG_VOID_RETURN;
}

/**
  Log the current query.

  The query will be logged in either row format or statement format
  depending on the value of @c current_stmt_binlog_format_row field and
  the value of the @c qtype parameter.

  This function must be called:

  - After the all calls to ha_*_row() functions have been issued.

  - After any writes to system tables. Rationale: if system tables
    were written after a call to this function, and the master crashes
    after the call to this function and before writing the system
    tables, then the master and slave get out of sync.

  - Before tables are unlocked and closed.

  @see decide_logging_format

  @retval 0 Success

  @retval nonzero If there is a failure when writing the query (e.g.,
  write failure), then the error code is returned.
*/
int THD::binlog_query(THD::enum_binlog_query_type qtype, const char *query_arg,
                      size_t query_len, bool is_trans, bool direct,
                      bool suppress_use, int errcode)
{
  DBUG_ENTER("THD::binlog_query");
  DBUG_PRINT("enter", ("qtype: %s  query: '%s'",
                       show_query_type(qtype), query_arg));
  DBUG_ASSERT(query_arg && mysql_bin_log.is_open());

  if (get_binlog_local_stmt_filter() == BINLOG_FILTER_SET)
  {
    /*
      The current statement is to be ignored, and not written to
      the binlog. Do not call issue_unsafe_warnings().
    */
    DBUG_RETURN(0);
  }

  /*
    If we are not in prelocked mode, mysql_unlock_tables() will be
    called after this binlog_query(), so we have to flush the pending
    rows event with the STMT_END_F set to unlock all tables at the
    slave side as well.

    If we are in prelocked mode, the flushing will be done inside the
    top-most close_thread_tables().
  */
  if (this->locked_tables_mode <= LTM_LOCK_TABLES)
    if (int error= binlog_flush_pending_rows_event(TRUE, is_trans))
      DBUG_RETURN(error);

  /*
    Warnings for unsafe statements logged in statement format are
    printed in three places instead of in decide_logging_format().
    This is because the warnings should be printed only if the statement
    is actually logged. When executing decide_logging_format(), we cannot
    know for sure if the statement will be logged:

    1 - sp_head::execute_procedure which prints out warnings for calls to
    stored procedures.

    2 - sp_head::execute_function which prints out warnings for calls
    involving functions.

    3 - THD::binlog_query (here) which prints warning for top level
    statements not covered by the two cases above: i.e., if not insided a
    procedure and a function.
 
    Besides, we should not try to print these warnings if it is not
    possible to write statements to the binary log as it happens when
    the execution is inside a function, or generaly speaking, when
    the variables.option_bits & OPTION_BIN_LOG is false.
  */
  if ((variables.option_bits & OPTION_BIN_LOG) &&
      sp_runtime_ctx == NULL && !binlog_evt_union.do_union)
    issue_unsafe_warnings();

  switch (qtype) {
    /*
      ROW_QUERY_TYPE means that the statement may be logged either in
      row format or in statement format.  If
      current_stmt_binlog_format is row, it means that the
      statement has already been logged in row format and hence shall
      not be logged again.
    */
  case THD::ROW_QUERY_TYPE:
    DBUG_PRINT("debug",
               ("is_current_stmt_binlog_format_row: %d",
                is_current_stmt_binlog_format_row()));
    if (is_current_stmt_binlog_format_row())
      DBUG_RETURN(0);
    /* Fall through */

    /*
      STMT_QUERY_TYPE means that the query must be logged in statement
      format; it cannot be logged in row format.  This is typically
      used by DDL statements.  It is an error to use this query type
      if current_stmt_binlog_format_row is row.

      @todo Currently there are places that call this method with
      STMT_QUERY_TYPE and current_stmt_binlog_format is row.  Fix those
      places and add assert to ensure correct behavior. /Sven
    */
  case THD::STMT_QUERY_TYPE:
    /*
      The MYSQL_BIN_LOG::write() function will set the STMT_END_F flag and
      flush the pending rows event if necessary.
    */
    {
      Query_log_event qinfo(this, query_arg, query_len, is_trans, direct,
                            suppress_use, errcode);
      /*
        Binlog table maps will be irrelevant after a Query_log_event
        (they are just removed on the slave side) so after the query
        log event is written to the binary log, we pretend that no
        table maps were written.
       */
      int error= mysql_bin_log.write_event(&qinfo);
      binlog_table_maps= 0;
      DBUG_RETURN(error);
    }
    break;

  case THD::QUERY_TYPE_COUNT:
  default:
    DBUG_ASSERT(0 <= qtype && qtype < QUERY_TYPE_COUNT);
  }
  DBUG_RETURN(0);
}

#endif /* !defined(MYSQL_CLIENT) */

struct st_mysql_storage_engine binlog_storage_engine=
{ MYSQL_HANDLERTON_INTERFACE_VERSION };

/** @} */

mysql_declare_plugin(binlog)
{
  MYSQL_STORAGE_ENGINE_PLUGIN,
  &binlog_storage_engine,
  "binlog",
  "MySQL AB",
  "This is a pseudo storage engine to represent the binlog in a transaction",
  PLUGIN_LICENSE_GPL,
  binlog_init, /* Plugin Init */
  binlog_deinit, /* Plugin Deinit */
  0x0100 /* 1.0 */,
  NULL,                       /* status variables                */
  NULL,                       /* system variables                */
  NULL,                       /* config options                  */
  0,  
}
mysql_declare_plugin_end;<|MERGE_RESOLUTION|>--- conflicted
+++ resolved
@@ -460,15 +460,13 @@
     flags.with_xid= false;
     flags.immediate= false;
     flags.finalized= false;
-<<<<<<< HEAD
     flags.with_sbr= false;
     flags.with_rbr= false;
     flags.with_start= false;
     flags.with_end= false;
     flags.with_content= false;
-=======
     flags.flush_error= false;
->>>>>>> a50fcc11
+
     /*
       The truncate function calls reinit_io_cache that calls my_b_flush_io_cache
       which may increase disk_writes. This breaks the disk_writes use by the
@@ -678,7 +676,6 @@
     bool with_xid:1;
 
     /*
-<<<<<<< HEAD
       This indicates that the cache contain statements changing content.
     */
     bool with_sbr:1;
@@ -702,12 +699,12 @@
       This indicates that the cache contain content other than START/END.
     */
     bool with_content:1;
-=======
+
+    /*
       This flag is set to 'true' when there is an error while flushing the
       I/O cache to file.
-     */
+    */
     bool flush_error:1;
->>>>>>> a50fcc11
   } flags;
 
 private:
@@ -1336,7 +1333,8 @@
                   {
                   static int count= -1;
                   count++;
-                  if(count % 4 == 3 && ev->get_type_code() == WRITE_ROWS_EVENT)
+                  if(count %4 == 3 && ev->get_type_code() ==
+                      binary_log::WRITE_ROWS_EVENT)
                     DBUG_SET("+d,simulate_temp_file_write_error");
                   });
     if (ev->write(&cache_log) != 0)
@@ -1363,7 +1361,7 @@
         If the flush has failed due to ENOSPC error, set the
         flush_error flag.
       */
-      if (thd->is_error() && my_errno == ENOSPC)
+      if (thd->is_error() && my_errno() == ENOSPC)
       {
         set_flush_error(thd);
       }
@@ -1440,58 +1438,10 @@
   if (locked_sidno > 0)
     gtid_state->unlock_sidno(locked_sidno);
 
-<<<<<<< HEAD
   if (is_global_sid_locked)
     global_sid_lock->unlock();
-=======
-  /*
-    If an automatic group number was generated, change the first event
-    into a "real" one.
-  */
-  if (thd->variables.gtid_next.type == AUTOMATIC_GROUP)
-  {
-    DBUG_ASSERT(group_cache->get_n_groups() == 1);
-    Cached_group *cached_group= group_cache->get_unsafe_pointer(0);
-    DBUG_ASSERT(cached_group->spec.type != AUTOMATIC_GROUP);
-    Gtid_log_event gtid_ev(thd, cache_data->is_trx_cache(),
-                           &cached_group->spec);
-    bool using_file= cache_data->cache_log.pos_in_file > 0;
-
-    DBUG_EXECUTE_IF("simulate_tmpdir_partition_full",
-                  {
-                  DBUG_SET("+d,simulate_temp_file_write_error");
-                  });
-
-    my_off_t saved_position= cache_data->reset_write_pos(0, using_file);
-
-    if (!cache_data->cache_log.error)
-    {
-      if (gtid_ev.write(&cache_data->cache_log))
-        goto err;
-      cache_data->reset_write_pos(saved_position, using_file);
-    }
-
-    if (cache_data->cache_log.error)
-      goto err;
-  }
->>>>>>> a50fcc11
 
   DBUG_RETURN(error);
-
-err:
-  DBUG_EXECUTE_IF("simulate_tmpdir_partition_full",
-                {
-                DBUG_SET("-d,simulate_temp_file_write_error");
-                });
-  /*
-    If the reinit_io_cache has failed, set the flush_error flag.
-  */
-  if (cache_data->cache_log.error)
-  {
-    cache_data->set_flush_error(thd);
-  }
-  DBUG_RETURN(1);
-
 }
 
 
@@ -7715,8 +7665,19 @@
   uint64 expected_total_len= my_b_tell(cache);
 #endif
 
+  DBUG_EXECUTE_IF("simulate_tmpdir_partition_full",
+                  {
+                    DBUG_SET("+d,simulate_file_write_error");
+                  });
+
   if (reinit_io_cache(cache, READ_CACHE, 0, 0, 0))
+  {
+    DBUG_EXECUTE_IF("simulate_tmpdir_partition_full",
+                    {
+                      DBUG_SET("-d,simulate_file_write_error");
+                    });
     DBUG_RETURN(true);
+  }
 
   uchar *buf= cache->read_pos;
   uint32 buf_len= my_b_bytes_in_cache(cache);
@@ -8061,7 +8022,7 @@
   /*
     If the flush has failed due to ENOSPC, set the flush_error flag.
   */
-  if (cache->error && thd->is_error() && my_errno == ENOSPC)
+  if (cache->error && thd->is_error() && my_errno() == ENOSPC)
   {
     cache_data->set_flush_error(thd);
   }
