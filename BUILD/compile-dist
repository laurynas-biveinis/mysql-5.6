--- conflicted
+++ resolved
@@ -43,9 +43,6 @@
   --with-berkeley-db \
   --with-innodb \
   --enable-thread-safe-client \
-<<<<<<< HEAD
+  --with-extra-charsets=complex \
   --with-ndbcluster
-=======
-  --with-extra-charsets=complex
->>>>>>> 57099ef6
 make