--- conflicted
+++ resolved
@@ -1,8 +1,4 @@
-<<<<<<< HEAD
-/* Copyright (c) 2000, 2015, Oracle and/or its affiliates. All rights reserved.
-=======
 /* Copyright (c) 2000, 2016, Oracle and/or its affiliates. All rights reserved.
->>>>>>> ab892e59
 
    This program is free software; you can redistribute it and/or modify
    it under the terms of the GNU General Public License as published by
@@ -132,12 +128,8 @@
   }
   if (!(tree->with_delete=with_delete))
   {
-<<<<<<< HEAD
     init_alloc_root(key_memory_TREE,
-                    &tree->mem_root, (uint) default_alloc_size, 0);
-=======
-    init_alloc_root(&tree->mem_root, default_alloc_size, 0);
->>>>>>> ab892e59
+                    &tree->mem_root, default_alloc_size, 0);
     tree->mem_root.min_malloc=(sizeof(TREE_ELEMENT)+tree->size_of_element);
   }
   DBUG_VOID_RETURN;
