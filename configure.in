--- conflicted
+++ resolved
@@ -15,12 +15,8 @@
 dnl When changing the major version number please also check the switch
 dnl statement in mysqlbinlog::check_master_version().  You may also need
 dnl to update version.c in ndb.
-<<<<<<< HEAD
-AC_INIT([MySQL Server], [5.1.51-ndb-6.3.42], [], [mysql])
-=======
-AC_INIT([MySQL Server], [5.1.55-ndb-6.2.19], [], [mysql])
-
->>>>>>> 08761c10
+AC_INIT([MySQL Server], [5.1.55-ndb-6.3.42], [], [mysql])
+
 AC_CONFIG_SRCDIR([sql/mysqld.cc])
 AC_CANONICAL_SYSTEM
 # USTAR format gives us the possibility to store longer path names in
@@ -2046,10 +2042,6 @@
 AC_FUNC_UTIME_NULL
 AC_FUNC_VPRINTF
 
-<<<<<<< HEAD
-AC_CHECK_FUNCS(alarm bcmp bfill bmove bsearch bzero \
-  chsize cuserid epoll_create fchmod fcntl \
-=======
 AC_CHECK_DECLS([fdatasync],,,
 [
 #ifdef HAVE_UNISTD_H
@@ -2059,7 +2051,6 @@
 
 AC_CHECK_FUNCS(alarm bfill bmove bsearch bzero \
   chsize cuserid fchmod fcntl \
->>>>>>> 08761c10
   fconvert fdatasync fesetround finite fpresetsticky fpsetmask fsync ftruncate \
   getcwd gethostbyaddr_r gethostbyname_r getpass getpassphrase getpwnam \
   getpwuid getrlimit getrusage getwd index initgroups isnan \
