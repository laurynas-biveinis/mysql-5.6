--- conflicted
+++ resolved
@@ -160,15 +160,9 @@
   { SIGILL,  handle_core_signal },
   { SIGABRT, handle_core_signal },
   { SIGFPE,  handle_core_signal },
-<<<<<<< HEAD
-  { SIGSEGV, handle_core_signal },
-#ifdef SIGBUS
-  { SIGBUS,  handle_core_signal }
-=======
   { SIGSEGV, handle_core_signal }
 #ifdef SIGBUS
   , { SIGBUS,  handle_core_signal }
->>>>>>> bd646780
 #endif
 #ifdef SIGXCPU
   , { SIGXCPU, handle_core_signal }
