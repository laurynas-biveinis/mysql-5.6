--- conflicted
+++ resolved
@@ -146,14 +146,6 @@
 IF(UNIX)
   MYSQL_ADD_EXECUTABLE(resolve_stack_dump resolve_stack_dump.cc)
   TARGET_LINK_LIBRARIES(resolve_stack_dump mysys mysys_ssl)
-<<<<<<< HEAD
-  SET_TARGET_PROPERTIES(resolve_stack_dump PROPERTIES LINKER_LANGUAGE CXX)
-=======
-
-  MYSQL_ADD_EXECUTABLE(mysql_waitpid mysql_waitpid.c)
-  TARGET_LINK_LIBRARIES(mysql_waitpid mysys mysys_ssl)
-  SET_TARGET_PROPERTIES(mysql_waitpid PROPERTIES LINKER_LANGUAGE CXX)
->>>>>>> a67ec5f8
 ENDIF()
 
 # In published release builds on Solaris, we need to bundle gcc source.
