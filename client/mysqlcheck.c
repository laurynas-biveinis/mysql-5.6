/* Copyright (c) 2000, 2010, Oracle and/or its affiliates. All rights reserved.

   This program is free software; you can redistribute it and/or modify
   it under the terms of the GNU General Public License as published by
   the Free Software Foundation; version 2 of the License.

   This program is distributed in the hope that it will be useful,
   but WITHOUT ANY WARRANTY; without even the implied warranty of
   MERCHANTABILITY or FITNESS FOR A PARTICULAR PURPOSE.  See the
   GNU General Public License for more details.

   You should have received a copy of the GNU General Public License
   along with this program; if not, write to the Free Software
   Foundation, Inc., 59 Temple Place, Suite 330, Boston, MA  02111-1307  USA */

#define CHECK_VERSION "2.5.0"

#include "client_priv.h"
#include <m_ctype.h>
#include <mysql_version.h>
#include <mysqld_error.h>
#include <sslopt-vars.h>
#include <welcome_copyright_notice.h> /* ORACLE_WELCOME_COPYRIGHT_NOTICE */

/* Exit codes */

#define EX_USAGE 1
#define EX_MYSQLERR 2

static MYSQL mysql_connection, *sock = 0;
static my_bool opt_alldbs = 0, opt_check_only_changed = 0, opt_extended = 0,
               opt_compress = 0, opt_databases = 0, opt_fast = 0,
               opt_medium_check = 0, opt_quick = 0, opt_all_in_1 = 0,
               opt_silent = 0, opt_auto_repair = 0, ignore_errors = 0,
               tty_password= 0, opt_frm= 0, debug_info_flag= 0, debug_check_flag= 0,
               opt_fix_table_names= 0, opt_fix_db_names= 0, opt_upgrade= 0,
               opt_write_binlog= 1;
static uint verbose = 0, opt_mysql_port=0;
static int my_end_arg;
static char * opt_mysql_unix_port = 0;
static char *opt_password = 0, *current_user = 0, 
	    *default_charset= 0, *current_host= 0;
static char *opt_plugin_dir= 0, *opt_default_auth= 0;
static int first_error = 0;
DYNAMIC_ARRAY tables4repair, tables4rebuild;
#ifdef HAVE_SMEM
static char *shared_memory_base_name=0;
#endif
static uint opt_protocol=0;
static char *opt_bind_addr = NULL;

enum operations { DO_CHECK=1, DO_REPAIR, DO_ANALYZE, DO_OPTIMIZE, DO_UPGRADE };

static struct my_option my_long_options[] =
{
  {"all-databases", 'A',
   "Check all the databases. This is the same as --databases with all databases selected.",
   &opt_alldbs, &opt_alldbs, 0, GET_BOOL, NO_ARG, 0, 0, 0, 0,
   0, 0},
  {"analyze", 'a', "Analyze given tables.", 0, 0, 0, GET_NO_ARG, NO_ARG, 0, 0,
   0, 0, 0, 0},
  {"all-in-1", '1',
   "Instead of issuing one query for each table, use one query per database, naming all tables in the database in a comma-separated list.",
   &opt_all_in_1, &opt_all_in_1, 0, GET_BOOL, NO_ARG, 0, 0, 0,
   0, 0, 0},
  {"auto-repair", OPT_AUTO_REPAIR,
   "If a checked table is corrupted, automatically fix it. Repairing will be done after all tables have been checked, if corrupted ones were found.",
   &opt_auto_repair, &opt_auto_repair, 0, GET_BOOL, NO_ARG, 0,
   0, 0, 0, 0, 0},
  {"bind-address", 0, "IP address to bind to.",
   (uchar**) &opt_bind_addr, (uchar**) &opt_bind_addr, 0, GET_STR,
   REQUIRED_ARG, 0, 0, 0, 0, 0, 0},
  {"character-sets-dir", OPT_CHARSETS_DIR,
   "Directory for character set files.", &charsets_dir,
   &charsets_dir, 0, GET_STR, REQUIRED_ARG, 0, 0, 0, 0, 0, 0},
  {"check", 'c', "Check table for errors.", 0, 0, 0, GET_NO_ARG, NO_ARG, 0, 0,
   0, 0, 0, 0},
  {"check-only-changed", 'C',
   "Check only tables that have changed since last check or haven't been closed properly.",
   0, 0, 0, GET_NO_ARG, NO_ARG, 0, 0, 0, 0, 0, 0},
  {"check-upgrade", 'g',
   "Check tables for version-dependent changes. May be used with --auto-repair to correct tables requiring version-dependent updates.",
   0, 0, 0, GET_NO_ARG, NO_ARG, 0, 0, 0, 0, 0, 0},
  {"compress", OPT_COMPRESS, "Use compression in server/client protocol.",
   &opt_compress, &opt_compress, 0, GET_BOOL, NO_ARG, 0, 0, 0,
   0, 0, 0},
  {"databases", 'B',
   "Check several databases. Note the difference in usage; in this case no tables are given. All name arguments are regarded as database names.",
   &opt_databases, &opt_databases, 0, GET_BOOL, NO_ARG,
   0, 0, 0, 0, 0, 0},
#ifdef DBUG_OFF
  {"debug", '#', "This is a non-debug version. Catch this and exit.",
   0, 0, 0, GET_DISABLED, OPT_ARG, 0, 0, 0, 0, 0, 0},
#else
  {"debug", '#', "Output debug log. Often this is 'd:t:o,filename'.",
   0, 0, 0, GET_STR, OPT_ARG, 0, 0, 0, 0, 0, 0},
#endif
  {"debug-check", OPT_DEBUG_CHECK, "Check memory and open file usage at exit.",
   &debug_check_flag, &debug_check_flag, 0,
   GET_BOOL, NO_ARG, 0, 0, 0, 0, 0, 0},
  {"debug-info", OPT_DEBUG_INFO, "Print some debug info at exit.",
   &debug_info_flag, &debug_info_flag,
   0, GET_BOOL, NO_ARG, 0, 0, 0, 0, 0, 0},
  {"default-character-set", OPT_DEFAULT_CHARSET,
   "Set the default character set.", &default_charset,
   &default_charset, 0, GET_STR, REQUIRED_ARG, 0, 0, 0, 0, 0, 0},
  {"default_auth", OPT_DEFAULT_AUTH,
   "Default authentication client-side plugin to use.",
   &opt_default_auth, &opt_default_auth, 0,
   GET_STR, REQUIRED_ARG, 0, 0, 0, 0, 0, 0},
  {"fast",'F', "Check only tables that haven't been closed properly.",
   &opt_fast, &opt_fast, 0, GET_BOOL, NO_ARG, 0, 0, 0, 0, 0,
   0},
  {"fix-db-names", OPT_FIX_DB_NAMES, "Fix database names.",
    &opt_fix_db_names, &opt_fix_db_names,
    0, GET_BOOL, NO_ARG, 0, 0, 0, 0, 0, 0},
  {"fix-table-names", OPT_FIX_TABLE_NAMES, "Fix table names.",
    &opt_fix_table_names, &opt_fix_table_names,
    0, GET_BOOL, NO_ARG, 0, 0, 0, 0, 0, 0},
  {"force", 'f', "Continue even if we get an SQL error.",
   &ignore_errors, &ignore_errors, 0, GET_BOOL, NO_ARG, 0, 0,
   0, 0, 0, 0},
  {"extended", 'e',
   "If you are using this option with CHECK TABLE, it will ensure that the table is 100 percent consistent, but will take a long time. If you are using this option with REPAIR TABLE, it will force using old slow repair with keycache method, instead of much faster repair by sorting.",
   &opt_extended, &opt_extended, 0, GET_BOOL, NO_ARG, 0, 0, 0,
   0, 0, 0},
  {"help", '?', "Display this help message and exit.", 0, 0, 0, GET_NO_ARG,
   NO_ARG, 0, 0, 0, 0, 0, 0},
  {"host",'h', "Connect to host.", &current_host,
   &current_host, 0, GET_STR_ALLOC, REQUIRED_ARG, 0, 0, 0, 0, 0, 0},
  {"medium-check", 'm',
   "Faster than extended-check, but only finds 99.99 percent of all errors. Should be good enough for most cases.",
   0, 0, 0, GET_NO_ARG, NO_ARG, 0, 0, 0, 0, 0, 0},
  {"write-binlog", OPT_WRITE_BINLOG,
   "Log ANALYZE, OPTIMIZE and REPAIR TABLE commands. Use --skip-write-binlog "
   "when commands should not be sent to replication slaves.",
   &opt_write_binlog, &opt_write_binlog, 0, GET_BOOL, NO_ARG,
   1, 0, 0, 0, 0, 0},
  {"optimize", 'o', "Optimize table.", 0, 0, 0, GET_NO_ARG, NO_ARG, 0, 0, 0, 0,
   0, 0},
  {"password", 'p',
   "Password to use when connecting to server. If password is not given, it's solicited on the tty.",
   0, 0, 0, GET_STR, OPT_ARG, 0, 0, 0, 0, 0, 0},
#ifdef __WIN__
  {"pipe", 'W', "Use named pipes to connect to server.", 0, 0, 0, GET_NO_ARG,
   NO_ARG, 0, 0, 0, 0, 0, 0},
#endif
  {"plugin_dir", OPT_PLUGIN_DIR, "Directory for client-side plugins.",
   &opt_plugin_dir, &opt_plugin_dir, 0,
   GET_STR, REQUIRED_ARG, 0, 0, 0, 0, 0, 0},
  {"port", 'P', "Port number to use for connection or 0 for default to, in "
   "order of preference, my.cnf, $MYSQL_TCP_PORT, "
#if MYSQL_PORT_DEFAULT == 0
   "/etc/services, "
#endif
   "built-in default (" STRINGIFY_ARG(MYSQL_PORT) ").",
   &opt_mysql_port, &opt_mysql_port, 0, GET_UINT, REQUIRED_ARG, 0, 0, 0, 0, 0,
   0},
  {"protocol", OPT_MYSQL_PROTOCOL, "The protocol to use for connection (tcp, socket, pipe, memory).",
   0, 0, 0, GET_STR,  REQUIRED_ARG, 0, 0, 0, 0, 0, 0},
  {"quick", 'q',
   "If you are using this option with CHECK TABLE, it prevents the check from scanning the rows to check for wrong links. This is the fastest check. If you are using this option with REPAIR TABLE, it will try to repair only the index tree. This is the fastest repair method for a table.",
   &opt_quick, &opt_quick, 0, GET_BOOL, NO_ARG, 0, 0, 0, 0, 0,
   0},
  {"repair", 'r',
   "Can fix almost anything except unique keys that aren't unique.",
   0, 0, 0, GET_NO_ARG, NO_ARG, 0, 0, 0, 0, 0, 0},
#ifdef HAVE_SMEM
  {"shared-memory-base-name", OPT_SHARED_MEMORY_BASE_NAME,
   "Base name of shared memory.", &shared_memory_base_name, &shared_memory_base_name,
   0, GET_STR_ALLOC, REQUIRED_ARG, 0, 0, 0, 0, 0, 0},
#endif
  {"silent", 's', "Print only error messages.", &opt_silent,
   &opt_silent, 0, GET_BOOL, NO_ARG, 0, 0, 0, 0, 0, 0},
  {"socket", 'S', "The socket file to use for connection.",
   &opt_mysql_unix_port, &opt_mysql_unix_port, 0, GET_STR,
   REQUIRED_ARG, 0, 0, 0, 0, 0, 0},
#include <sslopt-longopts.h>
  {"tables", OPT_TABLES, "Overrides option --databases (-B).", 0, 0, 0,
   GET_NO_ARG, NO_ARG, 0, 0, 0, 0, 0, 0},
  {"use-frm", OPT_FRM,
   "When used with REPAIR, get table structure from .frm file, so the table can be repaired even if .MYI header is corrupted.",
   &opt_frm, &opt_frm, 0, GET_BOOL, NO_ARG, 0, 0, 0, 0, 0,
   0},
#ifndef DONT_ALLOW_USER_CHANGE
  {"user", 'u', "User for login if not current user.", &current_user,
   &current_user, 0, GET_STR, REQUIRED_ARG, 0, 0, 0, 0, 0, 0},
#endif
  {"verbose", 'v', "Print info about the various stages.", 0, 0, 0, GET_NO_ARG,
   NO_ARG, 0, 0, 0, 0, 0, 0},
  {"version", 'V', "Output version information and exit.", 0, 0, 0, GET_NO_ARG,
   NO_ARG, 0, 0, 0, 0, 0, 0},
  {0, 0, 0, 0, 0, 0, GET_NO_ARG, NO_ARG, 0, 0, 0, 0, 0, 0}
};

static const char *load_default_groups[] = { "mysqlcheck", "client", 0 };


static void print_version(void);
static void usage(void);
static int get_options(int *argc, char ***argv);
static int process_all_databases();
static int process_databases(char **db_names);
static int process_selected_tables(char *db, char **table_names, int tables);
static int process_all_tables_in_db(char *database);
static int process_one_db(char *database);
static int use_db(char *database);
static int handle_request_for_tables(char *tables, uint length);
static int dbConnect(char *host, char *user,char *passwd);
static void dbDisconnect(char *host);
static void DBerror(MYSQL *mysql, const char *when);
static void safe_exit(int error);
static void print_result();
static uint fixed_name_length(const char *name);
static char *fix_table_name(char *dest, char *src);
int what_to_do = 0;


static void print_version(void)
{
  printf("%s  Ver %s Distrib %s, for %s (%s)\n", my_progname, CHECK_VERSION,
   MYSQL_SERVER_VERSION, SYSTEM_TYPE, MACHINE_TYPE);
} /* print_version */


static void usage(void)
{
  print_version();
  puts(ORACLE_WELCOME_COPYRIGHT_NOTICE("2000, 2010"));
  puts("This program can be used to CHECK (-c, -m, -C), REPAIR (-r), ANALYZE (-a),");
  puts("or OPTIMIZE (-o) tables. Some of the options (like -e or -q) can be");
  puts("used at the same time. Not all options are supported by all storage engines.");
  puts("Please consult the MySQL manual for latest information about the");
  puts("above. The options -c, -r, -a, and -o are exclusive to each other, which");
  puts("means that the last option will be used, if several was specified.\n");
  puts("The option -c will be used by default, if none was specified. You");
  puts("can change the default behavior by making a symbolic link, or");
  puts("copying this file somewhere with another name, the alternatives are:");
  puts("mysqlrepair:   The default option will be -r");
  puts("mysqlanalyze:  The default option will be -a");
  puts("mysqloptimize: The default option will be -o\n");
  printf("Usage: %s [OPTIONS] database [tables]\n", my_progname);
  printf("OR     %s [OPTIONS] --databases DB1 [DB2 DB3...]\n",
	 my_progname);
  printf("OR     %s [OPTIONS] --all-databases\n", my_progname);
  print_defaults("my", load_default_groups);
  my_print_help(my_long_options);
  my_print_variables(my_long_options);
} /* usage */


static my_bool
get_one_option(int optid, const struct my_option *opt __attribute__((unused)),
	       char *argument)
{
  int orig_what_to_do= what_to_do;

  switch(optid) {
  case 'a':
    what_to_do = DO_ANALYZE;
    break;
  case 'c':
    what_to_do = DO_CHECK;
    break;
  case 'C':
    what_to_do = DO_CHECK;
    opt_check_only_changed = 1;
    break;
  case 'I': /* Fall through */
  case '?':
    usage();
    exit(0);
  case 'm':
    what_to_do = DO_CHECK;
    opt_medium_check = 1;
    break;
  case 'o':
    what_to_do = DO_OPTIMIZE;
    break;
  case OPT_FIX_DB_NAMES:
    what_to_do= DO_UPGRADE;
    opt_databases= 1;
    break;
  case OPT_FIX_TABLE_NAMES:
    what_to_do= DO_UPGRADE;
    break;
  case 'p':
    if (argument == disabled_my_option)
      argument= (char*) "";			/* Don't require password */
    if (argument)
    {
      char *start = argument;
      my_free(opt_password);
      opt_password = my_strdup(argument, MYF(MY_FAE));
      while (*argument) *argument++= 'x';		/* Destroy argument */
      if (*start)
	start[1] = 0;                             /* Cut length of argument */
      tty_password= 0;
    }
    else
      tty_password = 1;
    break;
  case 'r':
    what_to_do = DO_REPAIR;
    break;
  case 'g':
    what_to_do= DO_CHECK;
    opt_upgrade= 1;
    break;
  case 'W':
#ifdef __WIN__
    opt_protocol = MYSQL_PROTOCOL_PIPE;
#endif
    break;
  case '#':
    DBUG_PUSH(argument ? argument : "d:t:o");
    debug_check_flag= 1;
    break;
#include <sslopt-case.h>
  case OPT_TABLES:
    opt_databases = 0;
    break;
  case 'v':
    verbose++;
    break;
  case 'V': print_version(); exit(0);
  case OPT_MYSQL_PROTOCOL:
    opt_protocol= find_type_or_exit(argument, &sql_protocol_typelib,
                                    opt->name);
    break;
  }

  if (orig_what_to_do && (what_to_do != orig_what_to_do))
  {
    fprintf(stderr, "Error:  %s doesn't support multiple contradicting commands.\n",
            my_progname);
    return 1;
  }
  return 0;
}


static int get_options(int *argc, char ***argv)
{
  int ho_error;

  if (*argc == 1)
  {
    usage();
    exit(0);
  }

  if ((ho_error= load_defaults("my", load_default_groups, argc, argv)) ||
      (ho_error=handle_options(argc, argv, my_long_options, get_one_option)))
    exit(ho_error);

  if (!what_to_do)
  {
    size_t pnlen= strlen(my_progname);

    if (pnlen < 6) /* name too short */
      what_to_do = DO_CHECK;
    else if (!strcmp("repair", my_progname + pnlen - 6))
      what_to_do = DO_REPAIR;
    else if (!strcmp("analyze", my_progname + pnlen - 7))
      what_to_do = DO_ANALYZE;
    else if  (!strcmp("optimize", my_progname + pnlen - 8))
      what_to_do = DO_OPTIMIZE;
    else
      what_to_do = DO_CHECK;
  }

  /*
    If there's no --default-character-set option given with
    --fix-table-name or --fix-db-name set the default character set to "utf8".
  */
  if (!default_charset)
  {
    if (opt_fix_db_names || opt_fix_table_names)
      default_charset= (char*) "utf8";
    else
      default_charset= (char*) MYSQL_AUTODETECT_CHARSET_NAME;
  }
  if (strcmp(default_charset, MYSQL_AUTODETECT_CHARSET_NAME) &&
      !get_charset_by_csname(default_charset, MY_CS_PRIMARY, MYF(MY_WME)))
  {
    printf("Unsupported character set: %s\n", default_charset);
    return 1;
  }
  if (*argc > 0 && opt_alldbs)
  {
    printf("You should give only options, no arguments at all, with option\n");
    printf("--all-databases. Please see %s --help for more information.\n",
	   my_progname);
    return 1;
  }
  if (*argc < 1 && !opt_alldbs)
  {
    printf("You forgot to give the arguments! Please see %s --help\n",
	   my_progname);
    printf("for more information.\n");
    return 1;
  }
  if (tty_password)
    opt_password = get_tty_password(NullS);
  if (debug_info_flag)
    my_end_arg= MY_CHECK_ERROR | MY_GIVE_INFO;
  if (debug_check_flag)
    my_end_arg= MY_CHECK_ERROR;
  return(0);
} /* get_options */


static int process_all_databases()
{
  MYSQL_ROW row;
  MYSQL_RES *tableres;
  int result = 0;

  if (mysql_query(sock, "SHOW DATABASES") ||
      !(tableres = mysql_store_result(sock)))
  {
    my_printf_error(0, "Error: Couldn't execute 'SHOW DATABASES': %s",
		    MYF(0), mysql_error(sock));
    return 1;
  }
  while ((row = mysql_fetch_row(tableres)))
  {
    if (process_one_db(row[0]))
      result = 1;
  }
  return result;
}
/* process_all_databases */


static int process_databases(char **db_names)
{
  int result = 0;
  for ( ; *db_names ; db_names++)
  {
    if (process_one_db(*db_names))
      result = 1;
  }
  return result;
} /* process_databases */


static int process_selected_tables(char *db, char **table_names, int tables)
{
  if (use_db(db))
    return 1;
  if (opt_all_in_1 && what_to_do != DO_UPGRADE)
  {
    /* 
      We need table list in form `a`, `b`, `c`
      that's why we need 2 more chars added to to each table name
      space is for more readable output in logs and in case of error
    */	  
    char *table_names_comma_sep, *end;
    size_t tot_length= 0;
    int             i= 0;

    for (i = 0; i < tables; i++)
      tot_length+= fixed_name_length(*(table_names + i)) + 2;

    if (!(table_names_comma_sep = (char *)
	  my_malloc((sizeof(char) * tot_length) + 4, MYF(MY_WME))))
      return 1;

    for (end = table_names_comma_sep + 1; tables > 0;
	 tables--, table_names++)
    {
      end= fix_table_name(end, *table_names);
      *end++= ',';
    }
    *--end = 0;
    handle_request_for_tables(table_names_comma_sep + 1, (uint) (tot_length - 1));
    my_free(table_names_comma_sep);
  }
  else
    for (; tables > 0; tables--, table_names++)
      handle_request_for_tables(*table_names, fixed_name_length(*table_names));
  return 0;
} /* process_selected_tables */


static uint fixed_name_length(const char *name)
{
  const char *p;
  uint extra_length= 2;  /* count the first/last backticks */
  
  for (p= name; *p; p++)
  {
    if (*p == '`')
      extra_length++;
    else if (*p == '.')
      extra_length+= 2;
  }
  return (uint) ((p - name) + extra_length);
}


static char *fix_table_name(char *dest, char *src)
{
  *dest++= '`';
  for (; *src; src++)
  {
    switch (*src) {
    case '.':            /* add backticks around '.' */
      *dest++= '`';
      *dest++= '.';
      *dest++= '`';
      break;
    case '`':            /* escape backtick character */
      *dest++= '`';
      /* fall through */
    default:
      *dest++= *src;
    }
  }
  *dest++= '`';
  return dest;
}


static int process_all_tables_in_db(char *database)
{
  MYSQL_RES *res;
  MYSQL_ROW row;
  uint num_columns;

  LINT_INIT(res);
  if (use_db(database))
    return 1;
  if ((mysql_query(sock, "SHOW /*!50002 FULL*/ TABLES") &&
       mysql_query(sock, "SHOW TABLES")) ||
      !(res= mysql_store_result(sock)))
  {
    my_printf_error(0, "Error: Couldn't get table list for database %s: %s",
		    MYF(0), database, mysql_error(sock));
    return 1;
  }

  num_columns= mysql_num_fields(res);

  if (opt_all_in_1 && what_to_do != DO_UPGRADE)
  {
    /*
      We need table list in form `a`, `b`, `c`
      that's why we need 2 more chars added to to each table name
      space is for more readable output in logs and in case of error
     */

    char *tables, *end;
    uint tot_length = 0;

    while ((row = mysql_fetch_row(res)))
      tot_length+= fixed_name_length(row[0]) + 2;
    mysql_data_seek(res, 0);

    if (!(tables=(char *) my_malloc(sizeof(char)*tot_length+4, MYF(MY_WME))))
    {
      mysql_free_result(res);
      return 1;
    }
    for (end = tables + 1; (row = mysql_fetch_row(res)) ;)
    {
      if ((num_columns == 2) && (strcmp(row[1], "VIEW") == 0))
        continue;

      end= fix_table_name(end, row[0]);
      *end++= ',';
    }
    *--end = 0;
    if (tot_length)
      handle_request_for_tables(tables + 1, tot_length - 1);
    my_free(tables);
  }
  else
  {
    while ((row = mysql_fetch_row(res)))
    {
      /* Skip views if we don't perform renaming. */
      if ((what_to_do != DO_UPGRADE) && (num_columns == 2) && (strcmp(row[1], "VIEW") == 0))
        continue;

      handle_request_for_tables(row[0], fixed_name_length(row[0]));
    }
  }
  mysql_free_result(res);
  return 0;
} /* process_all_tables_in_db */



static int fix_table_storage_name(const char *name)
{
  char qbuf[100 + NAME_LEN*4];
  int rc= 0;
  if (strncmp(name, "#mysql50#", 9))
    return 1;
  sprintf(qbuf, "RENAME TABLE `%s` TO `%s`", name, name + 9);
  if (mysql_query(sock, qbuf))
  {
    fprintf(stderr, "Failed to %s\n", qbuf);
    fprintf(stderr, "Error: %s\n", mysql_error(sock));
    rc= 1;
  }
  if (verbose)
    printf("%-50s %s\n", name, rc ? "FAILED" : "OK");
  return rc;
}

static int fix_database_storage_name(const char *name)
{
  char qbuf[100 + NAME_LEN*4];
  int rc= 0;
  if (strncmp(name, "#mysql50#", 9))
    return 1;
  sprintf(qbuf, "ALTER DATABASE `%s` UPGRADE DATA DIRECTORY NAME", name);
  if (mysql_query(sock, qbuf))
  {
    fprintf(stderr, "Failed to %s\n", qbuf);
    fprintf(stderr, "Error: %s\n", mysql_error(sock));
    rc= 1;
  }
  if (verbose)
    printf("%-50s %s\n", name, rc ? "FAILED" : "OK");
  return rc;
}

static int rebuild_table(char *name)
{
  char *query, *ptr;
  int rc= 0;
  query= (char*)my_malloc(sizeof(char) * (12 + fixed_name_length(name) + 6 + 1),
                          MYF(MY_WME));
  if (!query)
    return 1;
  ptr= strmov(query, "ALTER TABLE ");
  ptr= fix_table_name(ptr, name);
  ptr= strxmov(ptr, " FORCE", NullS);
  if (mysql_real_query(sock, query, (uint)(ptr - query)))
  {
    fprintf(stderr, "Failed to %s\n", query);
    fprintf(stderr, "Error: %s\n", mysql_error(sock));
    rc= 1;
  }
  my_free(query);
  return rc;
}

static int process_one_db(char *database)
{
  if (what_to_do == DO_UPGRADE)
  {
    int rc= 0;
    if (opt_fix_db_names && !strncmp(database,"#mysql50#", 9))
    {
      rc= fix_database_storage_name(database);
      database+= 9;
    }
    if (rc || !opt_fix_table_names)
      return rc;
  }
  return process_all_tables_in_db(database);
}


static int use_db(char *database)
{
  if (mysql_get_server_version(sock) >= FIRST_INFORMATION_SCHEMA_VERSION &&
      !my_strcasecmp(&my_charset_latin1, database, INFORMATION_SCHEMA_DB_NAME))
    return 1;
  if (mysql_get_server_version(sock) >= FIRST_PERFORMANCE_SCHEMA_VERSION &&
      !my_strcasecmp(&my_charset_latin1, database, PERFORMANCE_SCHEMA_DB_NAME))
    return 1;
  if (mysql_select_db(sock, database))
  {
    DBerror(sock, "when selecting the database");
    return 1;
  }
  return 0;
} /* use_db */

static int disable_binlog()
{
  const char *stmt= "SET SQL_LOG_BIN=0";
  if (mysql_query(sock, stmt))
  {
    fprintf(stderr, "Failed to %s\n", stmt);
    fprintf(stderr, "Error: %s\n", mysql_error(sock));
    return 1;
  }
  return 0;
}

static int handle_request_for_tables(char *tables, uint length)
{
  char *query, *end, options[100], message[100];
  uint query_length= 0;
  const char *op = 0;

  options[0] = 0;
  end = options;
  switch (what_to_do) {
  case DO_CHECK:
    op = "CHECK";
    if (opt_quick)              end = strmov(end, " QUICK");
    if (opt_fast)               end = strmov(end, " FAST");
    if (opt_medium_check)       end = strmov(end, " MEDIUM"); /* Default */
    if (opt_extended)           end = strmov(end, " EXTENDED");
    if (opt_check_only_changed) end = strmov(end, " CHANGED");
    if (opt_upgrade)            end = strmov(end, " FOR UPGRADE");
    break;
  case DO_REPAIR:
    op= (opt_write_binlog) ? "REPAIR" : "REPAIR NO_WRITE_TO_BINLOG";
    if (opt_quick)              end = strmov(end, " QUICK");
    if (opt_extended)           end = strmov(end, " EXTENDED");
    if (opt_frm)                end = strmov(end, " USE_FRM");
    break;
  case DO_ANALYZE:
    op= (opt_write_binlog) ? "ANALYZE" : "ANALYZE NO_WRITE_TO_BINLOG";
    break;
  case DO_OPTIMIZE:
    op= (opt_write_binlog) ? "OPTIMIZE" : "OPTIMIZE NO_WRITE_TO_BINLOG";
    break;
  case DO_UPGRADE:
    return fix_table_storage_name(tables);
  }

  if (!(query =(char *) my_malloc((sizeof(char)*(length+110)), MYF(MY_WME))))
    return 1;
  if (opt_all_in_1)
  {
    /* No backticks here as we added them before */
    query_length= sprintf(query, "%s TABLE %s %s", op, tables, options);
  }
  else
  {
    char *ptr;

    ptr= strmov(strmov(query, op), " TABLE ");
    ptr= fix_table_name(ptr, tables);
    ptr= strxmov(ptr, " ", options, NullS);
    query_length= (uint) (ptr - query);
  }
  if (mysql_real_query(sock, query, query_length))
  {
    sprintf(message, "when executing '%s TABLE ... %s'", op, options);
    DBerror(sock, message);
    return 1;
  }
  print_result();
  my_free(query);
  return 0;
}


static void print_result()
{
  MYSQL_RES *res;
  MYSQL_ROW row;
  char prev[NAME_LEN*2+2];
  uint i;
  my_bool found_error=0, table_rebuild=0;

  res = mysql_use_result(sock);

  prev[0] = '\0';
  for (i = 0; (row = mysql_fetch_row(res)); i++)
  {
    int changed = strcmp(prev, row[0]);
    my_bool status = !strcmp(row[2], "status");

    if (status)
    {
      /*
        if there was an error with the table, we have --auto-repair set,
        and this isn't a repair op, then add the table to the tables4repair
        list
      */
      if (found_error && opt_auto_repair && what_to_do != DO_REPAIR &&
	  strcmp(row[3],"OK"))
<<<<<<< HEAD
	insert_dynamic(&tables4repair, prev);
=======
      {
        if (table_rebuild)
          insert_dynamic(&tables4rebuild, prev);
        else
          insert_dynamic(&tables4repair, prev);
      }
>>>>>>> fcf11a4c
      found_error=0;
      table_rebuild=0;
      if (opt_silent)
	continue;
    }
    if (status && changed)
      printf("%-50s %s", row[0], row[3]);
    else if (!status && changed)
    {
      printf("%s\n%-9s: %s", row[0], row[2], row[3]);
      if (strcmp(row[2],"note"))
      {
	found_error=1;
        if (opt_auto_repair && strstr(row[3], "ALTER TABLE") != NULL)
          table_rebuild=1;
      }
    }
    else
      printf("%-9s: %s", row[2], row[3]);
    strmov(prev, row[0]);
    putchar('\n');
  }
  /* add the last table to be repaired to the list */
  if (found_error && opt_auto_repair && what_to_do != DO_REPAIR)
<<<<<<< HEAD
    insert_dynamic(&tables4repair, prev);
=======
  {
    if (table_rebuild)
      insert_dynamic(&tables4rebuild, prev);
    else
      insert_dynamic(&tables4repair, prev);
  }
>>>>>>> fcf11a4c
  mysql_free_result(res);
}


static int dbConnect(char *host, char *user, char *passwd)
{
  DBUG_ENTER("dbConnect");
  if (verbose)
  {
    fprintf(stderr, "# Connecting to %s...\n", host ? host : "localhost");
  }
  mysql_init(&mysql_connection);
  if (opt_compress)
    mysql_options(&mysql_connection, MYSQL_OPT_COMPRESS, NullS);
#ifdef HAVE_OPENSSL
  if (opt_use_ssl)
    mysql_ssl_set(&mysql_connection, opt_ssl_key, opt_ssl_cert, opt_ssl_ca,
		  opt_ssl_capath, opt_ssl_cipher);
#endif
  if (opt_protocol)
    mysql_options(&mysql_connection,MYSQL_OPT_PROTOCOL,(char*)&opt_protocol);
  if (opt_bind_addr)
    mysql_options(&mysql_connection, MYSQL_OPT_BIND, opt_bind_addr);
#ifdef HAVE_SMEM
  if (shared_memory_base_name)
    mysql_options(&mysql_connection,MYSQL_SHARED_MEMORY_BASE_NAME,shared_memory_base_name);
#endif

  if (opt_plugin_dir && *opt_plugin_dir)
    mysql_options(&mysql_connection, MYSQL_PLUGIN_DIR, opt_plugin_dir);

  if (opt_default_auth && *opt_default_auth)
    mysql_options(&mysql_connection, MYSQL_DEFAULT_AUTH, opt_default_auth);

  mysql_options(&mysql_connection, MYSQL_SET_CHARSET_NAME, default_charset);
  if (!(sock = mysql_real_connect(&mysql_connection, host, user, passwd,
         NULL, opt_mysql_port, opt_mysql_unix_port, 0)))
  {
    DBerror(&mysql_connection, "when trying to connect");
    return 1;
  }
  mysql_connection.reconnect= 1;
  return 0;
} /* dbConnect */


static void dbDisconnect(char *host)
{
  if (verbose)
    fprintf(stderr, "# Disconnecting from %s...\n", host ? host : "localhost");
  mysql_close(sock);
} /* dbDisconnect */


static void DBerror(MYSQL *mysql, const char *when)
{
  DBUG_ENTER("DBerror");
  my_printf_error(0,"Got error: %d: %s %s", MYF(0),
		  mysql_errno(mysql), mysql_error(mysql), when);
  safe_exit(EX_MYSQLERR);
  DBUG_VOID_RETURN;
} /* DBerror */


static void safe_exit(int error)
{
  if (!first_error)
    first_error= error;
  if (ignore_errors)
    return;
  if (sock)
    mysql_close(sock);
  exit(error);
}


int main(int argc, char **argv)
{
  MY_INIT(argv[0]);
  /*
  ** Check out the args
  */
  if (get_options(&argc, &argv))
  {
    my_end(my_end_arg);
    exit(EX_USAGE);
  }
  if (dbConnect(current_host, current_user, opt_password))
    exit(EX_MYSQLERR);

  if (!opt_write_binlog)
  {
    if (disable_binlog()) {
      first_error= 1;
      goto end;
    }
  }

  if (opt_auto_repair &&
      (my_init_dynamic_array(&tables4repair, sizeof(char)*(NAME_LEN*2+2),16,64) ||
       my_init_dynamic_array(&tables4rebuild, sizeof(char)*(NAME_LEN*2+2),16,64)))
  {
    first_error = 1;
    goto end;
  }

  if (opt_alldbs)
    process_all_databases();
  /* Only one database and selected table(s) */
  else if (argc > 1 && !opt_databases)
    process_selected_tables(*argv, (argv + 1), (argc - 1));
  /* One or more databases, all tables */
  else
    process_databases(argv);
  if (opt_auto_repair)
  {
    uint i;

    if (!opt_silent && (tables4repair.elements || tables4rebuild.elements))
      puts("\nRepairing tables");
    what_to_do = DO_REPAIR;
    for (i = 0; i < tables4repair.elements ; i++)
    {
      char *name= (char*) dynamic_array_ptr(&tables4repair, i);
      handle_request_for_tables(name, fixed_name_length(name));
    }
    for (i = 0; i < tables4rebuild.elements ; i++)
      rebuild_table((char*) dynamic_array_ptr(&tables4rebuild, i));
  }
 end:
  dbDisconnect(current_host);
  if (opt_auto_repair)
  {
    delete_dynamic(&tables4repair);
    delete_dynamic(&tables4rebuild);
  }
  my_free(opt_password);
#ifdef HAVE_SMEM
  my_free(shared_memory_base_name);
#endif
  my_end(my_end_arg);
  return(first_error!=0);
} /* main */<|MERGE_RESOLUTION|>--- conflicted
+++ resolved
@@ -783,16 +783,12 @@
       */
       if (found_error && opt_auto_repair && what_to_do != DO_REPAIR &&
 	  strcmp(row[3],"OK"))
-<<<<<<< HEAD
-	insert_dynamic(&tables4repair, prev);
-=======
       {
         if (table_rebuild)
           insert_dynamic(&tables4rebuild, prev);
         else
           insert_dynamic(&tables4repair, prev);
       }
->>>>>>> fcf11a4c
       found_error=0;
       table_rebuild=0;
       if (opt_silent)
@@ -817,16 +813,12 @@
   }
   /* add the last table to be repaired to the list */
   if (found_error && opt_auto_repair && what_to_do != DO_REPAIR)
-<<<<<<< HEAD
-    insert_dynamic(&tables4repair, prev);
-=======
   {
     if (table_rebuild)
       insert_dynamic(&tables4rebuild, prev);
     else
       insert_dynamic(&tables4repair, prev);
   }
->>>>>>> fcf11a4c
   mysql_free_result(res);
 }
 
