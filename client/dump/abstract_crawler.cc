/*
<<<<<<< HEAD
  Copyright (c) 2015, 2017, Oracle and/or its affiliates. All rights reserved.
=======
  Copyright (c) 2015, 2018 Oracle and/or its affiliates. All rights reserved.
>>>>>>> da632a99

  This program is free software; you can redistribute it and/or modify
  it under the terms of the GNU General Public License, version 2.0,
  as published by the Free Software Foundation.

  This program is also distributed with certain software (including
  but not limited to OpenSSL) that is licensed under separate terms,
  as designated in a particular file or component or in included license
  documentation.  The authors of MySQL hereby grant you an additional
  permission to link the program and your derivative works with the
  separately licensed software that they have included with MySQL.

  This program is distributed in the hope that it will be useful,
  but WITHOUT ANY WARRANTY; without even the implied warranty of
  MERCHANTABILITY or FITNESS FOR A PARTICULAR PURPOSE.  See the
  GNU General Public License, version 2.0, for more details.

  You should have received a copy of the GNU General Public License
  along with this program; if not, write to the Free Software
  Foundation, Inc., 51 Franklin St, Fifth Floor, Boston, MA 02110-1301  USA
*/

#include "client/dump/abstract_crawler.h"

#include <stddef.h>
#include <atomic>
#include <chrono>
#include <functional>
#include <thread>

#include "client/dump/dump_end_dump_task.h"

using namespace Mysql::Tools::Dump;

std::atomic<uint64_t> Abstract_crawler::next_chain_id;

Abstract_crawler::Abstract_crawler(
    std::function<bool(const Mysql::Tools::Base::Message_data &)>
        *message_handler,
    Simple_id_generator *object_id_generator,
    Mysql::Tools::Base::Abstract_program *program)
    : Abstract_chain_element(message_handler, object_id_generator),
      m_program(program) {}

Abstract_crawler::~Abstract_crawler() {
  for (std::vector<I_dump_task *>::iterator it = m_dump_tasks_created.begin();
       it != m_dump_tasks_created.end(); ++it) {
    delete *it;
  }
}

void Abstract_crawler::register_chain_maker(I_chain_maker *new_chain_maker) {
  m_chain_makers.push_back(new_chain_maker);
}

Mysql::Tools::Base::Abstract_program *Abstract_crawler::get_program() {
  return m_program;
}

<<<<<<< HEAD
void Abstract_crawler::process_dump_task(I_dump_task *new_dump_task) {
=======
void Abstract_crawler::process_dump_task(I_dump_task* new_dump_task)
{
  /*
   Add the tasks to this list so that even if we error out,
   cleanup is done properly.
  */
  m_dump_tasks_created.push_back(new_dump_task);

>>>>>>> da632a99
  /* in case of error stop all further processing */
  if (get_program()->get_error_code()) return;

<<<<<<< HEAD
  m_dump_tasks_created.push_back(new_dump_task);

  Item_processing_data *main_item_processing_data =
      this->new_task_created(new_dump_task);
=======
  Item_processing_data* main_item_processing_data=
    this->new_task_created(new_dump_task);
>>>>>>> da632a99

  this->object_processing_starts(main_item_processing_data);

  for (std::vector<I_chain_maker *>::iterator it = m_chain_makers.begin();
       it != m_chain_makers.end(); ++it) {
    uint64 new_chain_id = next_chain_id++;
    Chain_data *chain_data = new Chain_data(new_chain_id);

    I_object_reader *chain = (*it)->create_chain(chain_data, new_dump_task);
    if (chain != NULL) {
      main_item_processing_data->set_chain(chain_data);
      chain->read_object(this->new_chain_created(
          chain_data, main_item_processing_data, chain));
    } else {
      delete chain_data;
    }
  }
  this->object_processing_ends(main_item_processing_data);
}

void Abstract_crawler::wait_for_tasks_completion() {
  for (std::vector<I_dump_task *>::iterator it = m_dump_tasks_created.begin();
       it != m_dump_tasks_created.end(); ++it) {
    while ((*it)->is_completed() == false) {
      /* in case of error stop all running queues */
      if (get_program()->get_error_code()) {
        for (std::vector<I_chain_maker *>::iterator it = m_chain_makers.begin();
             it != m_chain_makers.end(); ++it) {
          (*it)->stop_queues();
        }
        return;
      }
      std::this_thread::sleep_for(std::chrono::milliseconds(1));
    }
  }
}

bool Abstract_crawler::need_callbacks_in_child() { return true; }<|MERGE_RESOLUTION|>--- conflicted
+++ resolved
@@ -1,9 +1,5 @@
 /*
-<<<<<<< HEAD
-  Copyright (c) 2015, 2017, Oracle and/or its affiliates. All rights reserved.
-=======
-  Copyright (c) 2015, 2018 Oracle and/or its affiliates. All rights reserved.
->>>>>>> da632a99
+  Copyright (c) 2015, 2018, Oracle and/or its affiliates. All rights reserved.
 
   This program is free software; you can redistribute it and/or modify
   it under the terms of the GNU General Public License, version 2.0,
@@ -63,30 +59,18 @@
   return m_program;
 }
 
-<<<<<<< HEAD
 void Abstract_crawler::process_dump_task(I_dump_task *new_dump_task) {
-=======
-void Abstract_crawler::process_dump_task(I_dump_task* new_dump_task)
-{
   /*
    Add the tasks to this list so that even if we error out,
    cleanup is done properly.
   */
   m_dump_tasks_created.push_back(new_dump_task);
 
->>>>>>> da632a99
   /* in case of error stop all further processing */
   if (get_program()->get_error_code()) return;
 
-<<<<<<< HEAD
-  m_dump_tasks_created.push_back(new_dump_task);
-
   Item_processing_data *main_item_processing_data =
       this->new_task_created(new_dump_task);
-=======
-  Item_processing_data* main_item_processing_data=
-    this->new_task_created(new_dump_task);
->>>>>>> da632a99
 
   this->object_processing_starts(main_item_processing_data);
 
