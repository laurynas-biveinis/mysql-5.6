--- conflicted
+++ resolved
@@ -1,9 +1,5 @@
 /*
-<<<<<<< HEAD
-  Copyright (c) 2015, 2020, Oracle and/or its affiliates. All rights reserved.
-=======
-  Copyright (c) 2015, 2020 Oracle and/or its affiliates.
->>>>>>> 27077157
+  Copyright (c) 2015, 2020, Oracle and/or its affiliates.
 
   This program is free software; you can redistribute it and/or modify
   it under the terms of the GNU General Public License, version 2.0,
@@ -51,17 +47,18 @@
 
 using namespace Mysql::Tools::Dump;
 
-<<<<<<< HEAD
 Mysql_crawler::Mysql_crawler(
     I_connection_provider *connection_provider,
     std::function<bool(const Mysql::Tools::Base::Message_data &)>
         *message_handler,
     Simple_id_generator *object_id_generator,
     Mysql_chain_element_options *options,
+    Mysqldump_tool_chain_maker_options *mysqldump_tool_cmaker_options,
     Mysql::Tools::Base::Abstract_program *program)
     : Abstract_crawler(message_handler, object_id_generator, program),
       Abstract_mysql_chain_element_extension(connection_provider,
-                                             message_handler, options) {}
+                                             message_handler, options),
+      m_mysqldump_tool_cmaker_options(mysqldump_tool_cmaker_options) {}
 
 void Mysql_crawler::enumerate_objects() {
   Mysql::Tools::Base::Mysql_query_runner *runner = this->get_runner();
@@ -69,24 +66,6 @@
   if (!runner) return;
 
   std::vector<const Mysql::Tools::Base::Mysql_query_runner::Row *> gtid_mode;
-=======
-Mysql_crawler::Mysql_crawler(I_connection_provider* connection_provider,
-  Mysql::I_callable<bool, const Mysql::Tools::Base::Message_data&>*
-    message_handler, Simple_id_generator* object_id_generator,
-  Mysql_chain_element_options* options,
-  Mysqldump_tool_chain_maker_options* mysqldump_tool_cmaker_options,
-  Mysql::Tools::Base::Abstract_program* program)
-  : Abstract_crawler(message_handler, object_id_generator, program),
-  Abstract_mysql_chain_element_extension(
-  connection_provider, message_handler, options),
-  m_mysqldump_tool_cmaker_options(mysqldump_tool_cmaker_options)
-{}
-
-void Mysql_crawler::enumerate_objects()
-{
-  Mysql::Tools::Base::Mysql_query_runner* runner= this->get_runner();
-  std::vector<const Mysql::Tools::Base::Mysql_query_runner::Row*> gtid_mode;
->>>>>>> 27077157
   std::string gtid_value("OFF");
   /* Check if the server is GTID enabled */
   runner->run_query_store("SELECT @@global.gtid_mode", &gtid_mode);
@@ -135,32 +114,22 @@
                      this->get_create_statement(runner, "", db_name,
                                                 "DATABASE IF NOT EXISTS")
                          .value());
-
-<<<<<<< HEAD
-    db_list.push_back(database);
     m_current_database_start_dump_task = new Database_start_dump_task(database);
-    m_current_database_end_dump_task = new Database_end_dump_task(database);
-=======
-    m_current_database_start_dump_task=
-      new Database_start_dump_task(database);
-
-    Abstract_data_object* db_object = dynamic_cast<Abstract_data_object*>(
-    m_current_database_start_dump_task->get_related_db_object());
+    Abstract_data_object *db_object = dynamic_cast<Abstract_data_object *>(
+        m_current_database_start_dump_task->get_related_db_object());
 
     /*
      This check is introduced so that only the database objects that are
      included in the dump are validated.
     */
-    if (!m_mysqldump_tool_cmaker_options->is_object_included_in_dump(db_object))
-    {
+    if (!m_mysqldump_tool_cmaker_options->is_object_included_in_dump(
+            db_object)) {
       delete m_current_database_start_dump_task;
       delete database;
       continue;
     }
     db_list.push_back(database);
-    m_current_database_end_dump_task=
-      new Database_end_dump_task(database);
->>>>>>> 27077157
+    m_current_database_end_dump_task = new Database_end_dump_task(database);
     db_end_task_list.push_back(m_current_database_end_dump_task);
 
     m_current_database_start_dump_task->add_dependency(m_dump_start_task);
@@ -336,7 +305,6 @@
   delete runner;
 }
 
-<<<<<<< HEAD
 void Mysql_crawler::enumerate_views(const Database &db) {
   Mysql::Tools::Base::Mysql_query_runner *runner = this->get_runner();
   std::vector<const Mysql::Tools::Base::Mysql_query_runner::Row *> tables;
@@ -365,61 +333,22 @@
          view_it != check_view.end(); ++view_it) {
       const Mysql::Tools::Base::Mysql_query_runner::Row &is_view = **view_it;
       if (is_view[0] == "1") {
+        /* Check if view dependent objects exists */
+        if (runner->run_query(
+                std::string("LOCK TABLES ") +
+                this->get_quoted_object_full_name(db.get_name(), table_name) +
+                " READ") != 0) {
+          Mysql::Tools::Base::Mysql_query_runner::cleanup_result(&check_view);
+          Mysql::Tools::Base::Mysql_query_runner::cleanup_result(&tables);
+          delete runner;
+          return;
+        } else
+          runner->run_query(std::string("UNLOCK TABLES"));
         View *view =
             new View(this->generate_new_object_id(), table_name, db.get_name(),
                      this->get_create_statement(runner, db.get_name(),
                                                 table_name, "TABLE")
                          .value());
-=======
-void Mysql_crawler::enumerate_views(const Database& db)
-{
-  Mysql::Tools::Base::Mysql_query_runner* runner= this->get_runner();
-  std::vector<const Mysql::Tools::Base::Mysql_query_runner::Row*> tables;
-
-  runner->run_query_store("SHOW TABLES FROM "
-    + this->quote_name(db.get_name()), &tables);
-
-  for (std::vector<const Mysql::Tools::Base::Mysql_query_runner::Row*>::iterator
-    it= tables.begin(); it != tables.end(); ++it)
-  {
-    const Mysql::Tools::Base::Mysql_query_runner::Row& table_data= **it;
-
-    std::string table_name= table_data[0]; // "View Name"
-    std::vector<const Mysql::Tools::Base::Mysql_query_runner::Row*> check_view;
-    runner->run_query_store("SELECT COUNT(*) FROM "
-            + this->get_quoted_object_full_name("INFORMATION_SCHEMA", "VIEWS")
-            + " WHERE TABLE_NAME= '" + runner->escape_string(table_name)
-            + "' AND TABLE_SCHEMA= '" + runner->escape_string(db.get_name()) + "'",
-            &check_view);
-
-    for (std::vector<const Mysql::Tools::Base::Mysql_query_runner::Row*>::iterator
-         view_it= check_view.begin(); view_it != check_view.end(); ++view_it)
-    {
-      const Mysql::Tools::Base::Mysql_query_runner::Row& is_view= **view_it;
-      if (is_view[0] == "1")
-      {
-        /* Check if view dependent objects exists */
-        if (runner->run_query(std::string("LOCK TABLES ")
-              + this->get_quoted_object_full_name(db.get_name(), table_name)
-              + " READ") != 0)
-        {
-          Mysql::Tools::Base::Mysql_query_runner::cleanup_result(&check_view);
-          Mysql::Tools::Base::Mysql_query_runner::cleanup_result(&tables);
-          delete runner;
-          return;
-        }
-        else
-          runner->run_query(std::string("UNLOCK TABLES"));
-
-        View* view= new View(this->generate_new_object_id(),
-                              table_name,
-                              db.get_name(),
-                              this->get_create_statement(runner,
-                                                         db.get_name(),
-                                                         table_name,
-                                                         "TABLE").value()
-                              );
->>>>>>> 27077157
         m_current_database_end_dump_task->add_dependency(view);
         view->add_dependency(m_tables_definition_ready_dump_task);
         this->process_dump_task(view);
