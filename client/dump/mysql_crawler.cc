/*
  Copyright (c) 2015, 2019, Oracle and/or its affiliates. All rights reserved.

  This program is free software; you can redistribute it and/or modify
  it under the terms of the GNU General Public License, version 2.0,
  as published by the Free Software Foundation.

  This program is also distributed with certain software (including
  but not limited to OpenSSL) that is licensed under separate terms,
  as designated in a particular file or component or in included license
  documentation.  The authors of MySQL hereby grant you an additional
  permission to link the program and your derivative works with the
  separately licensed software that they have included with MySQL.

  This program is distributed in the hope that it will be useful,
  but WITHOUT ANY WARRANTY; without even the implied warranty of
  MERCHANTABILITY or FITNESS FOR A PARTICULAR PURPOSE.  See the
  GNU General Public License, version 2.0, for more details.

  You should have received a copy of the GNU General Public License
  along with this program; if not, write to the Free Software
  Foundation, Inc., 51 Franklin St, Fifth Floor, Boston, MA 02110-1301  USA
*/

#include "client/dump/mysql_crawler.h"

#include <stdlib.h>
#include <functional>
#include <string>
#include <vector>

#include "client/base/mysql_query_runner.h"
#include "client/dump/column_statistic.h"
#include "client/dump/event_scheduler_event.h"
#include "client/dump/mysql_function.h"
#include "client/dump/mysqldump_tool_chain_maker_options.h"
#include "client/dump/privilege.h"
#include "client/dump/stored_procedure.h"
#include "client/dump/table_deferred_indexes_dump_task.h"
#include "client/dump/table_definition_dump_task.h"
#include "client/dump/table_rows_dump_task.h"
#include "client/dump/trigger.h"
#include "client/dump/view.h"

using std::string;
using std::vector;

using namespace Mysql::Tools::Dump;

Mysql_crawler::Mysql_crawler(
    I_connection_provider *connection_provider,
    std::function<bool(const Mysql::Tools::Base::Message_data &)>
        *message_handler,
    Simple_id_generator *object_id_generator,
    Mysql_chain_element_options *options,
    Mysql::Tools::Base::Abstract_program *program)
    : Abstract_crawler(message_handler, object_id_generator, program),
      Abstract_mysql_chain_element_extension(connection_provider,
                                             message_handler, options) {}

void Mysql_crawler::enumerate_objects() {
  Mysql::Tools::Base::Mysql_query_runner *runner = this->get_runner();

  if (!runner) return;

  std::vector<const Mysql::Tools::Base::Mysql_query_runner::Row *> gtid_mode;
  std::string gtid_value("OFF");
  /* Check if the server is GTID enabled */
  runner->run_query_store("SELECT @@global.gtid_mode", &gtid_mode);
  if (gtid_mode.size()) {
    std::vector<const Mysql::Tools::Base::Mysql_query_runner::Row *>::iterator
        mode_it = gtid_mode.begin();
    const Mysql::Tools::Base::Mysql_query_runner::Row &gtid_data = **mode_it;
    gtid_value = gtid_data[0];
  }
  Mysql::Tools::Base::Mysql_query_runner::cleanup_result(&gtid_mode);

  /* get the GTID_EXECUTED value */
  std::vector<const Mysql::Tools::Base::Mysql_query_runner::Row *>
      gtid_executed;
  runner->run_query_store("SELECT @@GLOBAL.GTID_EXECUTED", &gtid_executed);

  std::string gtid_output_val;
  if (gtid_executed.size()) {
    std::vector<const Mysql::Tools::Base::Mysql_query_runner::Row *>::iterator
        gtid_executed_iter = gtid_executed.begin();
    const Mysql::Tools::Base::Mysql_query_runner::Row &gtid_executed_val =
        **gtid_executed_iter;
    gtid_output_val = gtid_executed_val[0];
  }
  Mysql::Tools::Base::Mysql_query_runner::cleanup_result(&gtid_executed);

  m_dump_start_task = new Dump_start_dump_task(gtid_value, gtid_output_val);
  m_dump_end_task = new Dump_end_dump_task();
  m_tables_definition_ready_dump_task = new Tables_definition_ready_dump_task();

  this->process_dump_task(m_dump_start_task);

  std::vector<const Mysql::Tools::Base::Mysql_query_runner::Row *> databases;
  runner->run_query_store("SHOW DATABASES", &databases);

  std::vector<Database *> db_list;
  std::vector<Database_end_dump_task *> db_end_task_list;
  for (std::vector<
           const Mysql::Tools::Base::Mysql_query_runner::Row *>::iterator it =
           databases.begin();
       it != databases.end(); ++it) {
    std::string db_name = (**it)[0];

    Database *database =
        new Database(this->generate_new_object_id(), db_name,
                     this->get_create_statement(runner, "", db_name,
                                                "DATABASE IF NOT EXISTS")
                         .value());

    db_list.push_back(database);
    m_current_database_start_dump_task = new Database_start_dump_task(database);
    m_current_database_end_dump_task = new Database_end_dump_task(database);
    db_end_task_list.push_back(m_current_database_end_dump_task);

    m_current_database_start_dump_task->add_dependency(m_dump_start_task);
    m_dump_end_task->add_dependency(m_current_database_end_dump_task);

    this->process_dump_task(m_current_database_start_dump_task);
    this->enumerate_database_objects(*database);
    m_current_database_start_dump_task = NULL;
  }

  m_dump_end_task->add_dependency(m_tables_definition_ready_dump_task);
  this->process_dump_task(m_tables_definition_ready_dump_task);

  /* SHOW CREATE USER is introduced in 5.7.6 */
  if (use_show_create_user) this->enumerate_users();

  std::vector<Database *>::iterator it;
  std::vector<Database_end_dump_task *>::iterator it_end;
  for (it = db_list.begin(), it_end = db_end_task_list.begin();
       ((it != db_list.end()) && (it_end != db_end_task_list.end()));
       ++it, ++it_end) {
    m_current_database_end_dump_task = *it_end;
    this->enumerate_views(**it);
    this->process_dump_task(m_current_database_end_dump_task);
    m_current_database_end_dump_task = NULL;
  }

  Mysql::Tools::Base::Mysql_query_runner::cleanup_result(&databases);

  this->process_dump_task(m_dump_end_task);

  this->report_crawler_completed(this);

  this->wait_for_tasks_completion();
  delete runner;
}

void Mysql_crawler::enumerate_database_objects(const Database &db) {
  this->enumerate_tables(db);
  this->enumerate_functions<Mysql_function>(db, "FUNCTION");
  this->enumerate_functions<Stored_procedure>(db, "PROCEDURE");
  this->enumerate_event_scheduler_events(db);
}

static std::vector<std::string> ignored_tables = {
    /*
      @TODO: MYSQL_DUMP contains more exceptions,
      investigate which one needs to be ported to MYSQL_PUMP.
    */
    {"mysql.innodb_ddl_log"},
    {"mysql.innodb_dynamic_metadata"},
    {"mysql.gtid_executed"}};

static bool is_ignored_table(const std::string &qualified_name) {
  for (std::vector<std::string>::iterator it = ignored_tables.begin();
       it != ignored_tables.end(); ++it) {
    if (*it == qualified_name) {
      return true;
    }
  }

  return false;
}

void Mysql_crawler::enumerate_tables(const Database &db) {
  Mysql::Tools::Base::Mysql_query_runner *runner = this->get_runner();

  if (!runner) return;
  /*
    Get statistics from SE by setting information_schema_stats_expiry=0.
    This makes the queries IS queries retrieve latest
    statistics and avoids getting outdated statistics.
  */
  std::vector<const Mysql::Tools::Base::Mysql_query_runner::Row *> t;
  runner->run_query_store(
      "/*!80000 SET SESSION information_schema_stats_expiry=0 */", &t);

  std::vector<const Mysql::Tools::Base::Mysql_query_runner::Row *> tables;

  runner->run_query_store(
      "SHOW TABLE STATUS FROM " + this->quote_name(db.get_name()), &tables);

  for (std::vector<
           const Mysql::Tools::Base::Mysql_query_runner::Row *>::iterator it =
           tables.begin();
       it != tables.end(); ++it) {
    const Mysql::Tools::Base::Mysql_query_runner::Row &table_data = **it;

    std::string table_name = table_data[0];  // "Name"

    std::string qualified_name = db.get_name() + "." + table_name;
    if (is_ignored_table(qualified_name)) {
      continue;
    }

    std::vector<const Mysql::Tools::Base::Mysql_query_runner::Row *>
        fields_data;
    runner->run_query_store("SHOW COLUMNS IN " + this->quote_name(table_name) +
                                " FROM " + this->quote_name(db.get_name()),
                            &fields_data);
    std::vector<Field> fields;
    for (std::vector<const Mysql::Tools::Base::Mysql_query_runner::Row
                         *>::iterator field_it = fields_data.begin();
         field_it != fields_data.end(); ++field_it) {
      fields.push_back(Field((**field_it)[0], (**field_it)[1]));
    }
    Mysql::Tools::Base::Mysql_query_runner::cleanup_result(&fields_data);
    /*
      For views create a dummy view so that dependent objects are
      resolved when actually dumping views.
    */

    if (table_data.is_value_null(1)) {
      std::string fake_view_ddl =
          "CREATE VIEW " +
          this->get_quoted_object_full_name(db.get_name(), table_name) +
          " AS SELECT\n";

      for (std::vector<Field>::iterator field_iterator = fields.begin();
           field_iterator != fields.end(); ++field_iterator) {
        fake_view_ddl +=
            " 1 AS " + this->quote_name(field_iterator->get_name());
        if (field_iterator + 1 != fields.end()) fake_view_ddl += ",\n";
      }

      View *fake_view = new View(this->generate_new_object_id(), table_name,
                                 db.get_name(), fake_view_ddl);

      fake_view->add_dependency(m_current_database_start_dump_task);
      m_current_database_end_dump_task->add_dependency(fake_view);
      m_tables_definition_ready_dump_task->add_dependency(fake_view);
      this->process_dump_task(fake_view);
      continue;
    }

    uint64 rows = table_data.is_value_null(4)
                      ? 0
                      : atoll(table_data[4].c_str());  // "Rows"
    bool isInnoDB = table_data[1] == "InnoDB";         // "Engine"
    Table *table = new Table(
        this->generate_new_object_id(), table_name, db.get_name(),
        this->get_create_statement(runner, db.get_name(), table_name, "TABLE")
            .value(),
        fields, table_data[1], rows, (uint64)(rows * (isInnoDB ? 1.5 : 1)),
        atoll(table_data[6].c_str())  // "Data_length"
    );

    Table_definition_dump_task *ddl_task =
        new Table_definition_dump_task(table);
    Table_rows_dump_task *rows_task = new Table_rows_dump_task(table);
    Table_deferred_indexes_dump_task *indexes_task =
        new Table_deferred_indexes_dump_task(table);

    ddl_task->add_dependency(m_current_database_start_dump_task);
    rows_task->add_dependency(ddl_task);
    indexes_task->add_dependency(rows_task);
    m_current_database_end_dump_task->add_dependency(indexes_task);
    m_tables_definition_ready_dump_task->add_dependency(ddl_task);

    this->process_dump_task(ddl_task);
    this->process_dump_task(rows_task);

    this->enumerate_table_triggers(*table, rows_task);

    this->enumerate_column_statistics(*table, rows_task);

    this->process_dump_task(indexes_task);
  }
  Mysql::Tools::Base::Mysql_query_runner::cleanup_result(&tables);
  runner->run_query_store(
      "/*!80000 SET SESSION information_schema_stats_expiry=default */", &t);
  delete runner;
}

<<<<<<< HEAD
void Mysql_crawler::enumerate_views(const Database &db) {
  Mysql::Tools::Base::Mysql_query_runner *runner = this->get_runner();
  std::vector<const Mysql::Tools::Base::Mysql_query_runner::Row *> tables;

  runner->run_query_store("SHOW TABLES FROM " + this->quote_name(db.get_name()),
                          &tables);

  for (std::vector<
           const Mysql::Tools::Base::Mysql_query_runner::Row *>::iterator it =
           tables.begin();
       it != tables.end(); ++it) {
    const Mysql::Tools::Base::Mysql_query_runner::Row &table_data = **it;

    std::string table_name = table_data[0];  // "View Name"
    std::vector<const Mysql::Tools::Base::Mysql_query_runner::Row *> check_view;
    runner->run_query_store(
        "SELECT COUNT(*) FROM " +
            this->get_quoted_object_full_name("INFORMATION_SCHEMA", "VIEWS") +
            " WHERE TABLE_NAME= '" + runner->escape_string(table_name) +
            "' AND TABLE_SCHEMA= '" + runner->escape_string(db.get_name()) +
            "'",
        &check_view);

    for (std::vector<const Mysql::Tools::Base::Mysql_query_runner::Row
                         *>::iterator view_it = check_view.begin();
         view_it != check_view.end(); ++view_it) {
      const Mysql::Tools::Base::Mysql_query_runner::Row &is_view = **view_it;
      if (is_view[0] == "1") {
        /* Check if view dependent objects exists */
        if (runner->run_query(
                std::string("LOCK TABLES ") +
                this->get_quoted_object_full_name(db.get_name(), table_name) +
                " READ") != 0)
          return;
        else
          runner->run_query(std::string("UNLOCK TABLES"));
        View *view =
            new View(this->generate_new_object_id(), table_name, db.get_name(),
                     this->get_create_statement(runner, db.get_name(),
                                                table_name, "TABLE")
                         .value());
=======
void Mysql_crawler::enumerate_views(const Database& db)
{
  Mysql::Tools::Base::Mysql_query_runner* runner= this->get_runner();
  std::vector<const Mysql::Tools::Base::Mysql_query_runner::Row*> tables;

  runner->run_query_store("SHOW TABLES FROM "
    + this->quote_name(db.get_name()), &tables);

  for (std::vector<const Mysql::Tools::Base::Mysql_query_runner::Row*>::iterator
    it= tables.begin(); it != tables.end(); ++it)
  {
    const Mysql::Tools::Base::Mysql_query_runner::Row& table_data= **it;

    std::string table_name= table_data[0]; // "View Name"
    std::vector<const Mysql::Tools::Base::Mysql_query_runner::Row*> check_view;
    runner->run_query_store("SELECT COUNT(*) FROM "
            + this->get_quoted_object_full_name("INFORMATION_SCHEMA", "VIEWS")
            + " WHERE TABLE_NAME= '" + runner->escape_string(table_name)
            + "' AND TABLE_SCHEMA= '" + runner->escape_string(db.get_name()) + "'",
            &check_view);

    for (std::vector<const Mysql::Tools::Base::Mysql_query_runner::Row*>::iterator
         view_it= check_view.begin(); view_it != check_view.end(); ++view_it)
    {
      const Mysql::Tools::Base::Mysql_query_runner::Row& is_view= **view_it;
      if (is_view[0] == "1")
      {
        View* view= new View(this->generate_new_object_id(),
                              table_name,
                              db.get_name(),
                              this->get_create_statement(runner,
                                                         db.get_name(),
                                                         table_name,
                                                         "TABLE").value()
                              );
>>>>>>> 106ae351
        m_current_database_end_dump_task->add_dependency(view);
        view->add_dependency(m_tables_definition_ready_dump_task);
        this->process_dump_task(view);
      }
    }
    Mysql::Tools::Base::Mysql_query_runner::cleanup_result(&check_view);
  }
  Mysql::Tools::Base::Mysql_query_runner::cleanup_result(&tables);
  delete runner;
}

template <typename TObject>
void Mysql_crawler::enumerate_functions(const Database &db, std::string type) {
  Mysql::Tools::Base::Mysql_query_runner *runner = this->get_runner();

  if (!runner) return;

  std::vector<const Mysql::Tools::Base::Mysql_query_runner::Row *> functions;
  runner->run_query_store("SHOW " + type + " STATUS WHERE db = '" +
                              runner->escape_string(db.get_name()) + '\'',
                          &functions);

  for (std::vector<
           const Mysql::Tools::Base::Mysql_query_runner::Row *>::iterator it =
           functions.begin();
       it != functions.end(); ++it) {
    const Mysql::Tools::Base::Mysql_query_runner::Row &function_row = **it;

    TObject *function = new TObject(
        this->generate_new_object_id(), function_row[1], db.get_name(),
        "DELIMITER //\n" +
            this->get_create_statement(runner, db.get_name(), function_row[1],
                                       type, 2)
                .value() +
            "//\n" + "DELIMITER ;\n");

    function->add_dependency(m_current_database_start_dump_task);
    m_current_database_end_dump_task->add_dependency(function);

    this->process_dump_task(function);
  }
  Mysql::Tools::Base::Mysql_query_runner::cleanup_result(&functions);
  delete runner;
}

void Mysql_crawler::enumerate_event_scheduler_events(const Database &db) {
  Mysql::Tools::Base::Mysql_query_runner *runner = this->get_runner();

  if (!runner) return;

  // Workaround for "access denied" error fixed in 5.7.6.
  if (this->get_server_version() < 50706 &&
      this->compare_no_case_latin_with_db_string("performance_schema",
                                                 db.get_name()) == 0) {
    return;
  }

  std::vector<const Mysql::Tools::Base::Mysql_query_runner::Row *> events;
  runner->run_query_store(
      "SHOW EVENTS FROM " + this->get_quoted_object_full_name(&db), &events);

  for (std::vector<
           const Mysql::Tools::Base::Mysql_query_runner::Row *>::iterator it =
           events.begin();
       it != events.end(); ++it) {
    const Mysql::Tools::Base::Mysql_query_runner::Row &event_row = **it;

    Event_scheduler_event *event = new Event_scheduler_event(
        this->generate_new_object_id(), event_row[1], db.get_name(),
        "DELIMITER //\n" +
            this->get_create_statement(runner, db.get_name(), event_row[1],
                                       "EVENT", 3)
                .value() +
            "//\n" + "DELIMITER ;\n");

    event->add_dependency(m_current_database_start_dump_task);
    m_current_database_end_dump_task->add_dependency(event);

    this->process_dump_task(event);
  }
  Mysql::Tools::Base::Mysql_query_runner::cleanup_result(&events);
  delete runner;
}

void Mysql_crawler::enumerate_users() {
  Mysql::Tools::Base::Mysql_query_runner *runner = this->get_runner();

  if (!runner) return;

  std::vector<const Mysql::Tools::Base::Mysql_query_runner::Row *> users;
  runner->run_query_store(
      "SELECT CONCAT(QUOTE(user),'@',QUOTE(host)) FROM mysql.user", &users);

  for (std::vector<
           const Mysql::Tools::Base::Mysql_query_runner::Row *>::iterator it =
           users.begin();
       it != users.end(); ++it) {
    const Mysql::Tools::Base::Mysql_query_runner::Row &user_row = **it;

    std::vector<const Mysql::Tools::Base::Mysql_query_runner::Row *>
        create_user;
    std::vector<const Mysql::Tools::Base::Mysql_query_runner::Row *>
        user_grants;
    if (runner->run_query_store("SHOW CREATE USER " + user_row[0],
                                &create_user))
      return;
    if (runner->run_query_store("SHOW GRANTS FOR " + user_row[0], &user_grants))
      return;

    Abstract_dump_task *previous_grant = m_dump_start_task;

    std::vector<const Mysql::Tools::Base::Mysql_query_runner::Row *>::iterator
        it1 = create_user.begin();
    const Mysql::Tools::Base::Mysql_query_runner::Row &create_row = **it1;

    std::string user = create_row[0];
    for (std::vector<const Mysql::Tools::Base::Mysql_query_runner::Row
                         *>::iterator it2 = user_grants.begin();
         it2 != user_grants.end(); ++it2) {
      const Mysql::Tools::Base::Mysql_query_runner::Row &grant_row = **it2;
      user += std::string(";\n" + grant_row[0]);
    }
    Privilege *grant =
        new Privilege(this->generate_new_object_id(), user_row[0], user);

    grant->add_dependency(previous_grant);
    m_dump_end_task->add_dependency(grant);
    this->process_dump_task(grant);
    previous_grant = grant;

    Mysql::Tools::Base::Mysql_query_runner::cleanup_result(&create_user);
    Mysql::Tools::Base::Mysql_query_runner::cleanup_result(&user_grants);
  }
  Mysql::Tools::Base::Mysql_query_runner::cleanup_result(&users);
  delete runner;
}

void Mysql_crawler::enumerate_table_triggers(const Table &table,
                                             Abstract_dump_task *dependency) {
  // Triggers were supported since 5.0.9
  if (this->get_server_version() < 50009) return;

  Mysql::Tools::Base::Mysql_query_runner *runner = this->get_runner();

  if (!runner) return;

  std::vector<const Mysql::Tools::Base::Mysql_query_runner::Row *> triggers;
  runner->run_query_store("SHOW TRIGGERS FROM " +
                              this->quote_name(table.get_schema()) + " LIKE '" +
                              runner->escape_string(table.get_name()) + '\'',
                          &triggers);

  for (std::vector<
           const Mysql::Tools::Base::Mysql_query_runner::Row *>::iterator it =
           triggers.begin();
       it != triggers.end(); ++it) {
    const Mysql::Tools::Base::Mysql_query_runner::Row &trigger_row = **it;
    Trigger *trigger = new Trigger(
        this->generate_new_object_id(), trigger_row[0], table.get_schema(),
        "DELIMITER //\n" +
            this->get_version_specific_statement(
                this->get_create_statement(runner, table.get_schema(),
                                           trigger_row[0], "TRIGGER", 2)
                    .value(),
                "TRIGGER", "50017", "50003") +
            "\n//\n" + "DELIMITER ;\n",
        &table);

    trigger->add_dependency(dependency);
    m_current_database_end_dump_task->add_dependency(trigger);

    this->process_dump_task(trigger);
  }
  Mysql::Tools::Base::Mysql_query_runner::cleanup_result(&triggers);
  delete runner;
}

void Mysql_crawler::enumerate_column_statistics(
    const Table &table, Abstract_dump_task *dependency) {
  // Column statistics were supported since 8.0.2
  if (this->get_server_version() < 80002) return;

  Mysql::Tools::Base::Mysql_query_runner *runner = this->get_runner();

  if (!runner) return;

  std::vector<const Mysql::Tools::Base::Mysql_query_runner::Row *>
      column_statistics;
  runner->run_query_store(
      "SELECT COLUMN_NAME, \
          JSON_EXTRACT(HISTOGRAM, '$.\"number-of-buckets-specified\"') \
   FROM information_schema.column_statistics \
   WHERE SCHEMA_NAME = '" +
          runner->escape_string(table.get_schema()) +
          "' \
     AND TABLE_NAME = '" +
          runner->escape_string(table.get_name()) + "';",
      &column_statistics);

  for (std::vector<
           const Mysql::Tools::Base::Mysql_query_runner::Row *>::iterator it =
           column_statistics.begin();
       it != column_statistics.end(); ++it) {
    const Mysql::Tools::Base::Mysql_query_runner::Row &column_row = **it;

    std::string definition;
    definition.append("/*!80002 ANALYZE TABLE ");
    definition.append(this->quote_name(table.get_schema()));
    definition.append(".");
    definition.append(this->quote_name(table.get_name()));
    definition.append(" UPDATE HISTOGRAM ON ");
    definition.append(this->quote_name(column_row[0]));
    definition.append(" WITH ");
    definition.append(column_row[1]);
    definition.append(" BUCKETS */");

    Column_statistic *column_statistic = new Column_statistic(
        this->generate_new_object_id(), table.get_schema(), definition, &table);

    column_statistic->add_dependency(dependency);
    m_current_database_end_dump_task->add_dependency(column_statistic);

    this->process_dump_task(column_statistic);
  }
  Mysql::Tools::Base::Mysql_query_runner::cleanup_result(&column_statistics);
  delete runner;
}

std::string Mysql_crawler::get_version_specific_statement(
    std::string create_string, const std::string &keyword,
    std::string main_version, std::string definer_version) {
  size_t keyword_pos = create_string.find(" " + keyword);
  size_t definer_pos = create_string.find(" DEFINER");
  if (keyword_pos != std::string::npos && definer_pos != std::string::npos &&
      definer_pos < keyword_pos) {
    create_string.insert(keyword_pos, "*/ /*!" + main_version);
    create_string.insert(definer_pos, "*/ /*!" + definer_version);
  }
  return "/*!" + main_version + ' ' + create_string + " */";
}<|MERGE_RESOLUTION|>--- conflicted
+++ resolved
@@ -290,7 +290,6 @@
   delete runner;
 }
 
-<<<<<<< HEAD
 void Mysql_crawler::enumerate_views(const Database &db) {
   Mysql::Tools::Base::Mysql_query_runner *runner = this->get_runner();
   std::vector<const Mysql::Tools::Base::Mysql_query_runner::Row *> tables;
@@ -319,56 +318,11 @@
          view_it != check_view.end(); ++view_it) {
       const Mysql::Tools::Base::Mysql_query_runner::Row &is_view = **view_it;
       if (is_view[0] == "1") {
-        /* Check if view dependent objects exists */
-        if (runner->run_query(
-                std::string("LOCK TABLES ") +
-                this->get_quoted_object_full_name(db.get_name(), table_name) +
-                " READ") != 0)
-          return;
-        else
-          runner->run_query(std::string("UNLOCK TABLES"));
         View *view =
             new View(this->generate_new_object_id(), table_name, db.get_name(),
                      this->get_create_statement(runner, db.get_name(),
                                                 table_name, "TABLE")
                          .value());
-=======
-void Mysql_crawler::enumerate_views(const Database& db)
-{
-  Mysql::Tools::Base::Mysql_query_runner* runner= this->get_runner();
-  std::vector<const Mysql::Tools::Base::Mysql_query_runner::Row*> tables;
-
-  runner->run_query_store("SHOW TABLES FROM "
-    + this->quote_name(db.get_name()), &tables);
-
-  for (std::vector<const Mysql::Tools::Base::Mysql_query_runner::Row*>::iterator
-    it= tables.begin(); it != tables.end(); ++it)
-  {
-    const Mysql::Tools::Base::Mysql_query_runner::Row& table_data= **it;
-
-    std::string table_name= table_data[0]; // "View Name"
-    std::vector<const Mysql::Tools::Base::Mysql_query_runner::Row*> check_view;
-    runner->run_query_store("SELECT COUNT(*) FROM "
-            + this->get_quoted_object_full_name("INFORMATION_SCHEMA", "VIEWS")
-            + " WHERE TABLE_NAME= '" + runner->escape_string(table_name)
-            + "' AND TABLE_SCHEMA= '" + runner->escape_string(db.get_name()) + "'",
-            &check_view);
-
-    for (std::vector<const Mysql::Tools::Base::Mysql_query_runner::Row*>::iterator
-         view_it= check_view.begin(); view_it != check_view.end(); ++view_it)
-    {
-      const Mysql::Tools::Base::Mysql_query_runner::Row& is_view= **view_it;
-      if (is_view[0] == "1")
-      {
-        View* view= new View(this->generate_new_object_id(),
-                              table_name,
-                              db.get_name(),
-                              this->get_create_statement(runner,
-                                                         db.get_name(),
-                                                         table_name,
-                                                         "TABLE").value()
-                              );
->>>>>>> 106ae351
         m_current_database_end_dump_task->add_dependency(view);
         view->add_dependency(m_tables_definition_ready_dump_task);
         this->process_dump_task(view);
